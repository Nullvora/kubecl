use cubecl_core::{
    ir::{self as gpu, ConstantScalarValue, Id},
    tf32,
};
use half::{bf16, f16};
use std::fmt::Display;

use super::{Dialect, Fragment, FragmentIdent, COUNTER_TMP_VAR};

#[derive(Debug, Clone, PartialEq, Eq, Copy, Hash)]
pub enum Elem<D: Dialect> {
    TF32,
    F32,
    F64,
    F16,
    F162,
    BF16,
    BF162,
    I8,
    I16,
    I32,
    I64,
    U8,
    U16,
    U32,
    U64,
    Bool,
    Atomic(AtomicKind<D>),
    _Dialect(std::marker::PhantomData<D>),
}

#[derive(Debug, Clone, PartialEq, Eq, Copy, Hash)]
pub enum AtomicKind<D: Dialect> {
    I32,
    I64,
    U32,
    U64,
    F16,
    BF16,
    F32,
    F64,
    /// Required to construct the inner `Elem` of the atomic value
    _Dialect(std::marker::PhantomData<D>),
}

impl<D: Dialect> Display for AtomicKind<D> {
    fn fmt(&self, f: &mut std::fmt::Formatter<'_>) -> std::fmt::Result {
        match self {
            Self::I32 => Elem::<D>::I32.fmt(f),
            Self::I64 => Elem::<D>::I64.fmt(f),
            Self::U32 => Elem::<D>::U32.fmt(f),
            Self::U64 => Elem::<D>::U64.fmt(f),
            Self::F16 => Elem::<D>::F16.fmt(f),
            Self::BF16 => Elem::<D>::BF16.fmt(f),
            Self::F32 => Elem::<D>::F32.fmt(f),
            Self::F64 => Elem::<D>::F64.fmt(f),
            Self::_Dialect(_) => Ok(()),
        }
    }
}

#[derive(Debug, Clone, PartialEq, Eq, Copy, Hash)]
pub struct Item<D: Dialect> {
    pub(crate) elem: Elem<D>,
    pub(crate) vectorization: usize,
}

impl<D: Dialect> Display for Elem<D> {
    fn fmt(&self, f: &mut std::fmt::Formatter<'_>) -> std::fmt::Result {
        match self {
            Elem::F16 => f.write_str("__half"),
            Elem::F162 => f.write_str("__half2"),
            Elem::F32 => f.write_str("float"),
            Elem::F64 => f.write_str("double"),
            Elem::BF16 => D::bfloat16_type_name(f),
            Elem::BF162 => D::bfloat162_type_name(f),
            Elem::TF32 => f.write_str("float"),
            Elem::I8 => f.write_str("char"),
            Elem::I16 => f.write_str("short"),
            Elem::I32 => f.write_str("int"),
            Elem::I64 => f.write_str("int64"),
            Elem::U8 => f.write_str("uint8"),
            Elem::U16 => f.write_str("uint16"),
            Elem::U32 => f.write_str("uint"),
            Elem::U64 => f.write_str("uint64"),
            Elem::Bool => f.write_str("bool"),
            Elem::Atomic(inner) => inner.fmt(f),
            Elem::_Dialect(_) => Ok(()),
        }
    }
}

impl<D: Dialect> Display for Item<D> {
    fn fmt(&self, f: &mut std::fmt::Formatter<'_>) -> std::fmt::Result {
        if 1 == self.vectorization {
            return write!(f, "{}", self.elem);
        }

        write!(f, "{}_{}", self.elem, self.vectorization)
    }
}

pub trait Component<D: Dialect>: Display + FmtLeft {
    fn item(&self) -> Item<D>;
    fn is_const(&self) -> bool;
    fn index(&self, index: usize) -> IndexedVariable<D>;
    fn elem(&self) -> Elem<D> {
        *self.item().elem()
    }
}

impl<D: Dialect> Component<D> for IndexedVariable<D> {
    fn item(&self) -> Item<D> {
        self.var.item()
    }

    fn index(&self, index: usize) -> IndexedVariable<D> {
        self.var.index(index)
    }

    fn is_const(&self) -> bool {
        matches!(self.var, Variable::LocalConst { .. })
    }
}

impl<D: Dialect> Component<D> for Variable<D> {
    fn index(&self, index: usize) -> IndexedVariable<D> {
        self.index(index)
    }

    fn item(&self) -> Item<D> {
        match self {
            Variable::GlobalInputArray(_, e) => *e,
            Variable::GlobalOutputArray(_, e) => *e,
            Variable::SharedMemory(_, e, _) => *e,
            Variable::ConstantArray(_, e, _) => *e,
            Variable::LocalMut { item, .. } => *item,
            Variable::LocalConst { item, .. } => *item,
            Variable::Named { item, .. } => *item,
            Variable::Slice { item, .. } => *item,
            Variable::ConstantScalar(_, e) => Item::scalar(*e),
            Variable::GlobalScalar(_, e, _) => Item::scalar(*e),
            Variable::IdxGlobal => Item::scalar(Elem::U32),
            Variable::ThreadIdxGlobal => Item::scalar(Elem::U32),
            Variable::ThreadIdxX => Item::scalar(Elem::U32),
            Variable::ThreadIdxY => Item::scalar(Elem::U32),
            Variable::ThreadIdxZ => Item::scalar(Elem::U32),
            Variable::BlockIdxX => Item::scalar(Elem::U32),
            Variable::BlockIdxY => Item::scalar(Elem::U32),
            Variable::BlockIdxZ => Item::scalar(Elem::U32),
            Variable::AbsoluteIdxX => Item::scalar(Elem::U32),
            Variable::AbsoluteIdxY => Item::scalar(Elem::U32),
            Variable::AbsoluteIdxZ => Item::scalar(Elem::U32),
            Variable::BlockDimX => Item::scalar(Elem::U32),
            Variable::BlockDimY => Item::scalar(Elem::U32),
            Variable::BlockDimZ => Item::scalar(Elem::U32),
            Variable::GridDimX => Item::scalar(Elem::U32),
            Variable::GridDimY => Item::scalar(Elem::U32),
            Variable::GridDimZ => Item::scalar(Elem::U32),
            Variable::LocalArray(_, e, _) => *e,
            Variable::WarpSize => Item::scalar(Elem::U32),
            Variable::ThreadIdxWarp => Item::scalar(Elem::U32),
            Variable::WmmaFragment { frag, .. } => Item::scalar(frag.elem),
            Variable::BlockIdxGlobal => Item::scalar(Elem::U32),
            Variable::BlockDimGlobal => Item::scalar(Elem::U32),
            Variable::GridDimGlobal => Item::scalar(Elem::U32),
            Variable::Tmp { item, .. } => *item,
            Variable::Pipeline { id: _, item } => *item,
<<<<<<< HEAD
            Variable::Barrier { id: _, item, .. } => *item,
=======
            Variable::Barrier { id: _, item } => *item,
>>>>>>> acf36425
        }
    }

    fn is_const(&self) -> bool {
        matches!(self, Variable::LocalConst { .. })
    }
}

#[derive(Debug, Clone, Copy, PartialEq)]
pub enum Variable<D: Dialect> {
    WarpSize,
    ThreadIdxWarp,
    GlobalInputArray(Id, Item<D>),
    GlobalOutputArray(Id, Item<D>),
    GlobalScalar(Id, Elem<D>, gpu::Elem),
    ConstantArray(Id, Item<D>, u32),
    ConstantScalar(ConstantScalarValue, Elem<D>),
    LocalMut {
        id: Id,
        item: Item<D>,
    },
    LocalConst {
        id: Id,
        item: Item<D>,
    },
    Named {
        name: &'static str,
        item: Item<D>,
    },
    Slice {
        id: Id,
        item: Item<D>,
    },
    SharedMemory(Id, Item<D>, u32),
    LocalArray(Id, Item<D>, u32),
    IdxGlobal,
    ThreadIdxGlobal,
    ThreadIdxX,
    ThreadIdxY,
    ThreadIdxZ,
    BlockIdxGlobal,
    BlockIdxX,
    BlockIdxY,
    BlockIdxZ,
    AbsoluteIdxX,
    AbsoluteIdxY,
    AbsoluteIdxZ,
    BlockDimGlobal,
    BlockDimX,
    BlockDimY,
    BlockDimZ,
    GridDimGlobal,
    GridDimX,
    GridDimY,
    GridDimZ,
<<<<<<< HEAD
    WmmaFragment {
        id: Id,
        frag: Fragment<D>,
    },
    Pipeline {
        id: Id,
        item: Item<D>,
    },
    Barrier {
        id: Id,
        item: Item<D>,
        unit_count: u32,
    },
    Tmp {
        id: Id,
        item: Item<D>,
    },
=======
    WmmaFragment { id: Id, frag: Fragment<D> },
    Pipeline { id: Id, item: Item<D> },
    Barrier { id: Id, item: Item<D> },
    Tmp { id: Id, item: Item<D> },
>>>>>>> acf36425
}

impl<D: Dialect> Display for Variable<D> {
    fn fmt(&self, f: &mut std::fmt::Formatter<'_>) -> std::fmt::Result {
        match self {
            Variable::GlobalInputArray(number, _) => f.write_fmt(format_args!("input_{number}")),
            Variable::LocalMut { id, .. } => f.write_fmt(format_args!("l_mut_{id}")),
            Variable::LocalConst { id, .. } => f.write_fmt(format_args!("l_{id}")),
            Variable::Named { name, .. } => f.write_fmt(format_args!("{name}")),
            Variable::Slice { id, .. } => {
                write!(f, "slice_{id}")
            }
            Variable::GlobalOutputArray(number, _) => write!(f, "output_{number}"),
            Variable::GlobalScalar(number, _, elem) => {
                write!(f, "scalars_{elem}[{number}]")
            }
            // We do the conversion in Rust and then render the number to avoid overflow or other
            // precision related problems.
            Variable::ConstantScalar(number, elem) => match number {
                ConstantScalarValue::Int(val, kind) => match kind {
                    gpu::IntKind::I8 => write!(f, "{elem}({})", *val as i8),
                    gpu::IntKind::I16 => write!(f, "{elem}({})", *val as i16),
                    gpu::IntKind::I32 => write!(f, "{elem}({})", *val as i32),
                    gpu::IntKind::I64 => write!(f, "{elem}({})", *val),
                },
                ConstantScalarValue::Float(val, kind) => match kind {
                    gpu::FloatKind::F16 => {
                        write!(f, "{elem}({:?})", half::f16::from_f64(*val))
                    }
                    gpu::FloatKind::BF16 => {
                        write!(f, "{elem}({:?})", half::bf16::from_f64(*val))
                    }
                    gpu::FloatKind::Flex32 => write!(f, "{elem}({:?})", *val as f32),
                    gpu::FloatKind::TF32 => write!(f, "{elem}({:?})", *val as f32),
                    gpu::FloatKind::F32 => write!(f, "{elem}({:?})", *val as f32),
                    gpu::FloatKind::F64 => write!(f, "{elem}({:?})", *val),
                },
                ConstantScalarValue::UInt(val, kind) => match kind {
                    gpu::UIntKind::U8 => write!(f, "{elem}({})", *val as u8),
                    gpu::UIntKind::U16 => write!(f, "{elem}({})", *val as u16),
                    gpu::UIntKind::U32 => write!(f, "{elem}({})", *val as u32),
                    gpu::UIntKind::U64 => write!(f, "{elem}({})", *val),
                },
                ConstantScalarValue::Bool(val) => write!(f, "{}", val),
            },
            Variable::SharedMemory(number, _, _) => {
                write!(f, "shared_memory_{number}")
            }
            Variable::ConstantArray(number, _, _) => f.write_fmt(format_args!("arrays_{number}")),
            Variable::ThreadIdxGlobal => f.write_str("threadIdxGlobal"),
            Variable::ThreadIdxX => f.write_str("threadIdx.x"),
            Variable::ThreadIdxY => f.write_str("threadIdx.y"),
            Variable::ThreadIdxZ => f.write_str("threadIdx.z"),
            Variable::BlockIdxGlobal => f.write_str("blockIdxGlobal"),
            Variable::BlockIdxX => f.write_str("blockIdx.x"),
            Variable::BlockIdxY => f.write_str("blockIdx.y"),
            Variable::BlockIdxZ => f.write_str("blockIdx.z"),
            Variable::BlockDimGlobal => f.write_str("blockDimGlobal"),
            Variable::BlockDimX => f.write_str("blockDim.x"),
            Variable::BlockDimY => f.write_str("blockDim.y"),
            Variable::BlockDimZ => f.write_str("blockDim.z"),
            Variable::IdxGlobal => f.write_str("idxGlobal"),
            Variable::GridDimX => f.write_str("gridDim.x"),
            Variable::GridDimY => f.write_str("gridDim.y"),
            Variable::GridDimZ => f.write_str("gridDim.z"),
            Variable::AbsoluteIdxX => f.write_str("absoluteIdx.x"),
            Variable::AbsoluteIdxY => f.write_str("absoluteIdx.y"),
            Variable::AbsoluteIdxZ => f.write_str("absoluteIdx.z"),
            Variable::LocalArray(id, _, _) => {
                write!(f, "l_arr_{}", id)
            }
            Variable::WarpSize => f.write_str("warpSize"),
            Variable::ThreadIdxWarp => f.write_str("threadIdxGlobal % warpSize"),
            Variable::WmmaFragment { id: index, frag } => {
                let name = match frag.ident {
                    FragmentIdent::A => "a",
                    FragmentIdent::B => "b",
                    FragmentIdent::Accumulator => "acc",
                    FragmentIdent::_Dialect(_) => "",
                };
                write!(f, "frag_{name}_{index}")
            }
            Variable::GridDimGlobal => f.write_str("gridDimGlobal"),
            Variable::Tmp { id, .. } => write!(f, "_tmp_{id}"),
            Variable::Pipeline { id, .. } => write!(f, "pipeline_{id}"),
            Variable::Barrier { id, .. } => write!(f, "barrier_{id}"),
        }
    }
}

#[derive(new)]
pub struct OptimizedArgs<const N: usize, D: Dialect> {
    pub args: [Variable<D>; N],
    pub optimization_factor: Option<usize>,
}

impl<D: Dialect> Variable<D> {
    pub fn is_optimized(&self) -> bool {
        self.item().is_optimized()
    }

    pub fn tmp(item: Item<D>) -> Self {
        let inc = COUNTER_TMP_VAR.fetch_add(1, std::sync::atomic::Ordering::Relaxed);

        Variable::Tmp {
            id: inc as Id,
            item,
        }
    }

    pub fn optimized_args<const N: usize>(args: [Self; N]) -> OptimizedArgs<N, D> {
        let args_after = args.map(|a| a.optimized());

        let item_reference_after = args_after[0].item();

        let is_optimized = args_after
            .iter()
            .all(|var| var.elem() == item_reference_after.elem && var.is_optimized());

        if is_optimized {
            let vectorization_before = args
                .iter()
                .map(|var| var.item().vectorization)
                .max()
                .unwrap();
            let vectorization_after = args_after
                .iter()
                .map(|var| var.item().vectorization)
                .max()
                .unwrap();

            OptimizedArgs::new(args_after, Some(vectorization_before / vectorization_after))
        } else {
            OptimizedArgs::new(args, None)
        }
    }

    pub fn optimized(&self) -> Self {
        match self {
            Variable::GlobalInputArray(id, item) => {
                Variable::GlobalInputArray(*id, item.optimized())
            }
            Variable::GlobalOutputArray(id, item) => {
                Variable::GlobalOutputArray(*id, item.optimized())
            }
            Variable::LocalMut { id, item } => Variable::LocalMut {
                id: *id,
                item: item.optimized(),
            },
            Variable::LocalConst { id, item } => Variable::LocalConst {
                id: *id,
                item: item.optimized(),
            },
            Variable::Slice { id, item } => Variable::Slice {
                id: *id,
                item: item.optimized(),
            },
            Variable::SharedMemory(id, item, size) => {
                let before = item.vectorization;
                let item = item.optimized();
                let after = item.vectorization;
                let scaling = (before / after) as u32;

                Variable::SharedMemory(*id, item, size / scaling)
            }
            Variable::LocalArray(id, item, size) => {
                let before = item.vectorization;
                let item = item.optimized();
                let after = item.vectorization;
                let scaling = (before / after) as u32;

                Variable::LocalArray(*id, item.optimized(), size / scaling)
            }
            _ => *self,
        }
    }

    pub fn is_always_scalar(&self) -> bool {
        match self {
            Variable::GlobalScalar(_, _, _) => true,
            Variable::ConstantScalar(_, _) => true,
            Variable::IdxGlobal => true,
            Variable::ThreadIdxGlobal => true,
            Variable::ThreadIdxX => true,
            Variable::ThreadIdxY => true,
            Variable::ThreadIdxZ => true,
            Variable::GlobalInputArray(_, _) => false,
            Variable::GlobalOutputArray(_, _) => false,
            Variable::SharedMemory(_, _, _) => false,
            Variable::ConstantArray(_, _, _) => false,
            Variable::LocalMut { .. } => false,
            Variable::LocalConst { .. } => false,
            Variable::Named { .. } => false,
            Variable::Slice { .. } => false,
            Variable::BlockIdxX => true,
            Variable::BlockIdxY => true,
            Variable::BlockIdxZ => true,
            Variable::AbsoluteIdxX => true,
            Variable::AbsoluteIdxY => true,
            Variable::AbsoluteIdxZ => true,
            Variable::BlockDimX => true,
            Variable::BlockDimY => true,
            Variable::BlockDimZ => true,
            Variable::GridDimX => true,
            Variable::GridDimY => true,
            Variable::GridDimZ => true,
            Variable::LocalArray(_, _, _) => false,
            Variable::WarpSize => true,
            Variable::ThreadIdxWarp => true,
            Variable::WmmaFragment { .. } => false,
            Variable::BlockIdxGlobal => true,
            Variable::BlockDimGlobal => true,
            Variable::GridDimGlobal => true,
            Variable::Tmp { .. } => false,
            Variable::Pipeline { .. } => false,
            Variable::Barrier { .. } => false,
        }
    }

    pub fn index(&self, index: usize) -> IndexedVariable<D> {
        IndexedVariable {
            var: *self,
            index,
            optimized: self.is_optimized(),
        }
    }

    pub fn const_qualifier(&self) -> &str {
        if self.is_const() {
            " const"
        } else {
            ""
        }
    }

    pub fn id(&self) -> Option<Id> {
        match self {
            Variable::GlobalInputArray(id, ..) => Some(*id),
            Variable::GlobalOutputArray(id, ..) => Some(*id),
            Variable::GlobalScalar(id, ..) => Some(*id),
            Variable::ConstantArray(id, ..) => Some(*id),
            Variable::LocalMut { id, .. } => Some(*id),
            Variable::LocalConst { id, .. } => Some(*id),
            Variable::Slice { id, .. } => Some(*id),
            Variable::SharedMemory(id, ..) => Some(*id),
            Variable::LocalArray(id, ..) => Some(*id),
            Variable::WmmaFragment { id, .. } => Some(*id),
            Variable::Pipeline { id, .. } => Some(*id),
            Variable::Barrier { id, .. } => Some(*id),
            Variable::Tmp { id, .. } => Some(*id),
            _ => None,
        }
    }
}

pub trait FmtLeft: Display {
    fn fmt_left(&self) -> String;
}

impl<D: Dialect> FmtLeft for Variable<D> {
    fn fmt_left(&self) -> String {
        match self {
            Self::LocalConst { item, .. } => format!("const {item} {self}"),
            Variable::Tmp { item, .. } => format!("{item} {self}"),
            var => format!("{var}"),
        }
    }
}

impl<D: Dialect> FmtLeft for IndexedVariable<D> {
    fn fmt_left(&self) -> String {
        match self.var {
            Variable::LocalConst { item, .. } => format!("const {item} {self}"),
            Variable::Tmp { item, .. } => format!("{item} {self}"),
            _ => format!("{self}"),
        }
    }
}

impl FmtLeft for &String {
    fn fmt_left(&self) -> String {
        self.to_string()
    }
}

#[derive(Debug, Clone)]
pub struct IndexedVariable<D: Dialect> {
    var: Variable<D>,
    optimized: bool,
    index: usize,
}

impl<D: Dialect> Display for IndexedVariable<D> {
    fn fmt(&self, f: &mut std::fmt::Formatter<'_>) -> std::fmt::Result {
        let var = &self.var;
        let ref_ = matches!(var, Variable::LocalConst { .. })
            .then_some("const&")
            .unwrap_or("&");

        if self.var.item().vectorization > 1 {
            if self.optimized {
                let item = self.var.item();
                write!(
                    f,
                    "(reinterpret_cast<{item} {ref_}>({var})).i_{}",
                    self.index
                )
            } else {
                write!(f, "{var}.i_{}", self.index)
            }
        } else if self.optimized {
            let item = self.var.item();
            write!(f, "reinterpret_cast<{item} {ref_}>({var})")
        } else {
            write!(f, "{var}")
        }
    }
}
impl<D: Dialect> Item<D> {
    pub fn elem(&self) -> &Elem<D> {
        &self.elem
    }

    pub fn de_optimized(&self) -> Self {
        match self.elem {
            Elem::F162 => Item::new(Elem::F16, self.vectorization * 2),
            Elem::BF162 => Item::new(Elem::BF16, self.vectorization * 2),
            _ => *self,
        }
    }

    pub fn new(elem: Elem<D>, vectorization: usize) -> Self {
        Self {
            elem,
            vectorization,
        }
    }
    pub fn scalar(elem: Elem<D>) -> Self {
        Self {
            elem,
            vectorization: 1,
        }
    }

    pub fn is_optimized(&self) -> bool {
        matches!(self.elem, Elem::F162 | Elem::BF162)
    }

    pub fn optimized(&self) -> Item<D> {
        if self.vectorization == 1 {
            return *self;
        }

        if self.vectorization % 2 != 0 {
            return *self;
        }

        match self.elem {
            Elem::F16 => Item {
                elem: Elem::F162,
                vectorization: self.vectorization / 2,
            },
            Elem::BF16 => Item {
                elem: Elem::BF162,
                vectorization: self.vectorization / 2,
            },
            _ => *self,
        }
    }
}

impl<D: Dialect> Elem<D> {
    pub const fn size(&self) -> usize {
        match self {
            Elem::F16 => core::mem::size_of::<f16>(),
            Elem::F162 => 2 * core::mem::size_of::<f16>(),
            Elem::BF162 => 2 * core::mem::size_of::<bf16>(),
            Elem::BF16 => core::mem::size_of::<bf16>(),
            Elem::TF32 => core::mem::size_of::<tf32>(),
            Elem::F32 => core::mem::size_of::<f32>(),
            Elem::F64 => core::mem::size_of::<f64>(),
            Elem::I8 => core::mem::size_of::<i8>(),
            Elem::I16 => core::mem::size_of::<i16>(),
            Elem::I32 => core::mem::size_of::<i32>(),
            Elem::I64 => core::mem::size_of::<i64>(),
            Elem::U8 => core::mem::size_of::<u8>(),
            Elem::U16 => core::mem::size_of::<u16>(),
            Elem::U32 => core::mem::size_of::<u32>(),
            Elem::U64 => core::mem::size_of::<u64>(),
            Elem::Bool => core::mem::size_of::<bool>(),
            Elem::Atomic(AtomicKind::I32) => core::mem::size_of::<i32>(),
            Elem::Atomic(AtomicKind::I64) => core::mem::size_of::<i64>(),
            Elem::Atomic(AtomicKind::U32) => core::mem::size_of::<u32>(),
            Elem::Atomic(AtomicKind::U64) => core::mem::size_of::<u64>(),
            Elem::Atomic(AtomicKind::F16) => core::mem::size_of::<f16>(),
            Elem::Atomic(AtomicKind::BF16) => core::mem::size_of::<bf16>(),
            Elem::Atomic(AtomicKind::F32) => core::mem::size_of::<f32>(),
            Elem::Atomic(AtomicKind::F64) => core::mem::size_of::<f64>(),
            Elem::Atomic(AtomicKind::_Dialect(_)) => 0,
            Elem::_Dialect(_) => 0,
        }
    }
}<|MERGE_RESOLUTION|>--- conflicted
+++ resolved
@@ -166,11 +166,7 @@
             Variable::GridDimGlobal => Item::scalar(Elem::U32),
             Variable::Tmp { item, .. } => *item,
             Variable::Pipeline { id: _, item } => *item,
-<<<<<<< HEAD
             Variable::Barrier { id: _, item, .. } => *item,
-=======
-            Variable::Barrier { id: _, item } => *item,
->>>>>>> acf36425
         }
     }
 
@@ -226,7 +222,6 @@
     GridDimX,
     GridDimY,
     GridDimZ,
-<<<<<<< HEAD
     WmmaFragment {
         id: Id,
         frag: Fragment<D>,
@@ -238,18 +233,11 @@
     Barrier {
         id: Id,
         item: Item<D>,
-        unit_count: u32,
     },
     Tmp {
         id: Id,
         item: Item<D>,
     },
-=======
-    WmmaFragment { id: Id, frag: Fragment<D> },
-    Pipeline { id: Id, item: Item<D> },
-    Barrier { id: Id, item: Item<D> },
-    Tmp { id: Id, item: Item<D> },
->>>>>>> acf36425
 }
 
 impl<D: Dialect> Display for Variable<D> {
