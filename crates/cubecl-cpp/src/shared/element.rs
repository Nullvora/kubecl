--- conflicted
+++ resolved
@@ -52,16 +52,11 @@
             Elem::F16 => f.write_str("__half"),
             Elem::F162 => f.write_str("__half2"),
             Elem::F32 => f.write_str("float"),
-<<<<<<< HEAD
             Elem::F64 => f.write_str("double"),
-            Elem::BF16 => f.write_str("__nv_bfloat16"),
-            Elem::BF162 => f.write_str("__nv_bfloat162"),
+            Elem::BF16 => D::bfloat16_type_name(f),
+            Elem::BF162 => D::bfloat162_type_name(f),
             Elem::I8 => f.write_str("char"),
             Elem::I16 => f.write_str("short"),
-=======
-            Elem::BF16 => D::bfloat16_type_name(f),
-            Elem::BF162 => D::bfloat162_type_name(f),
->>>>>>> 69aac4fc
             Elem::I32 => f.write_str("int"),
             Elem::I64 => f.write_str("int64"),
             Elem::U8 => f.write_str("uint8"),
@@ -554,7 +549,6 @@
 impl<D: Dialect> Elem<D> {
     pub fn size(&self) -> usize {
         match self {
-<<<<<<< HEAD
             Elem::F16 => core::mem::size_of::<f16>(),
             Elem::F162 => 2 * core::mem::size_of::<f16>(),
             Elem::BF162 => 2 * core::mem::size_of::<bf16>(),
@@ -572,19 +566,7 @@
             Elem::Bool => core::mem::size_of::<bool>(),
             Elem::Atomic(AtomicKind::I32) => core::mem::size_of::<i32>(),
             Elem::Atomic(AtomicKind::U32) => core::mem::size_of::<u32>(),
-=======
-            Self::F16 => core::mem::size_of::<f16>(),
-            Self::F162 => 2 * core::mem::size_of::<f16>(),
-            Self::BF162 => 2 * core::mem::size_of::<bf16>(),
-            Self::BF16 => core::mem::size_of::<bf16>(),
-            Self::F32 => core::mem::size_of::<f32>(),
-            Self::I32 => core::mem::size_of::<i32>(),
-            Self::U32 => core::mem::size_of::<u32>(),
-            Self::Bool => core::mem::size_of::<bool>(),
-            Self::Atomic(AtomicKind::I32) => core::mem::size_of::<i32>(),
-            Self::Atomic(AtomicKind::U32) => core::mem::size_of::<u32>(),
-            Self::_Dialect(_) => 0,
->>>>>>> 69aac4fc
+            Elem::_Dialect(_) => 0,
         }
     }
 }