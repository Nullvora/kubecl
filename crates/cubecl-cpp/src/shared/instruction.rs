--- conflicted
+++ resolved
@@ -458,16 +458,12 @@
                 let out = out.fmt_left();
                 writeln!(f, "{out} = {input}_length;")
             }
-<<<<<<< HEAD
             Instruction::ConstLength { length, out } => {
                 let out = out.fmt_left();
                 writeln!(f, "{out} = {length};")
             }
 
-            Instruction::Wrap(it) => write!(f, "{it}"),
-=======
             Instruction::Warp(it) => write!(f, "{it}"),
->>>>>>> c461d8d8
             Instruction::Fma { a, b, c, out } => Fma::format(f, a, b, c, out),
             Instruction::Wmma(it) => write!(f, "{it}"),
             Instruction::Bitcast(UnaryInstruction { input, out }) => {
