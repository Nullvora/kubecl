--- conflicted
+++ resolved
@@ -1,11 +1,10 @@
 use std::hash::Hash;
 use std::{collections::HashSet, fmt::Debug, num::NonZero};
 
-<<<<<<< HEAD
-use cubecl_core::{ir::expand_checked_index_assign, prelude::KernelDefinition};
-=======
-use cubecl_core::{ir::expand_checked_index_assign, prelude::FastMath};
->>>>>>> 2cc42af0
+use cubecl_core::{
+    ir::expand_checked_index_assign,
+    prelude::{FastMath, KernelDefinition},
+};
 use cubecl_core::{
     ir::{self as gpu},
     Compiler, Feature,
