use std::hash::Hash;
use std::{collections::HashSet, fmt::Debug, num::NonZero};

use cubecl_common::ExecutionMode;
use cubecl_core::ir::BarrierLevel;
use cubecl_core::{
    ir::{self as gpu},
    Compiler, Feature,
};
use cubecl_core::{
    ir::{Operation, SourceLoc},
    prelude::{expand_checked_index_assign, FastMath, KernelDefinition},
};
use cubecl_runtime::DeviceProperties;

use super::barrier::BarrierOps;
use super::pipeline::PipelineOps;
use super::{
    AtomicKind, BinaryInstruction, Binding, Body, ComputeKernel, ConstArray, Elem, Fragment,
    FragmentIdent, FragmentLayout, Instruction, Item, LocalArray, SharedMemory, UnaryInstruction,
    Variable, VariableSettings, WarpInstruction, WmmaCompiler, WmmaInstruction,
};

pub(super) static COUNTER_TMP_VAR: std::sync::atomic::AtomicU32 =
    std::sync::atomic::AtomicU32::new(0);

pub trait Dialect:
    WmmaCompiler<Self> + Default + Clone + Copy + Debug + Send + Sync + Eq + Hash + 'static
{
    // includes
    fn include_f16(f: &mut std::fmt::Formatter<'_>) -> std::fmt::Result;
    fn include_bf16(f: &mut std::fmt::Formatter<'_>) -> std::fmt::Result;
    fn include_runtime(f: &mut std::fmt::Formatter<'_>) -> std::fmt::Result;
    // types
    fn bfloat16_type_name(f: &mut std::fmt::Formatter<'_>) -> std::fmt::Result;
    fn bfloat162_type_name(f: &mut std::fmt::Formatter<'_>) -> std::fmt::Result;
    // warp instructions (all threads participating)
    fn warp_shuffle(var: &str, source: &str) -> String;
    fn warp_shuffle_xor(var: &str, offset: &str) -> String;
    fn warp_shuffle_up(var: &str, offset: &str) -> String;
    fn warp_shuffle_down(var: &str, offset: &str) -> String;
    fn warp_all(var: &str) -> String;
    fn warp_any(var: &str) -> String;
    fn warp_ballot(var: &str) -> String;
}

#[derive(Clone, Debug)]
pub struct CompilationOptions {
    pub warp_size: u32,
}

impl Default for CompilationOptions {
    fn default() -> Self {
        Self { warp_size: 32 }
    }
}

#[allow(clippy::too_many_arguments)]
#[derive(Clone, Debug, Default)]
pub struct CppCompiler<D: Dialect> {
    shared_memories: Vec<SharedMemory<D>>,
    pipelines: Vec<PipelineOps<D>>,
    barriers: Vec<BarrierOps<D>>,
    const_arrays: Vec<ConstArray<D>>,
    local_arrays: Vec<LocalArray<D>>,
    metadata: cubecl_core::Metadata,
    warp_size_checked: bool,
    wmma: bool,
    pipeline: bool,
    barrier: bool,
    bf16: bool,
    f16: bool,
    printf: bool,
    num_inputs: usize,
    num_outputs: usize,
    ext_meta_positions: Vec<u32>,
    items: HashSet<Item<D>>,
    strategy: ExecutionMode,
    settings: VariableSettings,
    compilation_options: CompilationOptions,
    source_loc: Option<SourceLoc>,
}

impl<D: Dialect> Compiler for CppCompiler<D> {
    type Representation = ComputeKernel<D>;
    type CompilationOptions = CompilationOptions;

    fn compile(
        &mut self,
        kernel: KernelDefinition,
        compilation_options: &Self::CompilationOptions,
        strategy: ExecutionMode,
    ) -> Self::Representation {
        self.compilation_options = compilation_options.clone();
        self.strategy = strategy;

        let ir = self.clone().compile_ir(kernel);
        COUNTER_TMP_VAR.store(0, std::sync::atomic::Ordering::Relaxed);
        ir
    }

    fn elem_size(&self, elem: gpu::Elem) -> usize {
        elem.size()
    }
}

impl<D: Dialect> CppCompiler<D> {
    fn compile_ir(mut self, mut value: KernelDefinition) -> ComputeKernel<D> {
        self.build_metadata(&value);

        let instructions = self.compile_scope(&mut value.body);
        let inputs = value
            .inputs
            .into_iter()
            .map(|b| self.compile_binding(b))
            .collect();
        let outputs = value
            .outputs
            .into_iter()
            .map(|b| self.compile_binding(b))
            .collect();
        let named = value
            .named
            .into_iter()
            .map(|(name, binding)| (name, self.compile_binding(binding)))
            .collect();

        let body = Body {
            instructions,
            shared_memories: self.shared_memories,
            pipelines: self.pipelines,
            barriers: self.barriers,
            const_arrays: self.const_arrays,
            local_arrays: self.local_arrays,
            warp_size_checked: self.warp_size_checked,
            settings: self.settings,
        };
        let fast_math = value
            .options
            .fp_math_mode
            .contains(FastMath::ReducedPrecision);

        ComputeKernel {
            inputs,
            outputs,
            named,
            cube_dim: value.cube_dim,
            body,
            wmma_activated: self.wmma,
            pipeline: self.pipeline,
            barrier: self.barrier,
            bf16: self.bf16,
            f16: self.f16,
            fast_math,
            items: self.items,
            kernel_name: value.options.kernel_name,
        }
    }

    fn build_metadata(&mut self, value: &KernelDefinition) {
        self.num_inputs = value.inputs.len();
        self.num_outputs = value.outputs.len();

        let mut num_ext = 0;

        for binding in value.inputs.iter().chain(value.outputs.iter()) {
            self.ext_meta_positions.push(num_ext);
            if binding.has_extended_meta {
                num_ext += 1;
            }
        }

        let num_meta = self.num_inputs + self.num_outputs;

        self.metadata = cubecl_core::Metadata::new(num_meta as u32, num_ext);
    }

    pub(crate) fn ext_meta_position(&self, var: gpu::Variable) -> u32 {
        let pos = match var.kind {
            gpu::VariableKind::GlobalInputArray(id) => id as usize,
            gpu::VariableKind::GlobalOutputArray(id) => self.num_inputs + id as usize,
            other => panic!("Only global arrays have metadata, got {other:?}"),
        };
        self.ext_meta_positions[pos]
    }

    fn compile_scope(&mut self, scope: &mut gpu::Scope) -> Vec<Instruction<D>> {
        let mut instructions = Vec::new();

        let const_arrays = scope
            .const_arrays
            .drain(..)
            .map(|(var, values)| ConstArray {
                index: var.index().unwrap(),
                item: self.compile_item(var.item),
                size: values.len() as u32,
                values: values
                    .into_iter()
                    .map(|val| self.compile_variable(val))
                    .collect(),
            })
            .collect::<Vec<_>>();
        self.const_arrays.extend(const_arrays);

        let processing = scope.process();

        for var in processing.variables {
            if let gpu::VariableKind::Slice { .. } = var.kind {
                continue;
            }
            instructions.push(Instruction::DeclareVariable {
                var: self.compile_variable(var),
            });
        }

        processing
            .instructions
            .into_iter()
            .for_each(|op| self.compile_instruction(&mut instructions, op, scope));

        instructions
    }

    fn compile_instruction(
        &mut self,
        instructions: &mut Vec<Instruction<D>>,
        instruction: gpu::Instruction,
        scope: &mut gpu::Scope,
    ) {
        self.update_debug_loc(instructions, &instruction);
        let out = instruction.out;
        match instruction.operation {
            gpu::Operation::Copy(variable) => {
                instructions.push(Instruction::Assign(UnaryInstruction {
                    input: self.compile_variable(variable),
                    out: self.compile_variable(out.unwrap()),
                }));
            }
            gpu::Operation::Arithmetic(op) => self.compile_arithmetic(op, out, instructions),
            gpu::Operation::Comparison(op) => self.compile_comparison(op, out, instructions),
            gpu::Operation::Bitwise(op) => self.compile_bitwise(op, out, instructions),
            gpu::Operation::Operator(op) => self.compile_operator(op, out, instructions, scope),
            gpu::Operation::Atomic(op) => self.compile_atomic(op, out, instructions),
            gpu::Operation::Metadata(op) => instructions.push(self.compile_metadata(op, out)),
            gpu::Operation::Branch(val) => self.compile_branch(instructions, val),
            gpu::Operation::Synchronization(val) => match val {
                gpu::Synchronization::SyncUnits => instructions.push(Instruction::SyncThreads),
                gpu::Synchronization::SyncStorage => instructions.push(Instruction::SyncThreads),
            },
            gpu::Operation::Plane(op) => {
                self.warp_size_checked = true;
                let out = self.compile_variable(out.unwrap());
                match op {
                    gpu::Plane::Sum(op) => {
                        instructions.push(Instruction::Warp(WarpInstruction::ReduceSum {
                            input: self.compile_variable(op.input),
                            out,
                        }))
                    }
                    gpu::Plane::InclusiveSum(op) => {
                        self.settings.idx_global = true;
                        instructions.push(Instruction::Warp(WarpInstruction::InclusiveSum {
                            input: self.compile_variable(op.input),
                            out,
                        }))
                    }
                    gpu::Plane::ExclusiveSum(op) => {
                        self.settings.idx_global = true;
                        instructions.push(Instruction::Warp(WarpInstruction::ExclusiveSum {
                            input: self.compile_variable(op.input),
                            out,
                        }))
                    }
                    gpu::Plane::Prod(op) => {
                        instructions.push(Instruction::Warp(WarpInstruction::ReduceProd {
                            input: self.compile_variable(op.input),
                            out,
                        }))
                    }
                    gpu::Plane::InclusiveProd(op) => {
                        self.settings.idx_global = true;
                        instructions.push(Instruction::Warp(WarpInstruction::InclusiveProd {
                            input: self.compile_variable(op.input),
                            out,
                        }))
                    }
                    gpu::Plane::ExclusiveProd(op) => {
                        self.settings.idx_global = true;
                        instructions.push(Instruction::Warp(WarpInstruction::ExclusiveProd {
                            input: self.compile_variable(op.input),
                            out,
                        }))
                    }
                    gpu::Plane::Max(op) => {
                        instructions.push(Instruction::Warp(WarpInstruction::ReduceMax {
                            input: self.compile_variable(op.input),
                            out,
                        }))
                    }
                    gpu::Plane::Min(op) => {
                        instructions.push(Instruction::Warp(WarpInstruction::ReduceMin {
                            input: self.compile_variable(op.input),
                            out,
                        }))
                    }
                    gpu::Plane::Elect => {
                        instructions.push(Instruction::Warp(WarpInstruction::Elect { out }))
                    }
                    gpu::Plane::All(op) => {
                        instructions.push(Instruction::Warp(WarpInstruction::All {
                            input: self.compile_variable(op.input),
                            out,
                        }))
                    }
                    gpu::Plane::Any(op) => {
                        instructions.push(Instruction::Warp(WarpInstruction::Any {
                            input: self.compile_variable(op.input),
                            out,
                        }))
                    }
                    gpu::Plane::Ballot(op) => {
                        instructions.push(Instruction::Warp(WarpInstruction::Ballot {
                            input: self.compile_variable(op.input),
                            out,
                        }))
                    }
                    gpu::Plane::Broadcast(op) => {
                        instructions.push(Instruction::Warp(WarpInstruction::Broadcast {
                            input: self.compile_variable(op.lhs),
                            id: self.compile_variable(op.rhs),
                            out,
                        }))
                    }
                }
            }
            gpu::Operation::CoopMma(cmma) => instructions.push(self.compile_cmma(cmma, out)),
            gpu::Operation::NonSemantic(debug) => match debug {
                gpu::NonSemantic::Print {
                    format_string,
                    args,
                } => {
                    self.printf = true;
                    instructions.push(Instruction::Printf {
                        format_string,
                        args: args
                            .into_iter()
                            .map(|arg| self.compile_variable(arg))
                            .collect(),
                    })
                }
                gpu::NonSemantic::Comment { content } => {
                    instructions.push(Instruction::Comment { content })
                }
                // Don't need to handle scopes
                _ => {}
            },
            gpu::Operation::Pipeline(pipeline_ops) => match pipeline_ops {
                gpu::PipelineOps::MemCopyAsync {
                    pipeline,
                    source,
                    destination,
                } => {
                    instructions.push(Instruction::Pipeline(
                        super::pipeline::PipelineOps::MemCopyAsync {
                            pipeline: self.compile_variable(pipeline),
                            source: self.compile_variable(source),
                            destination: self.compile_variable(destination),
                        },
                    ));
                }
                gpu::PipelineOps::ProducerAcquire { pipeline } => instructions.push(
                    Instruction::Pipeline(super::pipeline::PipelineOps::ProducerAcquire {
                        pipeline: self.compile_variable(pipeline),
                    }),
                ),
                gpu::PipelineOps::ProducerCommit { pipeline } => instructions.push(
                    Instruction::Pipeline(super::pipeline::PipelineOps::ProducerCommit {
                        pipeline: self.compile_variable(pipeline),
                    }),
                ),

                gpu::PipelineOps::ConsumerWait { pipeline } => instructions.push(
                    Instruction::Pipeline(super::pipeline::PipelineOps::ConsumerWait {
                        pipeline: self.compile_variable(pipeline),
                    }),
                ),

                gpu::PipelineOps::ConsumerRelease { pipeline } => instructions.push(
                    Instruction::Pipeline(super::pipeline::PipelineOps::ConsumerRelease {
                        pipeline: self.compile_variable(pipeline),
                    }),
                ),
            },
            gpu::Operation::Barrier(barrier_ops) => match barrier_ops {
                gpu::BarrierOps::MemCopyAsync {
                    barrier,
                    source,
                    destination,
                } => {
                    instructions.push(Instruction::Barrier(
                        super::barrier::BarrierOps::MemCopyAsync {
                            barrier: self.compile_variable(barrier),
                            source: self.compile_variable(source),
                            destination: self.compile_variable(destination),
                        },
                    ));
                }
                gpu::BarrierOps::Wait { barrier } => {
                    instructions.push(Instruction::Barrier(super::barrier::BarrierOps::Wait {
                        barrier: self.compile_variable(barrier),
                    }))
                }
<<<<<<< HEAD
                gpu::BarrierOps::Init { barrier } => {
                    instructions.push(Instruction::Barrier(super::barrier::BarrierOps::Init {
                        barrier: self.compile_variable(barrier),
                    }))
                }
=======
>>>>>>> acf36425
            },
        }
    }

    fn update_debug_loc(
        &mut self,
        instructions: &mut Vec<Instruction<D>>,
        inst: &gpu::Instruction,
    ) {
        if !matches!(inst.operation, Operation::NonSemantic(_)) {
            match &inst.source_loc {
                Some(loc) if Some(loc) != self.source_loc.as_ref() => {
                    self.source_loc = Some(loc.clone());
                    instructions.push(Instruction::Line {
                        file: loc.source.file.clone(),
                        line: loc.line,
                    });
                }
                _ => {}
            }
        }
    }

    fn compile_cmma(&mut self, cmma: gpu::CoopMma, out: Option<gpu::Variable>) -> Instruction<D> {
        let out = self.compile_variable(out.unwrap());
        match cmma {
            gpu::CoopMma::Fill { value } => Instruction::Wmma(WmmaInstruction::Fill {
                frag: out,
                value: self.compile_variable(value),
            }),
            gpu::CoopMma::Load {
                value,
                stride,
                layout,
            } => Instruction::Wmma(WmmaInstruction::Load {
                frag: out,
                value: self.compile_variable(value),
                stride: self.compile_variable(stride),
                layout: layout.and_then(|l| self.compile_matrix_layout(l)),
            }),
            gpu::CoopMma::Execute {
                mat_a,
                mat_b,
                mat_c,
            } => Instruction::Wmma(WmmaInstruction::Execute {
                frag_a: self.compile_variable(mat_a),
                frag_b: self.compile_variable(mat_b),
                frag_c: self.compile_variable(mat_c),
                frag_d: out,
                warp_size: self.compilation_options.warp_size,
            }),
            gpu::CoopMma::Store {
                mat,
                stride,
                layout,
            } => Instruction::Wmma(WmmaInstruction::Store {
                output: out,
                frag: self.compile_variable(mat),
                stride: self.compile_variable(stride),
                layout: self
                    .compile_matrix_layout(layout)
                    .expect("Layout required for store instruction"),
            }),
            gpu::CoopMma::Cast { input } => Instruction::Wmma(WmmaInstruction::Cast {
                input: self.compile_variable(input),
                output: out,
            }),
        }
    }

    fn compile_metadata(
        &mut self,
        metadata: gpu::Metadata,
        out: Option<gpu::Variable>,
    ) -> Instruction<D> {
        let out = out.unwrap();
        match metadata {
            gpu::Metadata::Stride { dim, var } => {
                let position = self.ext_meta_position(var);
                let offset = self.metadata.stride_offset_index(position);
                Instruction::ExtendedMetadata {
                    info_offset: self.compile_variable(offset.into()),
                    dim: self.compile_variable(dim),
                    out: self.compile_variable(out),
                }
            }
            gpu::Metadata::Shape { dim, var } => {
                let position = self.ext_meta_position(var);
                let offset = self.metadata.shape_offset_index(position);
                Instruction::ExtendedMetadata {
                    info_offset: self.compile_variable(offset.into()),
                    dim: self.compile_variable(dim),
                    out: self.compile_variable(out),
                }
            }
            gpu::Metadata::Rank { var } => {
                let out = self.compile_variable(out);
                let pos = self.ext_meta_position(var);
                let offset = self.metadata.rank_index(pos);
                super::Instruction::Metadata {
                    info_offset: self.compile_variable(offset.into()),
                    out,
                }
            }
            gpu::Metadata::Length { var } => {
                let input = self.compile_variable(var);
                let out = self.compile_variable(out);

                match input {
                    Variable::Slice { .. } => Instruction::SliceLength { input, out },
                    Variable::SharedMemory(_id, _item, length) => {
                        Instruction::ConstLength { length, out }
                    }
                    _ => {
                        let id = match input {
                            Variable::GlobalInputArray(id, _) => id,
                            Variable::GlobalOutputArray(id, _) => self.num_inputs as u32 + id,
                            _ => panic!("Can only get length of global array"),
                        };
                        let offset = self.metadata.len_index(id);
                        Instruction::Metadata {
                            info_offset: self.compile_variable(offset.into()),
                            out,
                        }
                    }
                }
            }
            gpu::Metadata::BufferLength { var } => {
                let input = self.compile_variable(var);
                let out = self.compile_variable(out);

                match input {
                    Variable::Slice { .. } => Instruction::SliceLength { input, out },
                    _ => {
                        let id = match input {
                            Variable::GlobalInputArray(id, _) => id,
                            Variable::GlobalOutputArray(id, _) => self.num_inputs as u32 + id,
                            _ => panic!("Can only get buffer length of global array"),
                        };
                        let offset = self.metadata.buffer_len_index(id);
                        Instruction::Metadata {
                            info_offset: self.compile_variable(offset.into()),
                            out,
                        }
                    }
                }
            }
        }
    }

    fn compile_branch(&mut self, instructions: &mut Vec<Instruction<D>>, branch: gpu::Branch) {
        match branch {
            gpu::Branch::If(mut op) => instructions.push(Instruction::If {
                cond: self.compile_variable(op.cond),
                instructions: self.compile_scope(&mut op.scope),
            }),
            gpu::Branch::IfElse(mut op) => instructions.push(Instruction::IfElse {
                cond: self.compile_variable(op.cond),
                instructions_if: self.compile_scope(&mut op.scope_if),
                instructions_else: self.compile_scope(&mut op.scope_else),
            }),
            gpu::Branch::Switch(mut op) => instructions.push(Instruction::Switch {
                value: self.compile_variable(op.value),
                instructions_default: self.compile_scope(&mut op.scope_default),
                instructions_cases: op
                    .cases
                    .into_iter()
                    .map(|(val, mut block)| {
                        (self.compile_variable(val), self.compile_scope(&mut block))
                    })
                    .collect(),
            }),
            gpu::Branch::Return => instructions.push(Instruction::Return),
            gpu::Branch::Break => instructions.push(Instruction::Break),
            gpu::Branch::RangeLoop(mut range_loop) => instructions.push(Instruction::RangeLoop {
                i: self.compile_variable(range_loop.i),
                start: self.compile_variable(range_loop.start),
                end: self.compile_variable(range_loop.end),
                step: range_loop.step.map(|it| self.compile_variable(it)),
                inclusive: range_loop.inclusive,
                instructions: self.compile_scope(&mut range_loop.scope),
            }),
            gpu::Branch::Loop(mut op) => instructions.push(Instruction::Loop {
                instructions: self.compile_scope(&mut op.scope),
            }),
        };
    }

    fn compile_atomic(
        &mut self,
        value: gpu::AtomicOp,
        out: Option<gpu::Variable>,
        instructions: &mut Vec<Instruction<D>>,
    ) {
        let out = out.unwrap();
        match value {
            gpu::AtomicOp::Load(op) => {
                instructions.push(Instruction::AtomicLoad(self.compile_unary(op, out)))
            }
            gpu::AtomicOp::Store(op) => {
                instructions.push(Instruction::AtomicStore(self.compile_unary(op, out)))
            }
            gpu::AtomicOp::Swap(op) => {
                instructions.push(Instruction::AtomicSwap(self.compile_binary(op, out)))
            }
            gpu::AtomicOp::Add(op) => {
                instructions.push(Instruction::AtomicAdd(self.compile_binary(op, out)))
            }
            gpu::AtomicOp::Sub(op) => {
                instructions.push(Instruction::AtomicSub(self.compile_binary(op, out)))
            }
            gpu::AtomicOp::Max(op) => {
                instructions.push(Instruction::AtomicMax(self.compile_binary(op, out)))
            }
            gpu::AtomicOp::Min(op) => {
                instructions.push(Instruction::AtomicMin(self.compile_binary(op, out)))
            }
            gpu::AtomicOp::And(op) => {
                instructions.push(Instruction::AtomicAnd(self.compile_binary(op, out)))
            }
            gpu::AtomicOp::Or(op) => {
                instructions.push(Instruction::AtomicOr(self.compile_binary(op, out)))
            }
            gpu::AtomicOp::Xor(op) => {
                instructions.push(Instruction::AtomicXor(self.compile_binary(op, out)))
            }
            gpu::AtomicOp::CompareAndSwap(op) => instructions.push(Instruction::AtomicCAS {
                input: self.compile_variable(op.input),
                cmp: self.compile_variable(op.cmp),
                val: self.compile_variable(op.val),
                out: self.compile_variable(out),
            }),
        }
    }

    fn compile_arithmetic(
        &mut self,
        value: gpu::Arithmetic,
        out: Option<gpu::Variable>,
        instructions: &mut Vec<Instruction<D>>,
    ) {
        let out = out.unwrap();
        match value {
            gpu::Arithmetic::Add(op) => {
                instructions.push(Instruction::Add(self.compile_binary(op, out)))
            }
            gpu::Arithmetic::Mul(op) => {
                instructions.push(Instruction::Mul(self.compile_binary(op, out)))
            }
            gpu::Arithmetic::Div(op) => {
                instructions.push(Instruction::Div(self.compile_binary(op, out)))
            }
            gpu::Arithmetic::Sub(op) => {
                instructions.push(Instruction::Sub(self.compile_binary(op, out)))
            }
            gpu::Arithmetic::Modulo(op) => {
                instructions.push(Instruction::Modulo(self.compile_binary(op, out)))
            }
            gpu::Arithmetic::Abs(op) => {
                instructions.push(Instruction::Abs(self.compile_unary(op, out)))
            }
            gpu::Arithmetic::Exp(op) => {
                instructions.push(Instruction::Exp(self.compile_unary(op, out)))
            }
            gpu::Arithmetic::Log(op) => {
                instructions.push(Instruction::Log(self.compile_unary(op, out)))
            }
            gpu::Arithmetic::Log1p(op) => {
                instructions.push(Instruction::Log1p(self.compile_unary(op, out)))
            }
            gpu::Arithmetic::Cos(op) => {
                instructions.push(Instruction::Cos(self.compile_unary(op, out)))
            }
            gpu::Arithmetic::Sin(op) => {
                instructions.push(Instruction::Sin(self.compile_unary(op, out)))
            }
            gpu::Arithmetic::Tanh(op) => {
                instructions.push(Instruction::Tanh(self.compile_unary(op, out)))
            }
            gpu::Arithmetic::Powf(op) => {
                instructions.push(Instruction::Powf(self.compile_binary(op, out)))
            }
            gpu::Arithmetic::Sqrt(op) => {
                instructions.push(Instruction::Sqrt(self.compile_unary(op, out)))
            }
            gpu::Arithmetic::Erf(op) => {
                instructions.push(Instruction::Erf(self.compile_unary(op, out)))
            }
            gpu::Arithmetic::Max(op) => {
                instructions.push(Instruction::Max(self.compile_binary(op, out)))
            }
            gpu::Arithmetic::Min(op) => {
                instructions.push(Instruction::Min(self.compile_binary(op, out)))
            }
            gpu::Arithmetic::Clamp(op) => instructions.push(Instruction::Clamp {
                input: self.compile_variable(op.input),
                min_value: self.compile_variable(op.min_value),
                max_value: self.compile_variable(op.max_value),
                out: self.compile_variable(out),
            }),
            gpu::Arithmetic::Recip(op) => {
                let elem = op.input.item.elem();
                let lhs = match elem {
                    gpu::Elem::Float(kind) => gpu::ConstantScalarValue::Float(1.0, kind),
                    gpu::Elem::Int(kind) => gpu::ConstantScalarValue::Int(1, kind),
                    gpu::Elem::UInt(kind) => gpu::ConstantScalarValue::UInt(1, kind),
                    gpu::Elem::Bool => gpu::ConstantScalarValue::Bool(true),
                    gpu::Elem::AtomicInt(_)
                    | gpu::Elem::AtomicUInt(_)
                    | gpu::Elem::AtomicFloat(_) => {
                        panic!("Cannot use recip with atomics")
                    }
                };

                instructions.push(Instruction::Div(BinaryInstruction {
                    lhs: Variable::ConstantScalar(lhs, self.compile_elem(elem)),
                    rhs: self.compile_variable(op.input),
                    out: self.compile_variable(out),
                }))
            }
            gpu::Arithmetic::Round(op) => {
                instructions.push(Instruction::Round(self.compile_unary(op, out)))
            }
            gpu::Arithmetic::Floor(op) => {
                instructions.push(Instruction::Floor(self.compile_unary(op, out)))
            }
            gpu::Arithmetic::Ceil(op) => {
                instructions.push(Instruction::Ceil(self.compile_unary(op, out)))
            }
            gpu::Arithmetic::Remainder(op) => {
                instructions.push(Instruction::Remainder(self.compile_binary(op, out)))
            }
            gpu::Arithmetic::Fma(op) => instructions.push(Instruction::Fma {
                a: self.compile_variable(op.a),
                b: self.compile_variable(op.b),
                c: self.compile_variable(op.c),
                out: self.compile_variable(out),
            }),
            gpu::Arithmetic::Neg(op) => {
                instructions.push(Instruction::Neg(self.compile_unary(op, out)))
            }
            gpu::Arithmetic::Normalize(op) => {
                instructions.push(Instruction::Normalize(self.compile_unary(op, out)))
            }
            gpu::Arithmetic::Magnitude(op) => {
                instructions.push(Instruction::Magnitude(self.compile_unary(op, out)))
            }
            gpu::Arithmetic::Dot(op) => {
                instructions.push(Instruction::Dot(self.compile_binary(op, out)))
            }
        };
    }

    fn compile_comparison(
        &mut self,
        value: gpu::Comparison,
        out: Option<gpu::Variable>,
        instructions: &mut Vec<Instruction<D>>,
    ) {
        let out = out.unwrap();
        match value {
            gpu::Comparison::Equal(op) => {
                instructions.push(Instruction::Equal(self.compile_binary(op, out)))
            }
            gpu::Comparison::Lower(op) => {
                instructions.push(Instruction::Lower(self.compile_binary(op, out)))
            }
            gpu::Comparison::Greater(op) => {
                instructions.push(Instruction::Greater(self.compile_binary(op, out)))
            }
            gpu::Comparison::LowerEqual(op) => {
                instructions.push(Instruction::LowerEqual(self.compile_binary(op, out)))
            }
            gpu::Comparison::GreaterEqual(op) => {
                instructions.push(Instruction::GreaterEqual(self.compile_binary(op, out)))
            }
            gpu::Comparison::NotEqual(op) => {
                instructions.push(Instruction::NotEqual(self.compile_binary(op, out)))
            }
        };
    }

    fn compile_bitwise(
        &mut self,
        value: gpu::Bitwise,
        out: Option<gpu::Variable>,
        instructions: &mut Vec<Instruction<D>>,
    ) {
        let out = out.unwrap();
        match value {
            gpu::Bitwise::BitwiseOr(op) => {
                instructions.push(Instruction::BitwiseOr(self.compile_binary(op, out)))
            }
            gpu::Bitwise::BitwiseAnd(op) => {
                instructions.push(Instruction::BitwiseAnd(self.compile_binary(op, out)))
            }
            gpu::Bitwise::BitwiseXor(op) => {
                instructions.push(Instruction::BitwiseXor(self.compile_binary(op, out)))
            }
            gpu::Bitwise::CountOnes(op) => {
                instructions.push(Instruction::CountBits(self.compile_unary(op, out)))
            }
            gpu::Bitwise::ReverseBits(op) => {
                instructions.push(Instruction::ReverseBits(self.compile_unary(op, out)))
            }
            gpu::Bitwise::ShiftLeft(op) => {
                instructions.push(Instruction::ShiftLeft(self.compile_binary(op, out)))
            }
            gpu::Bitwise::ShiftRight(op) => {
                instructions.push(Instruction::ShiftRight(self.compile_binary(op, out)))
            }
            gpu::Bitwise::BitwiseNot(op) => {
                instructions.push(Instruction::BitwiseNot(self.compile_unary(op, out)))
            }
            gpu::Bitwise::LeadingZeros(op) => {
                instructions.push(Instruction::LeadingZeros(self.compile_unary(op, out)))
            }
            gpu::Bitwise::FindFirstSet(op) => {
                instructions.push(Instruction::FindFirstSet(self.compile_unary(op, out)))
            }
        };
    }

    fn compile_operator(
        &mut self,
        value: gpu::Operator,
        out: Option<gpu::Variable>,
        instructions: &mut Vec<Instruction<D>>,
        scope: &mut gpu::Scope,
    ) {
        let out = out.unwrap();
        match value {
            gpu::Operator::Slice(op) => {
                if matches!(self.strategy, ExecutionMode::Checked) && op.input.has_length() {
                    let input = op.input;
                    let input_len = *scope
                        .create_local_mut(gpu::Item::new(gpu::Elem::UInt(gpu::UIntKind::U32)));
                    instructions.extend(self.compile_scope(scope));

                    let length = match input.has_buffer_length() {
                        true => gpu::Metadata::BufferLength { var: input },
                        false => gpu::Metadata::Length { var: input },
                    };

                    instructions.push(self.compile_metadata(length, Some(input_len)));
                    instructions.push(Instruction::CheckedSlice {
                        input: self.compile_variable(op.input),
                        start: self.compile_variable(op.start),
                        end: self.compile_variable(op.end),
                        out: self.compile_variable(out),
                        len: self.compile_variable(input_len),
                    });
                } else {
                    instructions.push(Instruction::Slice {
                        input: self.compile_variable(op.input),
                        start: self.compile_variable(op.start),
                        end: self.compile_variable(op.end),
                        out: self.compile_variable(out),
                    })
                }
            }
            gpu::Operator::Index(op) => {
                if matches!(self.strategy, ExecutionMode::Checked) && op.lhs.has_length() {
                    let lhs = op.lhs;
                    let rhs = op.rhs;

                    let array_len =
                        *scope.create_local(gpu::Item::new(gpu::Elem::UInt(gpu::UIntKind::U32)));

                    instructions.extend(self.compile_scope(scope));

                    let length = match lhs.has_buffer_length() {
                        true => gpu::Metadata::BufferLength { var: lhs },
                        false => gpu::Metadata::Length { var: lhs },
                    };
                    instructions.push(self.compile_metadata(length, Some(array_len)));
                    instructions.push(Instruction::CheckedIndex {
                        len: self.compile_variable(array_len),
                        lhs: self.compile_variable(lhs),
                        rhs: self.compile_variable(rhs),
                        out: self.compile_variable(out),
                    });
                } else {
                    instructions.push(Instruction::Index(self.compile_binary(op, out)));
                }
            }
            gpu::Operator::UncheckedIndex(op) => {
                instructions.push(Instruction::Index(self.compile_binary(op, out)))
            }
            gpu::Operator::IndexAssign(op) => {
                if let ExecutionMode::Checked = self.strategy {
                    if out.has_length() {
                        expand_checked_index_assign(scope, op.lhs, op.rhs, out);
                        instructions.extend(self.compile_scope(scope));
                        return;
                    }
                };
                instructions.push(Instruction::IndexAssign(self.compile_binary(op, out)));
            }
            gpu::Operator::UncheckedIndexAssign(op) => {
                instructions.push(Instruction::IndexAssign(self.compile_binary(op, out)))
            }
            gpu::Operator::And(op) => {
                instructions.push(Instruction::And(self.compile_binary(op, out)))
            }
            gpu::Operator::Or(op) => {
                instructions.push(Instruction::Or(self.compile_binary(op, out)))
            }
            gpu::Operator::Not(op) => {
                instructions.push(Instruction::Not(self.compile_unary(op, out)))
            }
            gpu::Operator::InitLine(op) => instructions.push(Instruction::VecInit {
                inputs: op
                    .inputs
                    .into_iter()
                    .map(|it| self.compile_variable(it))
                    .collect(),
                out: self.compile_variable(out),
            }),
            gpu::Operator::CopyMemory(op) => instructions.push(Instruction::Copy {
                input: self.compile_variable(op.input),
                in_index: self.compile_variable(op.in_index),
                out: self.compile_variable(out),
                out_index: self.compile_variable(op.out_index),
            }),
            gpu::Operator::CopyMemoryBulk(op) => instructions.push(Instruction::CopyBulk {
                input: self.compile_variable(op.input),
                in_index: self.compile_variable(op.in_index),
                out: self.compile_variable(out),
                out_index: self.compile_variable(op.out_index),
                len: op.len.as_const().unwrap().as_u32(),
            }),
            gpu::Operator::Select(op) => instructions.push(Instruction::Select {
                cond: self.compile_variable(op.cond),
                then: self.compile_variable(op.then),
                or_else: self.compile_variable(op.or_else),
                out: self.compile_variable(out),
            }),
            gpu::Operator::Cast(op) => {
                instructions.push(Instruction::Assign(self.compile_unary(op, out)))
            }
            gpu::Operator::Bitcast(op) => {
                instructions.push(Instruction::Bitcast(self.compile_unary(op, out)))
            }
        };
    }

    fn compile_binary(
        &mut self,
        value: gpu::BinaryOperator,
        out: gpu::Variable,
    ) -> BinaryInstruction<D> {
        BinaryInstruction {
            lhs: self.compile_variable(value.lhs),
            rhs: self.compile_variable(value.rhs),
            out: self.compile_variable(out),
        }
    }

    fn compile_unary(
        &mut self,
        value: gpu::UnaryOperator,
        out: gpu::Variable,
    ) -> UnaryInstruction<D> {
        UnaryInstruction {
            input: self.compile_variable(value.input),
            out: self.compile_variable(out),
        }
    }

    fn compile_variable(&mut self, value: gpu::Variable) -> Variable<D> {
        let item = value.item;
        match value.kind {
            gpu::VariableKind::GlobalInputArray(id) => {
                Variable::GlobalInputArray(id, self.compile_item(item))
            }
            gpu::VariableKind::GlobalScalar(id) => {
                Variable::GlobalScalar(id, self.compile_item(item).elem, item.elem)
            }
            gpu::VariableKind::LocalMut { id } => Variable::LocalMut {
                id,
                item: self.compile_item(item),
            },
            gpu::VariableKind::Versioned { id, .. } => Variable::LocalMut {
                id,
                item: self.compile_item(item),
            },
            gpu::VariableKind::LocalConst { id } => Variable::LocalConst {
                id,
                item: self.compile_item(item),
            },
            gpu::VariableKind::Slice { id } => Variable::Slice {
                id,
                item: self.compile_item(item),
            },
            gpu::VariableKind::GlobalOutputArray(id) => {
                Variable::GlobalOutputArray(id, self.compile_item(item))
            }
            gpu::VariableKind::ConstantScalar(value) => {
                Variable::ConstantScalar(value, self.compile_elem(value.elem()))
            }
            gpu::VariableKind::SharedMemory { id, length } => {
                let item = self.compile_item(item);
                if !self.shared_memories.iter().any(|s| s.index == id) {
                    self.shared_memories
                        .push(SharedMemory::new(id, item, length));
                }
                Variable::SharedMemory(id, item, length)
            }
            gpu::VariableKind::ConstantArray { id, length } => {
                let item = self.compile_item(item);
                Variable::ConstantArray(id, item, length)
            }
            gpu::VariableKind::Builtin(builtin) => match builtin {
                gpu::Builtin::AbsolutePos => {
                    self.settings.idx_global = true;
                    Variable::IdxGlobal
                }
                gpu::Builtin::UnitPos => {
                    self.settings.thread_idx_global = true;
                    Variable::ThreadIdxGlobal
                }
                gpu::Builtin::UnitPosX => Variable::ThreadIdxX,
                gpu::Builtin::UnitPosY => Variable::ThreadIdxY,
                gpu::Builtin::UnitPosZ => Variable::ThreadIdxZ,
                gpu::Builtin::CubePosX => Variable::BlockIdxX,
                gpu::Builtin::CubePosY => Variable::BlockIdxY,
                gpu::Builtin::CubePosZ => Variable::BlockIdxZ,
                gpu::Builtin::AbsolutePosX => {
                    self.settings.absolute_idx.0 = true;
                    Variable::AbsoluteIdxX
                }
                gpu::Builtin::AbsolutePosY => {
                    self.settings.absolute_idx.1 = true;
                    Variable::AbsoluteIdxY
                }
                gpu::Builtin::AbsolutePosZ => {
                    self.settings.absolute_idx.2 = true;
                    Variable::AbsoluteIdxZ
                }
                gpu::Builtin::CubeDimX => Variable::BlockDimX,
                gpu::Builtin::CubeDimY => Variable::BlockDimY,
                gpu::Builtin::CubeDimZ => Variable::BlockDimZ,
                gpu::Builtin::CubeCountX => Variable::GridDimX,
                gpu::Builtin::CubeCountY => Variable::GridDimY,
                gpu::Builtin::CubeCountZ => Variable::GridDimZ,
                gpu::Builtin::CubePos => {
                    self.settings.block_idx_global = true;
                    Variable::BlockIdxGlobal
                }
                gpu::Builtin::CubeDim => {
                    self.settings.block_dim_global = true;
                    Variable::BlockDimGlobal
                }
                gpu::Builtin::CubeCount => {
                    self.settings.grid_dim_global = true;
                    Variable::GridDimGlobal
                }
                gpu::Builtin::PlaneDim => Variable::WarpSize,
                gpu::Builtin::UnitPosPlane => {
                    self.settings.thread_idx_global = true;
                    Variable::ThreadIdxWarp
                }
            },
            gpu::VariableKind::LocalArray { id, length } => {
                let item = self.compile_item(item);
                if !self.local_arrays.iter().any(|s| s.index == id) {
                    self.local_arrays.push(LocalArray::new(id, item, length));
                }
                Variable::LocalArray(id, item, length)
            }
            gpu::VariableKind::Matrix { id, mat } => {
                self.wmma = true;
                Variable::WmmaFragment {
                    id,
                    frag: self.compile_matrix(mat),
                }
            }
            gpu::VariableKind::Pipeline {
                id,
                item,
                num_stages,
            } => {
                self.pipeline = true;
                let pipeline = Variable::Pipeline {
                    id,
                    item: self.compile_item(item),
                };
                if !self.pipelines.iter().any(|s| s.pipeline_id() == id) {
                    self.pipelines.push(PipelineOps::Init {
                        pipeline,
                        num_stages,
                    });
                }
                pipeline
            }
<<<<<<< HEAD
            gpu::VariableKind::Barrier {
                id,
                item,
                unit_count,
            } => {
                self.barrier = true;
                let barrier = Variable::Barrier {
                    id,
                    item: self.compile_item(item),
                    unit_count,
                };
                if !self.barriers.iter().any(|s| s.barrier_id() == id) {
                    self.barriers.push(BarrierOps::New {
                        barrier,
                        unit_count,
                    });
=======
            gpu::VariableKind::Barrier { id, item, level } => {
                self.barrier = true;
                self.settings.block_dim_global = true;
                if let BarrierLevel::Cube { .. } = level {
                    self.settings.thread_idx_global = true;
                }
                let barrier = Variable::Barrier {
                    id,
                    item: self.compile_item(item),
                };
                if !self.barriers.iter().any(|s| s.barrier_id() == id) {
                    self.barriers.push(BarrierOps::Init { barrier, level });
>>>>>>> acf36425
                }
                barrier
            }
        }
    }

    fn compile_matrix(&mut self, matrix: gpu::Matrix) -> Fragment<D> {
        Fragment {
            ident: self.compile_matrix_ident(matrix.ident),
            m: matrix.m,
            n: matrix.n,
            k: matrix.k,
            elem: self.compile_elem(matrix.elem),
            layout: self.compile_matrix_layout(matrix.layout),
        }
    }

    fn compile_matrix_ident(&mut self, ident: gpu::MatrixIdent) -> FragmentIdent<D> {
        match ident {
            gpu::MatrixIdent::A => FragmentIdent::A,
            gpu::MatrixIdent::B => FragmentIdent::B,
            gpu::MatrixIdent::Accumulator => FragmentIdent::Accumulator,
        }
    }

    fn compile_matrix_layout(&mut self, layout: gpu::MatrixLayout) -> Option<FragmentLayout<D>> {
        match layout {
            gpu::MatrixLayout::ColMajor => Some(FragmentLayout::ColMajor),
            gpu::MatrixLayout::RowMajor => Some(FragmentLayout::RowMajor),
            gpu::MatrixLayout::Undefined => None,
        }
    }

    fn compile_binding(&mut self, binding: cubecl_core::compute::Binding) -> Binding<D> {
        Binding {
            item: self.compile_item(binding.item),
            size: binding.size,
            vis: binding.visibility,
        }
    }

    fn compile_item(&mut self, item: gpu::Item) -> Item<D> {
        let item = Item::new(
            self.compile_elem(item.elem),
            item.vectorization.map(NonZero::get).unwrap_or(1).into(),
        );
        if item.elem != super::Elem::TF32 {
            self.items.insert(item);
            self.items.insert(item.optimized());
        } else {
            // TF32 is represented as `float` in C++
            let mut item = item;
            item.elem = super::Elem::F32;
            self.items.insert(item);
        }

        item
    }

    fn compile_elem(&mut self, value: gpu::Elem) -> Elem<D> {
        match value {
            gpu::Elem::Float(kind) => match kind {
                gpu::FloatKind::F16 => {
                    self.f16 = true;
                    Elem::F16
                }
                gpu::FloatKind::BF16 => {
                    self.bf16 = true;
                    Elem::BF16
                }
                gpu::FloatKind::TF32 => Elem::TF32,
                gpu::FloatKind::Flex32 => Elem::F32,
                gpu::FloatKind::F32 => Elem::F32,
                gpu::FloatKind::F64 => Elem::F64,
            },
            gpu::Elem::AtomicFloat(kind) => match kind {
                gpu::FloatKind::F16 => Elem::Atomic(AtomicKind::F16),
                gpu::FloatKind::BF16 => Elem::Atomic(AtomicKind::BF16),
                gpu::FloatKind::F32 => Elem::Atomic(AtomicKind::F32),
                gpu::FloatKind::F64 => Elem::Atomic(AtomicKind::F64),
                kind => unimplemented!("atomic<{kind:?}> not yet supported"),
            },
            gpu::Elem::Int(kind) => match kind {
                gpu::IntKind::I8 => Elem::I8,
                gpu::IntKind::I16 => Elem::I16,
                gpu::IntKind::I32 => Elem::I32,
                gpu::IntKind::I64 => Elem::I64,
            },
            gpu::Elem::AtomicInt(kind) => match kind {
                gpu::IntKind::I32 => Elem::Atomic(AtomicKind::I32),
                gpu::IntKind::I64 => Elem::Atomic(AtomicKind::I64),
                kind => panic!("atomic<{kind:?}> isn't supported yet"),
            },
            gpu::Elem::UInt(kind) => match kind {
                gpu::UIntKind::U8 => Elem::U8,
                gpu::UIntKind::U16 => Elem::U16,
                gpu::UIntKind::U32 => Elem::U32,
                gpu::UIntKind::U64 => Elem::U64,
            },
            gpu::Elem::AtomicUInt(kind) => match kind {
                gpu::UIntKind::U32 => Elem::Atomic(AtomicKind::U32),
                gpu::UIntKind::U64 => Elem::Atomic(AtomicKind::U64),
                kind => unimplemented!("atomic<{kind:?}> not yet supported"),
            },
            gpu::Elem::Bool => Elem::Bool,
        }
    }
}

pub fn register_supported_types(props: &mut DeviceProperties<Feature>) {
    let supported_types = [
        gpu::Elem::UInt(gpu::UIntKind::U8),
        gpu::Elem::UInt(gpu::UIntKind::U16),
        gpu::Elem::UInt(gpu::UIntKind::U32),
        gpu::Elem::UInt(gpu::UIntKind::U64),
        gpu::Elem::Int(gpu::IntKind::I8),
        gpu::Elem::Int(gpu::IntKind::I16),
        gpu::Elem::Int(gpu::IntKind::I32),
        gpu::Elem::Int(gpu::IntKind::I64),
        gpu::Elem::AtomicInt(gpu::IntKind::I32),
        gpu::Elem::AtomicInt(gpu::IntKind::I64),
        gpu::Elem::AtomicUInt(gpu::UIntKind::U32),
        gpu::Elem::AtomicUInt(gpu::UIntKind::U64),
        gpu::Elem::Float(gpu::FloatKind::BF16),
        gpu::Elem::Float(gpu::FloatKind::F16),
        gpu::Elem::Float(gpu::FloatKind::F32),
        gpu::Elem::Float(gpu::FloatKind::Flex32),
        gpu::Elem::AtomicFloat(gpu::FloatKind::F32),
        // Causes CUDA_ERROR_INVALID_VALUE for matmul, disabling until that can be investigated
        //gpu::Elem::Float(gpu::FloatKind::F64),
        gpu::Elem::Bool,
    ];

    for ty in supported_types {
        props.register_feature(Feature::Type(ty));
    }
}<|MERGE_RESOLUTION|>--- conflicted
+++ resolved
@@ -410,14 +410,6 @@
                         barrier: self.compile_variable(barrier),
                     }))
                 }
-<<<<<<< HEAD
-                gpu::BarrierOps::Init { barrier } => {
-                    instructions.push(Instruction::Barrier(super::barrier::BarrierOps::Init {
-                        barrier: self.compile_variable(barrier),
-                    }))
-                }
-=======
->>>>>>> acf36425
             },
         }
     }
@@ -1114,24 +1106,6 @@
                 }
                 pipeline
             }
-<<<<<<< HEAD
-            gpu::VariableKind::Barrier {
-                id,
-                item,
-                unit_count,
-            } => {
-                self.barrier = true;
-                let barrier = Variable::Barrier {
-                    id,
-                    item: self.compile_item(item),
-                    unit_count,
-                };
-                if !self.barriers.iter().any(|s| s.barrier_id() == id) {
-                    self.barriers.push(BarrierOps::New {
-                        barrier,
-                        unit_count,
-                    });
-=======
             gpu::VariableKind::Barrier { id, item, level } => {
                 self.barrier = true;
                 self.settings.block_dim_global = true;
@@ -1144,7 +1118,6 @@
                 };
                 if !self.barriers.iter().any(|s| s.barrier_id() == id) {
                     self.barriers.push(BarrierOps::Init { barrier, level });
->>>>>>> acf36425
                 }
                 barrier
             }
