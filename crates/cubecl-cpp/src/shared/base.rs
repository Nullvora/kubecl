use std::{collections::HashSet, fmt::Debug, num::NonZero};

use cubecl_common::ExecutionMode;
use cubecl_core::ir::{ExpandElement, UIntKind, VariableKind};
use cubecl_core::prelude::{FloatExpand, Line};
use cubecl_core::{
    Compiler, Feature,
    ir::{self as gpu},
};
use cubecl_core::{CubeDim, io::read_tensor_checked};
use cubecl_core::{
    ir::{Operation, SourceLoc},
    prelude::{FastMath, KernelDefinition, expand_checked_index_assign},
};
use cubecl_runtime::DeviceProperties;

use super::barrier::BarrierOps;
use super::pipeline::PipelineOps;
use super::{
    AtomicKind, BinaryInstruction, Binding, Body, ComputeKernel, ConstArray, Dialect, Elem,
    Fragment, FragmentIdent, FragmentLayout, Instruction, Item, LocalArray, SharedMemory,
    UnaryInstruction, Variable, WarpInstruction, WmmaInstruction,
};

pub(super) static COUNTER_TMP_VAR: std::sync::atomic::AtomicU32 =
    std::sync::atomic::AtomicU32::new(0);

#[derive(Clone, Debug)]
pub struct CompilationOptions {
    pub warp_size: u32,
<<<<<<< HEAD
    pub supports_clusters: bool,
=======
    pub grid_constants: bool,
>>>>>>> 6c2085c4
}

impl Default for CompilationOptions {
    fn default() -> Self {
        Self {
            warp_size: 32,
<<<<<<< HEAD
            supports_clusters: false,
=======
            grid_constants: false,
>>>>>>> 6c2085c4
        }
    }
}

/// Cube indexes flags.
/// When true the corresponding index is declared and computed as needed in the kernel.
#[derive(Debug, Clone, Default)]
pub struct CubeIndexFlags {
    pub absolute_pos: bool,
    pub absolute_pos_tuple: bool,
    pub cube_count: bool,
    pub cube_count_tuple: bool,
    pub cube_dim: bool,
    pub cube_dim_tuple: bool,
    pub cube_pos: bool,
    pub cube_pos_tuple: bool,
    pub plane_dim: bool,
    pub plane_dim_checked: bool,
    pub plane_index: bool,
    pub unit_pos: bool,
    pub unit_pos_tuple: bool,
    pub unit_pos_plane: bool,
}

/// Flags gathered during Cube IR translation for the kernel compilation.
#[derive(Debug, Clone, Default)]
pub struct Flags {
    pub elem_bf16: bool,
    pub elem_f16: bool,
    pub indexes: CubeIndexFlags,
    pub op_barrier: bool,
    pub op_pipeline: bool,
    pub inst_fast_math: bool,
    pub inst_tma: bool,
    pub inst_wmma: bool,
    pub use_grid_constants: bool,
    pub static_meta_length: usize,
    pub has_dynamic_meta: bool,
}

#[allow(clippy::too_many_arguments)]
#[derive(Clone, Debug, Default)]
pub struct CppCompiler<D: Dialect> {
    barriers: Vec<BarrierOps<D>>,
    compilation_options: CompilationOptions,
    const_arrays: Vec<ConstArray<D>>,
<<<<<<< HEAD
    local_arrays: Vec<LocalArray<D>>,
    metadata: cubecl_core::Metadata,
    cluster_dim: CubeDim,
    warp_size_checked: bool,
    wmma: bool,
    pipeline: bool,
    barrier: bool,
    tma: bool,
    bf16: bool,
    f16: bool,
    printf: bool,
    cluster_group: bool,
    num_inputs: usize,
    num_outputs: usize,
=======
>>>>>>> 6c2085c4
    ext_meta_positions: Vec<u32>,
    extensions: Vec<D::Extension>,
    flags: Flags,
    items: HashSet<Item<D>>,
    local_arrays: Vec<LocalArray<D>>,
    metadata: cubecl_core::Metadata,
    pipelines: Vec<PipelineOps<D>>,
    shared_memories: Vec<SharedMemory<D>>,
    source_loc: Option<SourceLoc>,
    strategy: ExecutionMode,
}

impl<D: Dialect> Compiler for CppCompiler<D> {
    type Representation = ComputeKernel<D>;
    type CompilationOptions = CompilationOptions;

    fn compile(
        &mut self,
        mut kernel: KernelDefinition,
        compilation_options: &Self::CompilationOptions,
        strategy: ExecutionMode,
    ) -> Self::Representation {
        self.compilation_options = compilation_options.clone();
        self.strategy = strategy;

        if !self.compilation_options.supports_clusters {
            kernel.options.cluster_dim = None;
        }
        self.cluster_dim = kernel.options.cluster_dim.unwrap_or(CubeDim::new_single());

        let ir = self.clone().compile_ir(kernel);
        COUNTER_TMP_VAR.store(0, std::sync::atomic::Ordering::Relaxed);
        ir
    }

    fn elem_size(&self, elem: gpu::Elem) -> usize {
        elem.size()
    }

    fn extension(&self) -> &'static str {
        "cpp"
    }
}

impl<D: Dialect> CppCompiler<D> {
    fn compile_ir(mut self, mut value: KernelDefinition) -> ComputeKernel<D> {
        self.build_metadata(&value);

        let instructions = self.compile_scope(&mut value.body);
        let buffers = value
            .buffers
            .into_iter()
            .map(|b| self.compile_binding(b))
            .collect();
        let scalars = value
            .scalars
            .into_iter()
            .map(|binding| (self.compile_elem(binding.elem), binding.count))
            .collect();

        // translation flags
        let flags = Flags {
            indexes: D::builtin_rules(&self.flags.indexes),
            inst_wmma: self.flags.inst_wmma,
            op_pipeline: self.flags.op_pipeline,
            op_barrier: self.flags.op_barrier,
            elem_bf16: self.flags.elem_bf16,
            elem_f16: self.flags.elem_f16,
            inst_fast_math: value
                .options
                .fp_math_mode
                .contains(FastMath::ReducedPrecision),
            inst_tma: self.flags.inst_tma,
            use_grid_constants: self.compilation_options.grid_constants,
            // TODO: At some point we should only pass dymamic meta if tensors are present,
            // not if only arrays are present. For now, leave like this
            has_dynamic_meta: self.metadata.static_len() > 0,
            static_meta_length: self.metadata.static_len() as usize,
        };

        let body = Body {
            instructions,
            shared_memories: self.shared_memories,
            pipelines: self.pipelines,
            barriers: self.barriers,
            const_arrays: self.const_arrays,
            local_arrays: self.local_arrays,
<<<<<<< HEAD
            warp_size_checked: self.warp_size_checked,
            cluster_group: self.cluster_group,
            settings: self.settings,
=======
>>>>>>> 6c2085c4
        };

        let mut cluster_dim = value.options.cluster_dim;
        if !self.compilation_options.supports_clusters {
            cluster_dim = None;
        }

        ComputeKernel {
            tensor_maps: value.tensor_maps,
            buffers,
            scalars,
            meta_static_len: self.metadata.static_len() as usize,
            cube_dim: value.cube_dim,
            body,
<<<<<<< HEAD
            wmma_activated: self.wmma,
            pipeline: self.pipeline,
            barrier: self.barrier,
            clusters: self.cluster_group,
            tma: self.tma,
            bf16: self.bf16,
            f16: self.f16,
            fast_math,
=======
            extensions: self.extensions,
            flags,
>>>>>>> 6c2085c4
            items: self.items,
            kernel_name: value.options.kernel_name,
            cluster_dim,
        }
    }

    fn build_metadata(&mut self, value: &KernelDefinition) {
        let mut num_ext = 0;

        let mut all_meta: Vec<_> = value
            .buffers
            .iter()
            .map(|buf| (buf.id, buf.has_extended_meta))
            .chain(value.tensor_maps.iter().map(|i| (*i, true)))
            .collect();

        all_meta.sort_by_key(|(id, _)| *id);

        for (_, has_extended_meta) in &all_meta {
            self.ext_meta_positions.push(num_ext);
            if *has_extended_meta {
                num_ext += 1;
            }
        }

        let num_meta = all_meta.len();

        self.metadata = cubecl_core::Metadata::new(num_meta as u32, num_ext);
    }

    pub(crate) fn ext_meta_position(&self, var: gpu::Variable) -> u32 {
        let id = var.index().expect("Variable should have index");
        self.ext_meta_positions[id as usize]
    }

    fn compile_scope(&mut self, scope: &mut gpu::Scope) -> Vec<Instruction<D>> {
        let mut instructions = Vec::new();

        let const_arrays = scope
            .const_arrays
            .drain(..)
            .map(|(var, values)| ConstArray {
                index: var.index().unwrap(),
                item: self.compile_item(var.item),
                size: values.len() as u32,
                values: values
                    .into_iter()
                    .map(|val| self.compile_variable(val))
                    .collect(),
            })
            .collect::<Vec<_>>();
        self.const_arrays.extend(const_arrays);

        let processing = scope.process();

        for var in processing.variables {
            if let gpu::VariableKind::Slice { .. } = var.kind {
                continue;
            }
            instructions.push(Instruction::DeclareVariable {
                var: self.compile_variable(var),
            });
        }

        processing
            .instructions
            .into_iter()
            .for_each(|op| self.compile_instruction(&mut instructions, op, scope));

        instructions
    }

    fn compile_instruction(
        &mut self,
        instructions: &mut Vec<Instruction<D>>,
        instruction: gpu::Instruction,
        scope: &mut gpu::Scope,
    ) {
        self.update_debug_loc(instructions, &instruction);
        let out = instruction.out;
        match instruction.operation {
            gpu::Operation::Copy(variable) => {
                instructions.push(Instruction::Assign(UnaryInstruction {
                    input: self.compile_variable(variable),
                    out: self.compile_variable(out.unwrap()),
                }));
            }
            gpu::Operation::Arithmetic(op) => self.compile_arithmetic(op, out, instructions),
            gpu::Operation::Comparison(op) => self.compile_comparison(op, out, instructions),
            gpu::Operation::Bitwise(op) => self.compile_bitwise(op, out, instructions),
            gpu::Operation::Operator(op) => self.compile_operator(op, out, instructions, scope),
            gpu::Operation::Atomic(op) => self.compile_atomic(op, out, instructions),
            gpu::Operation::Metadata(op) => instructions.push(self.compile_metadata(op, out)),
            gpu::Operation::Branch(val) => self.compile_branch(instructions, val),
            gpu::Operation::Synchronization(val) => match val {
                gpu::Synchronization::SyncUnits => instructions.push(Instruction::SyncThreads),
                gpu::Synchronization::SyncStorage => instructions.push(Instruction::SyncThreads),
                gpu::Synchronization::SyncProxyShared => {
                    self.flags.inst_tma = true;
                    instructions.push(Instruction::ProxySharedFence)
                }
            },
            gpu::Operation::Plane(op) => {
                self.flags.indexes.plane_dim_checked = true;
                let out = self.compile_variable(out.unwrap());
                match op {
                    gpu::Plane::Sum(op) => {
                        instructions.push(Instruction::Warp(WarpInstruction::ReduceSum {
                            input: self.compile_variable(op.input),
                            out,
                        }))
                    }
                    gpu::Plane::InclusiveSum(op) => {
                        self.flags.indexes.unit_pos_plane = true;
                        instructions.push(Instruction::Warp(WarpInstruction::InclusiveSum {
                            input: self.compile_variable(op.input),
                            out,
                        }))
                    }
                    gpu::Plane::InclusiveProd(op) => {
                        self.flags.indexes.unit_pos_plane = true;
                        instructions.push(Instruction::Warp(WarpInstruction::InclusiveProd {
                            input: self.compile_variable(op.input),
                            out,
                        }))
                    }
                    gpu::Plane::ExclusiveSum(op) => {
                        self.flags.indexes.unit_pos_plane = true;
                        instructions.push(Instruction::Warp(WarpInstruction::ExclusiveSum {
                            input: self.compile_variable(op.input),
                            out,
                        }))
                    }
                    gpu::Plane::ExclusiveProd(op) => {
                        self.flags.indexes.unit_pos_plane = true;
                        instructions.push(Instruction::Warp(WarpInstruction::ExclusiveProd {
                            input: self.compile_variable(op.input),
                            out,
                        }))
                    }
                    gpu::Plane::Prod(op) => {
                        instructions.push(Instruction::Warp(WarpInstruction::ReduceProd {
                            input: self.compile_variable(op.input),
                            out,
                        }))
                    }
                    gpu::Plane::Max(op) => {
                        instructions.push(Instruction::Warp(WarpInstruction::ReduceMax {
                            input: self.compile_variable(op.input),
                            out,
                        }))
                    }
                    gpu::Plane::Min(op) => {
                        instructions.push(Instruction::Warp(WarpInstruction::ReduceMin {
                            input: self.compile_variable(op.input),
                            out,
                        }))
                    }
                    gpu::Plane::Elect => {
                        instructions.push(Instruction::Warp(WarpInstruction::Elect { out }))
                    }
                    gpu::Plane::All(op) => {
                        instructions.push(Instruction::Warp(WarpInstruction::All {
                            input: self.compile_variable(op.input),
                            out,
                        }))
                    }
                    gpu::Plane::Any(op) => {
                        instructions.push(Instruction::Warp(WarpInstruction::Any {
                            input: self.compile_variable(op.input),
                            out,
                        }))
                    }
                    gpu::Plane::Ballot(op) => {
                        instructions.push(Instruction::Warp(WarpInstruction::Ballot {
                            input: self.compile_variable(op.input),
                            out,
                        }))
                    }
                    gpu::Plane::Broadcast(op) => {
                        instructions.push(Instruction::Warp(WarpInstruction::Broadcast {
                            input: self.compile_variable(op.lhs),
                            id: self.compile_variable(op.rhs),
                            out,
                        }))
                    }
                }
            }
            gpu::Operation::CoopMma(cmma) => instructions.push(self.compile_cmma(cmma, out)),
            gpu::Operation::NonSemantic(debug) => match debug {
                gpu::NonSemantic::Print {
                    format_string,
                    args,
                } => instructions.push(Instruction::Printf {
                    format_string,
                    args: args
                        .into_iter()
                        .map(|arg| self.compile_variable(arg))
                        .collect(),
                }),
                gpu::NonSemantic::Comment { content } => {
                    instructions.push(Instruction::Comment { content })
                }
                // Don't need to handle scopes
                _ => {}
            },
            gpu::Operation::Pipeline(pipeline_ops) => match pipeline_ops {
                gpu::PipelineOps::MemCopyAsync {
                    pipeline,
                    source,
                    destination,
                } => {
                    instructions.push(Instruction::Pipeline(
                        super::pipeline::PipelineOps::MemCopyAsync {
                            pipeline: self.compile_variable(pipeline),
                            source: self.compile_variable(source),
                            destination: self.compile_variable(destination),
                        },
                    ));
                }
                gpu::PipelineOps::ProducerAcquire { pipeline } => instructions.push(
                    Instruction::Pipeline(super::pipeline::PipelineOps::ProducerAcquire {
                        pipeline: self.compile_variable(pipeline),
                    }),
                ),
                gpu::PipelineOps::ProducerCommit { pipeline } => instructions.push(
                    Instruction::Pipeline(super::pipeline::PipelineOps::ProducerCommit {
                        pipeline: self.compile_variable(pipeline),
                    }),
                ),

                gpu::PipelineOps::ConsumerWait { pipeline } => instructions.push(
                    Instruction::Pipeline(super::pipeline::PipelineOps::ConsumerWait {
                        pipeline: self.compile_variable(pipeline),
                    }),
                ),

                gpu::PipelineOps::ConsumerRelease { pipeline } => instructions.push(
                    Instruction::Pipeline(super::pipeline::PipelineOps::ConsumerRelease {
                        pipeline: self.compile_variable(pipeline),
                    }),
                ),
            },
            gpu::Operation::Barrier(barrier_ops) => match barrier_ops {
                gpu::BarrierOps::Init {
                    barrier,
                    with_cta_fence,
                } => {
                    let VariableKind::Barrier { level, .. } = barrier.kind else {
                        unreachable!()
                    };
                    let barrier = self.compile_variable(barrier);
                    instructions.push(Instruction::Barrier(super::barrier::BarrierOps::Init {
                        barrier,
                        level,
                        with_cta_fence,
                    }));
                }
                gpu::BarrierOps::MemCopyAsync { barrier, source } => {
                    let VariableKind::Barrier { level, .. } = barrier.kind else {
                        unreachable!()
                    };
                    instructions.push(Instruction::Barrier(
                        super::barrier::BarrierOps::MemCopyAsync {
                            barrier: self.compile_variable(barrier),
                            source: self.compile_variable(source),
                            destination: self.compile_variable(out.unwrap()),
                            level,
                        },
                    ));
                }
                gpu::BarrierOps::MemCopyAsyncTensorGlobalToShared {
                    barrier,
                    tensor_map,
                    indices,
                } => {
                    instructions.push(Instruction::Barrier(
                        super::barrier::BarrierOps::MemCopyAsyncTensorGlobalToShared {
                            barrier: self.compile_variable(barrier),
                            smem_buffer: self.compile_variable(out.unwrap()),
                            tensor_map: self.compile_variable(tensor_map),
                            indices: indices
                                .into_iter()
                                .map(|it| self.compile_variable(it))
                                .collect(),
                        },
                    ));
                }
                gpu::BarrierOps::Arrive { barrier } => {
                    let VariableKind::Barrier { level, .. } = barrier.kind else {
                        unreachable!()
                    };
                    instructions.push(Instruction::Barrier(super::barrier::BarrierOps::Arrive {
                        barrier: self.compile_variable(barrier),
                        level,
                    }))
                }
                gpu::BarrierOps::ArriveTx {
                    barrier,
                    arrive_count_update,
                    transaction_count_update,
                } => {
                    instructions.push(Instruction::Barrier(super::barrier::BarrierOps::ArriveTx {
                        barrier: self.compile_variable(barrier),
                        arrive_count_update: self.compile_variable(arrive_count_update),
                        transaction_count_update: self.compile_variable(transaction_count_update),
                    }))
                }
                gpu::BarrierOps::ExpectTx {
                    barrier,
                    transaction_count_update,
                } => {
                    instructions.push(Instruction::Barrier(super::barrier::BarrierOps::ExpectTx {
                        barrier: self.compile_variable(barrier),
                        transaction_count_update: self.compile_variable(transaction_count_update),
                    }))
                }
                gpu::BarrierOps::Wait { barrier } => {
                    let VariableKind::Barrier { level, .. } = barrier.kind else {
                        unreachable!()
                    };
                    instructions.push(Instruction::Barrier(super::barrier::BarrierOps::Wait {
                        barrier: self.compile_variable(barrier),
                        level,
                    }))
                }
                gpu::BarrierOps::ArriveAndWait { barrier } => {
                    let VariableKind::Barrier { level, .. } = barrier.kind else {
                        unreachable!()
                    };
                    instructions.push(Instruction::Barrier(
                        super::barrier::BarrierOps::ArriveAndWait {
                            barrier: self.compile_variable(barrier),
                            level,
                        },
                    ))
                }
            },
            gpu::Operation::Tma(tma_ops) => {
                self.flags.inst_tma = true;
                match tma_ops {
                    gpu::TmaOps::MemCopyAsyncTensorToGlobal {
                        source,
                        coordinates,
                    } => {
                        instructions.push(Instruction::MemCopyAsyncTensorSharedToGlobal {
                            smem_buffer: self.compile_variable(source),
                            tensor_map: self.compile_variable(out.unwrap()),
                            indices: coordinates
                                .into_iter()
                                .map(|it| self.compile_variable(it))
                                .collect(),
                        });
                    }
                    gpu::TmaOps::CommitGroup => {
                        instructions.push(Instruction::BulkCommitGroup);
                    }
                    gpu::TmaOps::WaitGroup { max_pending } => {
                        instructions.push(Instruction::BulkWaitGroup { max_pending });
                    }
                    gpu::TmaOps::WaitGroupRead { max_pending } => {
                        instructions.push(Instruction::BulkWaitGroupRead { max_pending });
                    }
                }
            }
        }
    }

    fn update_debug_loc(
        &mut self,
        instructions: &mut Vec<Instruction<D>>,
        inst: &gpu::Instruction,
    ) {
        if !matches!(inst.operation, Operation::NonSemantic(_)) {
            match &inst.source_loc {
                Some(loc) if Some(loc) != self.source_loc.as_ref() => {
                    self.source_loc = Some(loc.clone());
                    instructions.push(Instruction::Line {
                        file: loc.source.file.clone(),
                        line: loc.line,
                    });
                }
                _ => {}
            }
        }
    }

    fn compile_cmma(&mut self, cmma: gpu::CoopMma, out: Option<gpu::Variable>) -> Instruction<D> {
        let out = self.compile_variable(out.unwrap());
        match cmma {
            gpu::CoopMma::Fill { value } => Instruction::Wmma(WmmaInstruction::Fill {
                frag: out,
                value: self.compile_variable(value),
            }),
            gpu::CoopMma::Load {
                value,
                stride,
                layout,
            } => Instruction::Wmma(WmmaInstruction::Load {
                frag: out,
                value: self.compile_variable(value),
                stride: self.compile_variable(stride),
                layout: layout.and_then(|l| self.compile_matrix_layout(l)),
            }),
            gpu::CoopMma::Execute {
                mat_a,
                mat_b,
                mat_c,
            } => Instruction::Wmma(WmmaInstruction::Execute {
                frag_a: self.compile_variable(mat_a),
                frag_b: self.compile_variable(mat_b),
                frag_c: self.compile_variable(mat_c),
                frag_d: out,
                warp_size: self.compilation_options.warp_size,
            }),
            gpu::CoopMma::Store {
                mat,
                stride,
                layout,
            } => {
                self.flags.indexes.unit_pos = true;
                self.flags.indexes.plane_index = true;
                Instruction::Wmma(WmmaInstruction::Store {
                    output: out,
                    frag: self.compile_variable(mat),
                    stride: self.compile_variable(stride),
                    layout: self
                        .compile_matrix_layout(layout)
                        .expect("Layout required for store instruction"),
                })
            }
            gpu::CoopMma::Cast { input } => Instruction::Wmma(WmmaInstruction::Cast {
                input: self.compile_variable(input),
                output: out,
            }),
        }
    }

    fn compile_metadata(
        &mut self,
        metadata: gpu::Metadata,
        out: Option<gpu::Variable>,
    ) -> Instruction<D> {
        let out = out.unwrap();
        match metadata {
            gpu::Metadata::Stride { dim, var } => {
                let position = self.ext_meta_position(var);
                let offset = self.metadata.stride_offset_index(position);
                Instruction::ExtendedMetadata {
                    info_offset: self.compile_variable(offset.into()),
                    dim: self.compile_variable(dim),
                    split_meta: self.compilation_options.grid_constants,
                    static_offset: self.metadata.static_len(),
                    out: self.compile_variable(out),
                }
            }
            gpu::Metadata::Shape { dim, var } => {
                let position = self.ext_meta_position(var);
                let offset = self.metadata.shape_offset_index(position);
                Instruction::ExtendedMetadata {
                    info_offset: self.compile_variable(offset.into()),
                    dim: self.compile_variable(dim),
                    split_meta: self.compilation_options.grid_constants,
                    static_offset: self.metadata.static_len(),
                    out: self.compile_variable(out),
                }
            }
            gpu::Metadata::Rank { var } => {
                let out = self.compile_variable(out);
                let pos = self.ext_meta_position(var);
                let offset = self.metadata.rank_index(pos);
                super::Instruction::Metadata {
                    info_offset: self.compile_variable(offset.into()),
                    split_meta: self.compilation_options.grid_constants,
                    out,
                }
            }
            gpu::Metadata::Length { var } => {
                let input = self.compile_variable(var);
                let out = self.compile_variable(out);

                match input {
                    Variable::Slice { .. } => Instruction::SliceLength { input, out },
                    Variable::SharedMemory(_id, _item, length) => {
                        Instruction::ConstLength { length, out }
                    }
                    _ => {
                        let id = input.id().expect("Variable should have id");
                        let offset = self.metadata.len_index(id);
                        Instruction::Metadata {
                            info_offset: self.compile_variable(offset.into()),
                            split_meta: self.compilation_options.grid_constants,
                            out,
                        }
                    }
                }
            }
            gpu::Metadata::BufferLength { var } => {
                let input = self.compile_variable(var);
                let out = self.compile_variable(out);

                match input {
                    Variable::Slice { .. } => Instruction::SliceLength { input, out },
                    _ => {
                        let id = input.id().expect("Variable should have id");
                        let offset = self.metadata.buffer_len_index(id);
                        Instruction::Metadata {
                            info_offset: self.compile_variable(offset.into()),
                            split_meta: self.compilation_options.grid_constants,
                            out,
                        }
                    }
                }
            }
        }
    }

    fn compile_branch(&mut self, instructions: &mut Vec<Instruction<D>>, branch: gpu::Branch) {
        match branch {
            gpu::Branch::If(mut op) => instructions.push(Instruction::If {
                cond: self.compile_variable(op.cond),
                instructions: self.compile_scope(&mut op.scope),
            }),
            gpu::Branch::IfElse(mut op) => instructions.push(Instruction::IfElse {
                cond: self.compile_variable(op.cond),
                instructions_if: self.compile_scope(&mut op.scope_if),
                instructions_else: self.compile_scope(&mut op.scope_else),
            }),
            gpu::Branch::Switch(mut op) => instructions.push(Instruction::Switch {
                value: self.compile_variable(op.value),
                instructions_default: self.compile_scope(&mut op.scope_default),
                instructions_cases: op
                    .cases
                    .into_iter()
                    .map(|(val, mut block)| {
                        (self.compile_variable(val), self.compile_scope(&mut block))
                    })
                    .collect(),
            }),
            gpu::Branch::Return => instructions.push(Instruction::Return),
            gpu::Branch::Break => instructions.push(Instruction::Break),
            gpu::Branch::RangeLoop(mut range_loop) => instructions.push(Instruction::RangeLoop {
                i: self.compile_variable(range_loop.i),
                start: self.compile_variable(range_loop.start),
                end: self.compile_variable(range_loop.end),
                step: range_loop.step.map(|it| self.compile_variable(it)),
                inclusive: range_loop.inclusive,
                instructions: self.compile_scope(&mut range_loop.scope),
            }),
            gpu::Branch::Loop(mut op) => instructions.push(Instruction::Loop {
                instructions: self.compile_scope(&mut op.scope),
            }),
        };
    }

    fn compile_atomic(
        &mut self,
        value: gpu::AtomicOp,
        out: Option<gpu::Variable>,
        instructions: &mut Vec<Instruction<D>>,
    ) {
        let out = out.unwrap();
        match value {
            gpu::AtomicOp::Load(op) => {
                instructions.push(Instruction::AtomicLoad(self.compile_unary(op, out)))
            }
            gpu::AtomicOp::Store(op) => {
                instructions.push(Instruction::AtomicStore(self.compile_unary(op, out)))
            }
            gpu::AtomicOp::Swap(op) => {
                instructions.push(Instruction::AtomicSwap(self.compile_binary(op, out)))
            }
            gpu::AtomicOp::Add(op) => {
                instructions.push(Instruction::AtomicAdd(self.compile_binary(op, out)))
            }
            gpu::AtomicOp::Sub(op) => {
                instructions.push(Instruction::AtomicSub(self.compile_binary(op, out)))
            }
            gpu::AtomicOp::Max(op) => {
                instructions.push(Instruction::AtomicMax(self.compile_binary(op, out)))
            }
            gpu::AtomicOp::Min(op) => {
                instructions.push(Instruction::AtomicMin(self.compile_binary(op, out)))
            }
            gpu::AtomicOp::And(op) => {
                instructions.push(Instruction::AtomicAnd(self.compile_binary(op, out)))
            }
            gpu::AtomicOp::Or(op) => {
                instructions.push(Instruction::AtomicOr(self.compile_binary(op, out)))
            }
            gpu::AtomicOp::Xor(op) => {
                instructions.push(Instruction::AtomicXor(self.compile_binary(op, out)))
            }
            gpu::AtomicOp::CompareAndSwap(op) => instructions.push(Instruction::AtomicCAS {
                input: self.compile_variable(op.input),
                cmp: self.compile_variable(op.cmp),
                val: self.compile_variable(op.val),
                out: self.compile_variable(out),
            }),
        }
    }

    fn compile_arithmetic(
        &mut self,
        value: gpu::Arithmetic,
        out: Option<gpu::Variable>,
        instructions: &mut Vec<Instruction<D>>,
    ) {
        let out = out.unwrap();
        match value {
            gpu::Arithmetic::Add(op) => {
                instructions.push(Instruction::Add(self.compile_binary(op, out)))
            }
            gpu::Arithmetic::Mul(op) => {
                instructions.push(Instruction::Mul(self.compile_binary(op, out)))
            }
            gpu::Arithmetic::Div(op) => {
                instructions.push(Instruction::Div(self.compile_binary(op, out)))
            }
            gpu::Arithmetic::Sub(op) => {
                instructions.push(Instruction::Sub(self.compile_binary(op, out)))
            }
            gpu::Arithmetic::Modulo(op) => {
                instructions.push(Instruction::Modulo(self.compile_binary(op, out)))
            }
            gpu::Arithmetic::Abs(op) => {
                instructions.push(Instruction::Abs(self.compile_unary(op, out)))
            }
            gpu::Arithmetic::Exp(op) => {
                instructions.push(Instruction::Exp(self.compile_unary(op, out)))
            }
            gpu::Arithmetic::Log(op) => {
                instructions.push(Instruction::Log(self.compile_unary(op, out)))
            }
            gpu::Arithmetic::Log1p(op) => {
                instructions.push(Instruction::Log1p(self.compile_unary(op, out)))
            }
            gpu::Arithmetic::Cos(op) => {
                instructions.push(Instruction::Cos(self.compile_unary(op, out)))
            }
            gpu::Arithmetic::Sin(op) => {
                instructions.push(Instruction::Sin(self.compile_unary(op, out)))
            }
            gpu::Arithmetic::Tanh(op) => {
                instructions.push(Instruction::Tanh(self.compile_unary(op, out)))
            }
            gpu::Arithmetic::Powf(op) => {
                instructions.push(Instruction::Powf(self.compile_binary(op, out)))
            }
            gpu::Arithmetic::Sqrt(op) => {
                instructions.push(Instruction::Sqrt(self.compile_unary(op, out)))
            }
            gpu::Arithmetic::Erf(op) => {
                let instruction = Instruction::Erf(self.compile_unary(op, out));
                D::register_extension(&mut self.extensions, &instruction);
                instructions.push(instruction)
            }
            gpu::Arithmetic::Max(op) => {
                instructions.push(Instruction::Max(self.compile_binary(op, out)))
            }
            gpu::Arithmetic::Min(op) => {
                instructions.push(Instruction::Min(self.compile_binary(op, out)))
            }
            gpu::Arithmetic::Clamp(op) => instructions.push(Instruction::Clamp {
                input: self.compile_variable(op.input),
                min_value: self.compile_variable(op.min_value),
                max_value: self.compile_variable(op.max_value),
                out: self.compile_variable(out),
            }),
            gpu::Arithmetic::Recip(op) => {
                let elem = op.input.item.elem();
                let lhs = match elem {
                    gpu::Elem::Float(kind) => gpu::ConstantScalarValue::Float(1.0, kind),
                    gpu::Elem::Int(kind) => gpu::ConstantScalarValue::Int(1, kind),
                    gpu::Elem::UInt(kind) => gpu::ConstantScalarValue::UInt(1, kind),
                    gpu::Elem::Bool => gpu::ConstantScalarValue::Bool(true),
                    gpu::Elem::AtomicInt(_)
                    | gpu::Elem::AtomicUInt(_)
                    | gpu::Elem::AtomicFloat(_) => {
                        panic!("Cannot use recip with atomics")
                    }
                };

                instructions.push(Instruction::Div(BinaryInstruction {
                    lhs: Variable::ConstantScalar(lhs, self.compile_elem(elem)),
                    rhs: self.compile_variable(op.input),
                    out: self.compile_variable(out),
                }))
            }
            gpu::Arithmetic::Round(op) => {
                instructions.push(Instruction::Round(self.compile_unary(op, out)))
            }
            gpu::Arithmetic::Floor(op) => {
                instructions.push(Instruction::Floor(self.compile_unary(op, out)))
            }
            gpu::Arithmetic::Ceil(op) => {
                instructions.push(Instruction::Ceil(self.compile_unary(op, out)))
            }
            gpu::Arithmetic::Remainder(op) => {
                instructions.push(Instruction::Remainder(self.compile_binary(op, out)))
            }
            gpu::Arithmetic::Fma(op) => instructions.push(Instruction::Fma {
                a: self.compile_variable(op.a),
                b: self.compile_variable(op.b),
                c: self.compile_variable(op.c),
                out: self.compile_variable(out),
            }),
            gpu::Arithmetic::Neg(op) => {
                instructions.push(Instruction::Neg(self.compile_unary(op, out)))
            }
            gpu::Arithmetic::Normalize(op) => {
                instructions.push(Instruction::Normalize(self.compile_unary(op, out)))
            }
            gpu::Arithmetic::Magnitude(op) => {
                instructions.push(Instruction::Magnitude(self.compile_unary(op, out)))
            }
            gpu::Arithmetic::Dot(op) => {
                instructions.push(Instruction::Dot(self.compile_binary(op, out)))
            }
        };
    }

    fn compile_comparison(
        &mut self,
        value: gpu::Comparison,
        out: Option<gpu::Variable>,
        instructions: &mut Vec<Instruction<D>>,
    ) {
        let out = out.unwrap();
        match value {
            gpu::Comparison::Equal(op) => {
                instructions.push(Instruction::Equal(self.compile_binary(op, out)))
            }
            gpu::Comparison::Lower(op) => {
                instructions.push(Instruction::Lower(self.compile_binary(op, out)))
            }
            gpu::Comparison::Greater(op) => {
                instructions.push(Instruction::Greater(self.compile_binary(op, out)))
            }
            gpu::Comparison::LowerEqual(op) => {
                instructions.push(Instruction::LowerEqual(self.compile_binary(op, out)))
            }
            gpu::Comparison::GreaterEqual(op) => {
                instructions.push(Instruction::GreaterEqual(self.compile_binary(op, out)))
            }
            gpu::Comparison::NotEqual(op) => {
                instructions.push(Instruction::NotEqual(self.compile_binary(op, out)))
            }
        };
    }

    fn compile_bitwise(
        &mut self,
        value: gpu::Bitwise,
        out: Option<gpu::Variable>,
        instructions: &mut Vec<Instruction<D>>,
    ) {
        let out = out.unwrap();
        match value {
            gpu::Bitwise::BitwiseOr(op) => {
                instructions.push(Instruction::BitwiseOr(self.compile_binary(op, out)))
            }
            gpu::Bitwise::BitwiseAnd(op) => {
                instructions.push(Instruction::BitwiseAnd(self.compile_binary(op, out)))
            }
            gpu::Bitwise::BitwiseXor(op) => {
                instructions.push(Instruction::BitwiseXor(self.compile_binary(op, out)))
            }
            gpu::Bitwise::CountOnes(op) => {
                instructions.push(Instruction::CountBits(self.compile_unary(op, out)))
            }
            gpu::Bitwise::ReverseBits(op) => {
                instructions.push(Instruction::ReverseBits(self.compile_unary(op, out)))
            }
            gpu::Bitwise::ShiftLeft(op) => {
                instructions.push(Instruction::ShiftLeft(self.compile_binary(op, out)))
            }
            gpu::Bitwise::ShiftRight(op) => {
                instructions.push(Instruction::ShiftRight(self.compile_binary(op, out)))
            }
            gpu::Bitwise::BitwiseNot(op) => {
                instructions.push(Instruction::BitwiseNot(self.compile_unary(op, out)))
            }
            gpu::Bitwise::LeadingZeros(op) => {
                instructions.push(Instruction::LeadingZeros(self.compile_unary(op, out)))
            }
            gpu::Bitwise::FindFirstSet(op) => {
                instructions.push(Instruction::FindFirstSet(self.compile_unary(op, out)))
            }
        };
    }

    fn compile_operator(
        &mut self,
        value: gpu::Operator,
        out: Option<gpu::Variable>,
        instructions: &mut Vec<Instruction<D>>,
        scope: &mut gpu::Scope,
    ) {
        let out = out.unwrap();
        match value {
            gpu::Operator::Slice(op) => {
                if matches!(self.strategy, ExecutionMode::Checked) && op.input.has_length() {
                    let input = op.input;
                    let input_len = *scope
                        .create_local_mut(gpu::Item::new(gpu::Elem::UInt(gpu::UIntKind::U32)));
                    instructions.extend(self.compile_scope(scope));

                    let length = match input.has_buffer_length() {
                        true => gpu::Metadata::BufferLength { var: input },
                        false => gpu::Metadata::Length { var: input },
                    };

                    instructions.push(self.compile_metadata(length, Some(input_len)));
                    instructions.push(Instruction::CheckedSlice {
                        input: self.compile_variable(op.input),
                        start: self.compile_variable(op.start),
                        end: self.compile_variable(op.end),
                        out: self.compile_variable(out),
                        len: self.compile_variable(input_len),
                    });
                } else {
                    instructions.push(Instruction::Slice {
                        input: self.compile_variable(op.input),
                        start: self.compile_variable(op.start),
                        end: self.compile_variable(op.end),
                        out: self.compile_variable(out),
                    })
                }
            }
            gpu::Operator::Index(op) => {
                if matches!(self.strategy, ExecutionMode::Checked)
                    && op.lhs.has_length()
                    && !out.elem().is_atomic()
                {
                    let list = ExpandElement::Plain(op.lhs);
                    let index = ExpandElement::Plain(op.rhs);
                    scope.register_elem::<FloatExpand<0>>(op.lhs.elem());

                    let mut child_scope = scope.child();
                    let input = read_tensor_checked::expand::<Line<FloatExpand<0>>>(
                        &mut child_scope,
                        list.into(),
                        index.into(),
                    );

                    for inst in self.compile_scope(&mut child_scope) {
                        instructions.push(inst);
                    }

                    instructions.push(Instruction::Assign(UnaryInstruction {
                        input: self.compile_variable(input.into_variable()),
                        out: self.compile_variable(out),
                    }))
                } else {
                    instructions.push(Instruction::Index(self.compile_binary(op, out)));
                }
            }
            gpu::Operator::UncheckedIndex(op) => {
                instructions.push(Instruction::Index(self.compile_binary(op, out)))
            }
            gpu::Operator::IndexAssign(op) => {
                if let ExecutionMode::Checked = self.strategy {
                    if out.has_length() {
                        expand_checked_index_assign(scope, op.lhs, op.rhs, out);
                        instructions.extend(self.compile_scope(scope));
                        return;
                    }
                };
                instructions.push(Instruction::IndexAssign(self.compile_binary(op, out)));
            }
            gpu::Operator::UncheckedIndexAssign(op) => {
                instructions.push(Instruction::IndexAssign(self.compile_binary(op, out)))
            }
            gpu::Operator::And(op) => {
                instructions.push(Instruction::And(self.compile_binary(op, out)))
            }
            gpu::Operator::Or(op) => {
                instructions.push(Instruction::Or(self.compile_binary(op, out)))
            }
            gpu::Operator::Not(op) => {
                instructions.push(Instruction::Not(self.compile_unary(op, out)))
            }
            gpu::Operator::InitLine(op) => instructions.push(Instruction::VecInit {
                inputs: op
                    .inputs
                    .into_iter()
                    .map(|it| self.compile_variable(it))
                    .collect(),
                out: self.compile_variable(out),
            }),
            gpu::Operator::CopyMemory(op) => instructions.push(Instruction::Copy {
                input: self.compile_variable(op.input),
                in_index: self.compile_variable(op.in_index),
                out: self.compile_variable(out),
                out_index: self.compile_variable(op.out_index),
            }),
            gpu::Operator::CopyMemoryBulk(op) => instructions.push(Instruction::CopyBulk {
                input: self.compile_variable(op.input),
                in_index: self.compile_variable(op.in_index),
                out: self.compile_variable(out),
                out_index: self.compile_variable(op.out_index),
                len: op.len.as_const().unwrap().as_u32(),
            }),
            gpu::Operator::Select(op) => instructions.push(Instruction::Select {
                cond: self.compile_variable(op.cond),
                then: self.compile_variable(op.then),
                or_else: self.compile_variable(op.or_else),
                out: self.compile_variable(out),
            }),
            gpu::Operator::Cast(op) => {
                instructions.push(Instruction::Assign(self.compile_unary(op, out)))
            }
            gpu::Operator::Bitcast(op) => {
                instructions.push(Instruction::Bitcast(self.compile_unary(op, out)))
            }
        };
    }

    fn compile_binary(
        &mut self,
        value: gpu::BinaryOperator,
        out: gpu::Variable,
    ) -> BinaryInstruction<D> {
        BinaryInstruction {
            lhs: self.compile_variable(value.lhs),
            rhs: self.compile_variable(value.rhs),
            out: self.compile_variable(out),
        }
    }

    fn compile_unary(
        &mut self,
        value: gpu::UnaryOperator,
        out: gpu::Variable,
    ) -> UnaryInstruction<D> {
        UnaryInstruction {
            input: self.compile_variable(value.input),
            out: self.compile_variable(out),
        }
    }

    fn compile_variable(&mut self, value: gpu::Variable) -> Variable<D> {
        let item = value.item;
        match value.kind {
            gpu::VariableKind::GlobalInputArray(id) => {
                Variable::GlobalInputArray(id, self.compile_item(item))
            }
            gpu::VariableKind::GlobalScalar(id) => Variable::GlobalScalar {
                id,
                elem: self.compile_elem(item.elem),
                in_struct: self.compilation_options.grid_constants,
            },
            gpu::VariableKind::TensorMap(id) => {
                self.flags.inst_tma = true;
                Variable::TensorMap(id)
            }
            gpu::VariableKind::LocalMut { id } => Variable::LocalMut {
                id,
                item: self.compile_item(item),
            },
            gpu::VariableKind::Versioned { id, .. } => Variable::LocalMut {
                id,
                item: self.compile_item(item),
            },
            gpu::VariableKind::LocalConst { id } => Variable::LocalConst {
                id,
                item: self.compile_item(item),
            },
            gpu::VariableKind::Slice { id } => Variable::Slice {
                id,
                item: self.compile_item(item),
            },
            gpu::VariableKind::GlobalOutputArray(id) => {
                Variable::GlobalOutputArray(id, self.compile_item(item))
            }
            gpu::VariableKind::ConstantScalar(value) => {
                Variable::ConstantScalar(value, self.compile_elem(value.elem()))
            }
            gpu::VariableKind::SharedMemory {
                id,
                length,
                alignment,
            } => {
                let item = self.compile_item(item);
                if !self.shared_memories.iter().any(|s| s.index == id) {
                    self.shared_memories
                        .push(SharedMemory::new(id, item, length, alignment));
                }
                Variable::SharedMemory(id, item, length)
            }
            gpu::VariableKind::ConstantArray { id, length } => {
                let item = self.compile_item(item);
                Variable::ConstantArray(id, item, length)
            }
            gpu::VariableKind::Builtin(builtin) => match builtin {
                gpu::Builtin::AbsolutePos => {
                    self.flags.indexes.absolute_pos = true;
                    Variable::AbsolutePos
                }
<<<<<<< HEAD
                gpu::Builtin::UnitPos => {
                    self.settings.thread_idx_global = true;
                    Variable::ThreadIdxGlobal
                }
                gpu::Builtin::UnitPosX => Variable::ThreadIdxX,
                gpu::Builtin::UnitPosY => Variable::ThreadIdxY,
                gpu::Builtin::UnitPosZ => Variable::ThreadIdxZ,
                gpu::Builtin::CubePosX => Variable::BlockIdxX,
                gpu::Builtin::CubePosY => Variable::BlockIdxY,
                gpu::Builtin::CubePosZ => Variable::BlockIdxZ,
                gpu::Builtin::CubePosCluster if self.compilation_options.supports_clusters => {
                    self.cluster_group = true;
                    Variable::ClusterRank
                }
                gpu::Builtin::CubePosClusterX if self.compilation_options.supports_clusters => {
                    self.cluster_group = true;
                    Variable::ClusterIndexX
                }
                gpu::Builtin::CubePosClusterY if self.compilation_options.supports_clusters => {
                    self.cluster_group = true;
                    Variable::ClusterIndexY
                }
                gpu::Builtin::CubePosClusterZ if self.compilation_options.supports_clusters => {
                    self.cluster_group = true;
                    Variable::ClusterIndexZ
                }
                // Fallback if clusters aren't supported, ID is always 0 since clusters are always
                // (1, 1, 1) if unsupported
                gpu::Builtin::CubePosCluster
                | gpu::Builtin::CubePosClusterX
                | gpu::Builtin::CubePosClusterY
                | gpu::Builtin::CubePosClusterZ => const_u32(0),
=======
>>>>>>> 6c2085c4
                gpu::Builtin::AbsolutePosX => {
                    self.flags.indexes.absolute_pos_tuple = true;
                    Variable::AbsolutePosX
                }
                gpu::Builtin::AbsolutePosY => {
                    self.flags.indexes.absolute_pos_tuple = true;
                    Variable::AbsolutePosY
                }
                gpu::Builtin::AbsolutePosZ => {
                    self.flags.indexes.absolute_pos_tuple = true;
                    Variable::AbsolutePosZ
                }
                gpu::Builtin::CubeDim => {
                    self.flags.indexes.cube_dim = true;
                    Variable::CubeDim
                }
                gpu::Builtin::CubeDimX => {
                    self.flags.indexes.cube_dim_tuple = true;
                    Variable::CubeDimX
                }
                gpu::Builtin::CubeDimY => {
                    self.flags.indexes.cube_dim_tuple = true;
                    Variable::CubeDimY
                }
                gpu::Builtin::CubeDimZ => {
                    self.flags.indexes.cube_dim_tuple = true;
                    Variable::CubeDimZ
                }
<<<<<<< HEAD
                gpu::Builtin::CubeDimX => Variable::BlockDimX,
                gpu::Builtin::CubeDimY => Variable::BlockDimY,
                gpu::Builtin::CubeDimZ => Variable::BlockDimZ,
                gpu::Builtin::ClusterDim => const_u32(self.cluster_dim.num_elems()),
                gpu::Builtin::ClusterDimX => const_u32(self.cluster_dim.x),
                gpu::Builtin::ClusterDimY => const_u32(self.cluster_dim.y),
                gpu::Builtin::ClusterDimZ => const_u32(self.cluster_dim.z),
                gpu::Builtin::CubeCountX => Variable::GridDimX,
                gpu::Builtin::CubeCountY => Variable::GridDimY,
                gpu::Builtin::CubeCountZ => Variable::GridDimZ,
=======
>>>>>>> 6c2085c4
                gpu::Builtin::CubePos => {
                    self.flags.indexes.cube_pos = true;
                    Variable::CubePos
                }
                gpu::Builtin::CubePosX => {
                    self.flags.indexes.cube_pos_tuple = true;
                    Variable::CubePosX
                }
                gpu::Builtin::CubePosY => {
                    self.flags.indexes.cube_pos_tuple = true;
                    Variable::CubePosY
                }
                gpu::Builtin::CubePosZ => {
                    self.flags.indexes.cube_pos_tuple = true;
                    Variable::CubePosZ
                }
                gpu::Builtin::CubeCount => {
                    self.flags.indexes.cube_count = true;
                    Variable::CubeCount
                }
                gpu::Builtin::CubeCountX => {
                    self.flags.indexes.cube_count_tuple = true;
                    Variable::CubeCountX
                }
                gpu::Builtin::CubeCountY => {
                    self.flags.indexes.cube_count_tuple = true;
                    Variable::CubeCountY
                }
                gpu::Builtin::CubeCountZ => {
                    self.flags.indexes.cube_count_tuple = true;
                    Variable::CubeCountZ
                }
                gpu::Builtin::UnitPos => {
                    self.flags.indexes.unit_pos = true;
                    Variable::UnitPos
                }
                gpu::Builtin::UnitPosX => {
                    self.flags.indexes.unit_pos_tuple = true;
                    Variable::UnitPosX
                }
                gpu::Builtin::UnitPosY => {
                    self.flags.indexes.unit_pos_tuple = true;
                    Variable::UnitPosY
                }
                gpu::Builtin::UnitPosZ => {
                    self.flags.indexes.unit_pos_tuple = true;
                    Variable::UnitPosZ
                }
                gpu::Builtin::PlaneDim => {
                    self.flags.indexes.plane_dim = true;
                    Variable::PlaneDim
                }
                gpu::Builtin::UnitPosPlane => {
                    self.flags.indexes.unit_pos_plane = true;
                    Variable::UnitPosPlane
                }
            },
            gpu::VariableKind::LocalArray { id, length } => {
                let item = self.compile_item(item);
                if !self.local_arrays.iter().any(|s| s.index == id) {
                    self.local_arrays.push(LocalArray::new(id, item, length));
                }
                Variable::LocalArray(id, item, length)
            }
            gpu::VariableKind::Matrix { id, mat } => {
                self.flags.inst_wmma = true;
                Variable::WmmaFragment {
                    id,
                    frag: self.compile_matrix(mat),
                }
            }
            gpu::VariableKind::Pipeline {
                id,
                item,
                num_stages,
            } => {
                self.flags.op_pipeline = true;
                let pipeline = Variable::Pipeline {
                    id,
                    item: self.compile_item(item),
                };
                if !self.pipelines.iter().any(|s| s.pipeline_id() == id) {
                    self.pipelines.push(PipelineOps::Init {
                        pipeline,
                        num_stages,
                    });
                }
                pipeline
            }
            gpu::VariableKind::Barrier { id, item, level } => {
                self.flags.op_barrier = true;
                match level {
                    gpu::BarrierLevel::CubeCoop(_) | gpu::BarrierLevel::CubeManual(_) => {
                        self.flags.indexes.cube_dim = true;
                        self.flags.indexes.unit_pos = true;
                    }
                    _ => {}
                }
                Variable::Barrier {
                    id,
                    item: self.compile_item(item),
                    level,
                }
            }
        }
    }

    fn compile_matrix(&mut self, matrix: gpu::Matrix) -> Fragment<D> {
        Fragment {
            ident: self.compile_matrix_ident(matrix.ident),
            m: matrix.m,
            n: matrix.n,
            k: matrix.k,
            elem: self.compile_elem(matrix.elem),
            layout: self.compile_matrix_layout(matrix.layout),
        }
    }

    fn compile_matrix_ident(&mut self, ident: gpu::MatrixIdent) -> FragmentIdent<D> {
        match ident {
            gpu::MatrixIdent::A => FragmentIdent::A,
            gpu::MatrixIdent::B => FragmentIdent::B,
            gpu::MatrixIdent::Accumulator => FragmentIdent::Accumulator,
        }
    }

    fn compile_matrix_layout(&mut self, layout: gpu::MatrixLayout) -> Option<FragmentLayout<D>> {
        match layout {
            gpu::MatrixLayout::ColMajor => Some(FragmentLayout::ColMajor),
            gpu::MatrixLayout::RowMajor => Some(FragmentLayout::RowMajor),
            gpu::MatrixLayout::Undefined => None,
        }
    }

    fn compile_binding(&mut self, binding: cubecl_core::compute::Binding) -> Binding<D> {
        Binding {
            id: binding.id,
            item: self.compile_item(binding.item),
            location: binding.location,
            size: binding.size,
            vis: binding.visibility,
        }
    }

    fn compile_item(&mut self, item: gpu::Item) -> Item<D> {
        let item = Item::new(
            self.compile_elem(item.elem),
            item.vectorization.map(NonZero::get).unwrap_or(1).into(),
            false,
        );
        if item.elem != super::Elem::TF32 {
            self.items.insert(item);
            self.items.insert(item.optimized());
        } else {
            // TF32 is represented as `float` in C++
            let mut item = item;
            item.elem = super::Elem::F32;
            self.items.insert(item);
        }

        item
    }

    fn compile_elem(&mut self, value: gpu::Elem) -> Elem<D> {
        match value {
            gpu::Elem::Float(kind) => match kind {
                gpu::FloatKind::F16 => {
                    self.flags.elem_f16 = true;
                    Elem::F16
                }
                gpu::FloatKind::BF16 => {
                    self.flags.elem_bf16 = true;
                    Elem::BF16
                }
                gpu::FloatKind::TF32 => Elem::TF32,
                gpu::FloatKind::Flex32 => Elem::F32,
                gpu::FloatKind::F32 => Elem::F32,
                gpu::FloatKind::F64 => Elem::F64,
            },
            gpu::Elem::AtomicFloat(kind) => match kind {
                gpu::FloatKind::F16 => Elem::Atomic(AtomicKind::F16),
                gpu::FloatKind::BF16 => Elem::Atomic(AtomicKind::BF16),
                gpu::FloatKind::F32 => Elem::Atomic(AtomicKind::F32),
                gpu::FloatKind::F64 => Elem::Atomic(AtomicKind::F64),
                kind => unimplemented!("atomic<{kind:?}> not yet supported"),
            },
            gpu::Elem::Int(kind) => match kind {
                gpu::IntKind::I8 => Elem::I8,
                gpu::IntKind::I16 => Elem::I16,
                gpu::IntKind::I32 => Elem::I32,
                gpu::IntKind::I64 => Elem::I64,
            },
            gpu::Elem::AtomicInt(kind) => match kind {
                gpu::IntKind::I32 => Elem::Atomic(AtomicKind::I32),
                gpu::IntKind::I64 => Elem::Atomic(AtomicKind::I64),
                kind => panic!("atomic<{kind:?}> isn't supported yet"),
            },
            gpu::Elem::UInt(kind) => match kind {
                gpu::UIntKind::U8 => Elem::U8,
                gpu::UIntKind::U16 => Elem::U16,
                gpu::UIntKind::U32 => Elem::U32,
                gpu::UIntKind::U64 => Elem::U64,
            },
            gpu::Elem::AtomicUInt(kind) => match kind {
                gpu::UIntKind::U32 => Elem::Atomic(AtomicKind::U32),
                gpu::UIntKind::U64 => Elem::Atomic(AtomicKind::U64),
                kind => unimplemented!("atomic<{kind:?}> not yet supported"),
            },
            gpu::Elem::Bool => Elem::Bool,
        }
    }
}

fn const_u32<D: Dialect>(value: u32) -> Variable<D> {
    Variable::ConstantScalar(
        gpu::ConstantScalarValue::UInt(value as u64, UIntKind::U32),
        Elem::U32,
    )
}

pub fn register_supported_types(props: &mut DeviceProperties<Feature>) {
    let supported_types = [
        gpu::Elem::UInt(gpu::UIntKind::U8),
        gpu::Elem::UInt(gpu::UIntKind::U16),
        gpu::Elem::UInt(gpu::UIntKind::U32),
        gpu::Elem::UInt(gpu::UIntKind::U64),
        gpu::Elem::Int(gpu::IntKind::I8),
        gpu::Elem::Int(gpu::IntKind::I16),
        gpu::Elem::Int(gpu::IntKind::I32),
        gpu::Elem::Int(gpu::IntKind::I64),
        gpu::Elem::AtomicInt(gpu::IntKind::I32),
        gpu::Elem::AtomicInt(gpu::IntKind::I64),
        gpu::Elem::AtomicUInt(gpu::UIntKind::U32),
        gpu::Elem::AtomicUInt(gpu::UIntKind::U64),
        gpu::Elem::Float(gpu::FloatKind::BF16),
        gpu::Elem::Float(gpu::FloatKind::F16),
        gpu::Elem::Float(gpu::FloatKind::F32),
        gpu::Elem::Float(gpu::FloatKind::Flex32),
        gpu::Elem::AtomicFloat(gpu::FloatKind::F32),
        // Causes CUDA_ERROR_INVALID_VALUE for matmul, disabling until that can be investigated
        //gpu::Elem::Float(gpu::FloatKind::F64),
        gpu::Elem::Bool,
    ];

    for ty in supported_types {
        props.register_feature(Feature::Type(ty));
    }
}<|MERGE_RESOLUTION|>--- conflicted
+++ resolved
@@ -28,22 +28,16 @@
 #[derive(Clone, Debug)]
 pub struct CompilationOptions {
     pub warp_size: u32,
-<<<<<<< HEAD
+    pub grid_constants: bool,
     pub supports_clusters: bool,
-=======
-    pub grid_constants: bool,
->>>>>>> 6c2085c4
 }
 
 impl Default for CompilationOptions {
     fn default() -> Self {
         Self {
             warp_size: 32,
-<<<<<<< HEAD
+            grid_constants: false,
             supports_clusters: false,
-=======
-            grid_constants: false,
->>>>>>> 6c2085c4
         }
     }
 }
@@ -66,6 +60,7 @@
     pub unit_pos: bool,
     pub unit_pos_tuple: bool,
     pub unit_pos_plane: bool,
+    pub cluster_pos: bool,
 }
 
 /// Flags gathered during Cube IR translation for the kernel compilation.
@@ -82,6 +77,7 @@
     pub use_grid_constants: bool,
     pub static_meta_length: usize,
     pub has_dynamic_meta: bool,
+    pub cluster_dim: Option<CubeDim>,
 }
 
 #[allow(clippy::too_many_arguments)]
@@ -90,24 +86,8 @@
     barriers: Vec<BarrierOps<D>>,
     compilation_options: CompilationOptions,
     const_arrays: Vec<ConstArray<D>>,
-<<<<<<< HEAD
-    local_arrays: Vec<LocalArray<D>>,
-    metadata: cubecl_core::Metadata,
+    ext_meta_positions: Vec<u32>,
     cluster_dim: CubeDim,
-    warp_size_checked: bool,
-    wmma: bool,
-    pipeline: bool,
-    barrier: bool,
-    tma: bool,
-    bf16: bool,
-    f16: bool,
-    printf: bool,
-    cluster_group: bool,
-    num_inputs: usize,
-    num_outputs: usize,
-=======
->>>>>>> 6c2085c4
-    ext_meta_positions: Vec<u32>,
     extensions: Vec<D::Extension>,
     flags: Flags,
     items: HashSet<Item<D>>,
@@ -185,6 +165,7 @@
             // not if only arrays are present. For now, leave like this
             has_dynamic_meta: self.metadata.static_len() > 0,
             static_meta_length: self.metadata.static_len() as usize,
+            cluster_dim: value.options.cluster_dim,
         };
 
         let body = Body {
@@ -194,12 +175,6 @@
             barriers: self.barriers,
             const_arrays: self.const_arrays,
             local_arrays: self.local_arrays,
-<<<<<<< HEAD
-            warp_size_checked: self.warp_size_checked,
-            cluster_group: self.cluster_group,
-            settings: self.settings,
-=======
->>>>>>> 6c2085c4
         };
 
         let mut cluster_dim = value.options.cluster_dim;
@@ -214,19 +189,8 @@
             meta_static_len: self.metadata.static_len() as usize,
             cube_dim: value.cube_dim,
             body,
-<<<<<<< HEAD
-            wmma_activated: self.wmma,
-            pipeline: self.pipeline,
-            barrier: self.barrier,
-            clusters: self.cluster_group,
-            tma: self.tma,
-            bf16: self.bf16,
-            f16: self.f16,
-            fast_math,
-=======
             extensions: self.extensions,
             flags,
->>>>>>> 6c2085c4
             items: self.items,
             kernel_name: value.options.kernel_name,
             cluster_dim,
@@ -1227,31 +1191,20 @@
                     self.flags.indexes.absolute_pos = true;
                     Variable::AbsolutePos
                 }
-<<<<<<< HEAD
-                gpu::Builtin::UnitPos => {
-                    self.settings.thread_idx_global = true;
-                    Variable::ThreadIdxGlobal
-                }
-                gpu::Builtin::UnitPosX => Variable::ThreadIdxX,
-                gpu::Builtin::UnitPosY => Variable::ThreadIdxY,
-                gpu::Builtin::UnitPosZ => Variable::ThreadIdxZ,
-                gpu::Builtin::CubePosX => Variable::BlockIdxX,
-                gpu::Builtin::CubePosY => Variable::BlockIdxY,
-                gpu::Builtin::CubePosZ => Variable::BlockIdxZ,
                 gpu::Builtin::CubePosCluster if self.compilation_options.supports_clusters => {
-                    self.cluster_group = true;
+                    self.flags.indexes.cluster_pos = true;
                     Variable::ClusterRank
                 }
                 gpu::Builtin::CubePosClusterX if self.compilation_options.supports_clusters => {
-                    self.cluster_group = true;
+                    self.flags.indexes.cluster_pos = true;
                     Variable::ClusterIndexX
                 }
                 gpu::Builtin::CubePosClusterY if self.compilation_options.supports_clusters => {
-                    self.cluster_group = true;
+                    self.flags.indexes.cluster_pos = true;
                     Variable::ClusterIndexY
                 }
                 gpu::Builtin::CubePosClusterZ if self.compilation_options.supports_clusters => {
-                    self.cluster_group = true;
+                    self.flags.indexes.cluster_pos = true;
                     Variable::ClusterIndexZ
                 }
                 // Fallback if clusters aren't supported, ID is always 0 since clusters are always
@@ -1260,8 +1213,6 @@
                 | gpu::Builtin::CubePosClusterX
                 | gpu::Builtin::CubePosClusterY
                 | gpu::Builtin::CubePosClusterZ => const_u32(0),
-=======
->>>>>>> 6c2085c4
                 gpu::Builtin::AbsolutePosX => {
                     self.flags.indexes.absolute_pos_tuple = true;
                     Variable::AbsolutePosX
@@ -1290,19 +1241,10 @@
                     self.flags.indexes.cube_dim_tuple = true;
                     Variable::CubeDimZ
                 }
-<<<<<<< HEAD
-                gpu::Builtin::CubeDimX => Variable::BlockDimX,
-                gpu::Builtin::CubeDimY => Variable::BlockDimY,
-                gpu::Builtin::CubeDimZ => Variable::BlockDimZ,
                 gpu::Builtin::ClusterDim => const_u32(self.cluster_dim.num_elems()),
                 gpu::Builtin::ClusterDimX => const_u32(self.cluster_dim.x),
                 gpu::Builtin::ClusterDimY => const_u32(self.cluster_dim.y),
                 gpu::Builtin::ClusterDimZ => const_u32(self.cluster_dim.z),
-                gpu::Builtin::CubeCountX => Variable::GridDimX,
-                gpu::Builtin::CubeCountY => Variable::GridDimY,
-                gpu::Builtin::CubeCountZ => Variable::GridDimZ,
-=======
->>>>>>> 6c2085c4
                 gpu::Builtin::CubePos => {
                     self.flags.indexes.cube_pos = true;
                     Variable::CubePos
