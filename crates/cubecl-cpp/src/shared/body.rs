use super::{Dialect, Instruction, Variable, barrier::BarrierOps, pipeline::PipelineOps};
use std::fmt::Display;

/// A body is composed of a list of [instructions](Instruction).
#[derive(Debug, Clone)]
pub struct Body<D: Dialect> {
    pub instructions: Vec<Instruction<D>>,
    pub shared_memories: Vec<super::SharedMemory<D>>,
    pub pipelines: Vec<PipelineOps<D>>,
    pub barriers: Vec<BarrierOps<D>>,
    pub const_arrays: Vec<super::ConstArray<D>>,
    pub local_arrays: Vec<super::LocalArray<D>>,
<<<<<<< HEAD
    pub warp_size_checked: bool,
    pub cluster_group: bool,
    pub settings: VariableSettings,
}

/// The settings to generate the right variables.
#[derive(Debug, Clone, Default)]
pub struct VariableSettings {
    pub idx_global: bool,
    pub thread_idx_global: bool,
    pub absolute_idx: (bool, bool, bool),
    pub block_idx_global: bool,
    pub block_dim_global: bool,
    pub grid_dim_global: bool,
=======
>>>>>>> 6c2085c4
}

impl<D: Dialect> Display for Body<D> {
    fn fmt(&self, f: &mut std::fmt::Formatter<'_>) -> std::fmt::Result {
<<<<<<< HEAD
        if self.settings.idx_global
            || self.settings.absolute_idx.0
            || self.settings.absolute_idx.1
            || self.settings.absolute_idx.2
        {
            f.write_str(
                "
    int3 absoluteIdx = make_int3(
        blockIdx.x * blockDim.x + threadIdx.x,
        blockIdx.y * blockDim.y + threadIdx.y,
        blockIdx.z * blockDim.z + threadIdx.z
    );
",
            )?;
        }

        if self.settings.idx_global {
            f.write_str(
                "
    uint idxGlobal = (absoluteIdx.z * gridDim.x * blockDim.x * gridDim.y * blockDim.y) + (absoluteIdx.y * gridDim.x * blockDim.x) + absoluteIdx.x;
",
            )?;
        }

        if self.settings.thread_idx_global {
            f.write_str(
                "
    int threadIdxGlobal = threadIdx.x + threadIdx.y * blockDim.x + threadIdx.z * (blockDim.x * blockDim.y);
            ",
            )?;
        }
        if self.settings.block_idx_global {
            f.write_str(
                "
    int blockIdxGlobal = blockIdx.x + blockIdx.y * gridDim.x + blockIdx.z * (gridDim.x * gridDim.y);
            ",
            )?;
        }

        if self.settings.block_dim_global {
            f.write_str(
                "
    int blockDimGlobal = blockDim.x * blockDim.y * blockDim.z;
            ",
            )?;
        }

        if self.settings.grid_dim_global {
            f.write_str(
                "
    int gridDimGlobal = gridDim.x * gridDim.y * gridDim.z;
            ",
            )?;
        }

        if self.warp_size_checked {
            f.write_str(
                "
    int warpSizeChecked = min(warpSize, blockDim.x * blockDim.y * blockDim.z);
",
            )?;
        }

        if self.cluster_group {
            f.write_str(
                "
    cooperative_groups::cluster_group cluster = cooperative_groups::this_cluster();
",
            )?;
        }

=======
>>>>>>> 6c2085c4
        for shared in self.shared_memories.iter() {
            let item = &shared.item;
            let index = &shared.index;
            let size = &shared.size;
            D::compile_shared_memory_qualifier(f, shared)?;
            writeln!(f, " {item} shared_memory_{index}[{size}];",)?;
        }

        for pipeline in self.pipelines.iter() {
            writeln!(f, "{pipeline}")?;
        }
        for barrier in self.barriers.iter() {
            writeln!(f, "{barrier}")?;
        }

        for const_array in self.const_arrays.iter() {
            f.write_fmt(format_args!(
                "const {} arrays_{}[{}] = {{",
                const_array.item, const_array.index, const_array.size
            ))?;
            let elem = const_array.item.elem;
            for value in const_array.values.iter().copied() {
                let value = match value {
                    Variable::ConstantScalar(value, _) => Variable::ConstantScalar(value, elem),
                    _ => unreachable!("Value is always constant"),
                };
                f.write_fmt(format_args!("{value},"))?;
            }
            f.write_str("};\n")?;
        }

        // Local arrays
        for array in self.local_arrays.iter() {
            write!(
                f,
                "{} l_arr_{}[{}];\n\n",
                array.item, array.index, array.size
            )?;
        }

        D::compile_local_variables(f)?;

        for ops in self.instructions.iter() {
            write!(f, "{ops}")?;
        }

        Ok(())
    }
}<|MERGE_RESOLUTION|>--- conflicted
+++ resolved
@@ -10,101 +10,10 @@
     pub barriers: Vec<BarrierOps<D>>,
     pub const_arrays: Vec<super::ConstArray<D>>,
     pub local_arrays: Vec<super::LocalArray<D>>,
-<<<<<<< HEAD
-    pub warp_size_checked: bool,
-    pub cluster_group: bool,
-    pub settings: VariableSettings,
-}
-
-/// The settings to generate the right variables.
-#[derive(Debug, Clone, Default)]
-pub struct VariableSettings {
-    pub idx_global: bool,
-    pub thread_idx_global: bool,
-    pub absolute_idx: (bool, bool, bool),
-    pub block_idx_global: bool,
-    pub block_dim_global: bool,
-    pub grid_dim_global: bool,
-=======
->>>>>>> 6c2085c4
 }
 
 impl<D: Dialect> Display for Body<D> {
     fn fmt(&self, f: &mut std::fmt::Formatter<'_>) -> std::fmt::Result {
-<<<<<<< HEAD
-        if self.settings.idx_global
-            || self.settings.absolute_idx.0
-            || self.settings.absolute_idx.1
-            || self.settings.absolute_idx.2
-        {
-            f.write_str(
-                "
-    int3 absoluteIdx = make_int3(
-        blockIdx.x * blockDim.x + threadIdx.x,
-        blockIdx.y * blockDim.y + threadIdx.y,
-        blockIdx.z * blockDim.z + threadIdx.z
-    );
-",
-            )?;
-        }
-
-        if self.settings.idx_global {
-            f.write_str(
-                "
-    uint idxGlobal = (absoluteIdx.z * gridDim.x * blockDim.x * gridDim.y * blockDim.y) + (absoluteIdx.y * gridDim.x * blockDim.x) + absoluteIdx.x;
-",
-            )?;
-        }
-
-        if self.settings.thread_idx_global {
-            f.write_str(
-                "
-    int threadIdxGlobal = threadIdx.x + threadIdx.y * blockDim.x + threadIdx.z * (blockDim.x * blockDim.y);
-            ",
-            )?;
-        }
-        if self.settings.block_idx_global {
-            f.write_str(
-                "
-    int blockIdxGlobal = blockIdx.x + blockIdx.y * gridDim.x + blockIdx.z * (gridDim.x * gridDim.y);
-            ",
-            )?;
-        }
-
-        if self.settings.block_dim_global {
-            f.write_str(
-                "
-    int blockDimGlobal = blockDim.x * blockDim.y * blockDim.z;
-            ",
-            )?;
-        }
-
-        if self.settings.grid_dim_global {
-            f.write_str(
-                "
-    int gridDimGlobal = gridDim.x * gridDim.y * gridDim.z;
-            ",
-            )?;
-        }
-
-        if self.warp_size_checked {
-            f.write_str(
-                "
-    int warpSizeChecked = min(warpSize, blockDim.x * blockDim.y * blockDim.z);
-",
-            )?;
-        }
-
-        if self.cluster_group {
-            f.write_str(
-                "
-    cooperative_groups::cluster_group cluster = cooperative_groups::this_cluster();
-",
-            )?;
-        }
-
-=======
->>>>>>> 6c2085c4
         for shared in self.shared_memories.iter() {
             let item = &shared.item;
             let index = &shared.index;
