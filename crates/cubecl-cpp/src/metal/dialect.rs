use core::panic;
use std::fmt::Display;

use crate::{
    Dialect,
    shared::{
        self, AtomicKind, Binding, Component, CubeIndexFlags, DialectBindings, DialectCubeBuiltins,
        DialectIncludes, DialectInstructions, DialectTypes, DialectWmmaCompiler, Elem, Flags,
        FmtLeft, Fragment, FragmentIdent, FragmentLayout, Instruction, Item, SharedMemory,
        SupportedWmmaCombinations, Variable, WmmaInstruction,
    },
};
use cubecl_core::{
    compute::{Location, Visibility},
    ir::{self as gpu, Id},
};

use super::{
    AddressSpace, Extension, arch::MetalArchitecture, format_erf, format_global_binding_arg,
    format_metal_builtin_binding_arg, format_safe_tanh,
};

#[derive(Clone, Copy, Debug, Default, PartialEq, Eq, Hash)]
pub struct MslDialect {}

// Base dialect

impl Dialect for MslDialect {}

// Includes

impl DialectIncludes<Self> for MslDialect {
    type Extension = Extension<Self>;

    fn compile_includes(f: &mut std::fmt::Formatter<'_>, _flags: &Flags) -> std::fmt::Result {
        write!(
            f,
            "
#include <metal_stdlib>
using namespace metal;
"
        )?;
        Ok(())
    }

    fn compile_extensions(
        f: &mut std::fmt::Formatter<'_>,
        extensions: &[Self::Extension],
    ) -> std::fmt::Result {
        for extension in extensions {
            match extension {
                Extension::Erf(input, output) => format_erf::<Self>(f, input, output)?,
                Extension::SafeTanh(item) => format_safe_tanh::<Self>(f, item)?,
                Extension::NoExtension => {}
            }
        }
        Ok(())
    }

    fn register_extension(extensions: &mut Vec<Self::Extension>, instruction: &Instruction<Self>) {
        let mut register_extension = |extension: Self::Extension| {
            if !extensions.contains(&extension) {
                extensions.push(extension);
            }
        };
        #[allow(clippy::single_match)]
        match instruction {
            shared::Instruction::<Self>::Erf(instruction) => {
                register_extension(Extension::Erf(instruction.input, instruction.out));
            }
            shared::Instruction::<Self>::Tanh(instruction) => {
                register_extension(Extension::SafeTanh(instruction.input.item()));
            }
            _ => {}
        }
    }
}

// Types

impl DialectTypes<Self> for MslDialect {
    fn item_can_be_optimized() -> bool {
        false
    }

    fn compile_type_definitions(
        f: &mut std::fmt::Formatter<'_>,
        items: &std::collections::HashSet<crate::shared::Item<Self>>,
        _scalars: &[(Elem<Self>, usize)],
        _flags: &Flags,
    ) -> std::fmt::Result {
        for item in items.iter() {
            let elem = item.elem;
            let size = item.vectorization;
            let alignment = elem.size() * size;
            if size > 1 {
                write!(
                    f,
                    "
struct alignas({alignment}) {item} {{"
                )?;

                for i in 0..size {
                    write!(
                        f,
                        "
    {elem} i_{i};"
                    )?;
                }

                f.write_str("\n};\n")?;
            }
        }
        Ok(())
    }

    fn compile_elem(
        f: &mut std::fmt::Formatter<'_>,
        elem: &shared::Elem<Self>,
        _words: bool,
    ) -> std::fmt::Result {
        // we always use the word form of types
        match elem {
            shared::Elem::F16 => f.write_str("half"),
            shared::Elem::F162 => panic!("type F162 not supported!"),
            shared::Elem::F32 => f.write_str("float"),
            shared::Elem::F64 => panic!("type double not supported!"),
            shared::Elem::BF16 => f.write_str("bfloat"),
            shared::Elem::BF162 => panic!("type BF162 not supported!"),
            shared::Elem::TF32 => f.write_str("float"),
            shared::Elem::I8 => f.write_str("char"),
            shared::Elem::I16 => f.write_str("short"),
            shared::Elem::I32 => f.write_str("int"),
            shared::Elem::I64 => f.write_str("long"),
            shared::Elem::U8 => f.write_str("uchar"),
            shared::Elem::U16 => f.write_str("ushort"),
            shared::Elem::U32 => f.write_str("uint"),
            shared::Elem::U64 => f.write_str("uint64_t"), // or unsigned long
            shared::Elem::Bool => f.write_str("bool"),
            shared::Elem::Atomic(inner) => inner.fmt(f),
            shared::Elem::_Dialect(_) => Ok(()),
        }
    }

    fn compile_item(f: &mut std::fmt::Formatter<'_>, item: &Item<Self>) -> std::fmt::Result {
        if 1 == item.vectorization {
            return write!(f, "{}", item.elem);
        }
        if item.native {
            write!(f, "{}{}", item.elem, item.vectorization)
        } else {
            write!(f, "{}_{}", item.elem, item.vectorization)
        }
    }

    fn compile_atomic_kind(
        f: &mut std::fmt::Formatter<'_>,
        kind: &AtomicKind<Self>,
    ) -> std::fmt::Result {
        match kind {
            AtomicKind::I32 => write!(f, "atomic_int"),
            AtomicKind::I64 => panic!("I64 atomic kind no supported."),
            AtomicKind::U32 => write!(f, "atomic_uint"),
            AtomicKind::U64 => write!(f, "atomic_ulong"),
            AtomicKind::F16 => panic!("F16 atomic kind no supported."),
            AtomicKind::BF16 => panic!("BF16 atomic kind no supported."),
            AtomicKind::F32 => write!(f, "atomic_float"), // needs metal 3
            AtomicKind::F64 => panic!("F64 atomic kind no supported."),
            AtomicKind::_Dialect(_) => Ok(()),
        }
    }

    fn address_space_for_variable(variable: &Variable<Self>) -> String {
        format!("{} ", AddressSpace::from(variable))
    }

    fn compile_local_memory_qualifier(f: &mut std::fmt::Formatter<'_>) -> std::fmt::Result {
        write!(f, "thread")
    }

    fn compile_shared_memory_qualifier(
        f: &mut std::fmt::Formatter<'_>,
        _shared: &SharedMemory<Self>,
    ) -> std::fmt::Result {
        write!(f, "threadgroup")
    }
}

// Kernel argument bindings

impl DialectBindings<Self> for MslDialect {
    fn compile_kernel_signature(
        f: &mut std::fmt::Formatter<'_>,
        kernel_name: &str,
        tensor_maps: &[Id],
        buffers: &[Binding<Self>],
        scalars: &[(Elem<Self>, usize)],
        flags: &Flags,
    ) -> std::fmt::Result {
        write!(
            (f),
            "
[[kernel]]
void {}(",
            kernel_name
        )?;
        // Global bindings args
        let mut buffer_idx = 0;
        debug_assert!(
            tensor_maps.is_empty(),
            "Tensor maps aren't supported for metal"
        );
        for (i, b) in buffers.iter().enumerate() {
            format_global_binding_arg("buffer", b, Some(&i.to_string()), &mut buffer_idx, f)?;
        }
        if flags.static_meta_length > 0 {
            let binding = Binding {
                id: 0,
                item: Item::scalar(Elem::<Self>::U32, true),
                location: Location::Storage,
                size: None,
                vis: Visibility::Read,
            };
            format_global_binding_arg("info", &binding, None, &mut buffer_idx, f)?;
        }
        for (elem, _) in scalars.iter() {
            let binding = Binding {
                id: 0,
                item: Item::scalar(*elem, true),
                location: Location::Storage,
                size: None,
                vis: Visibility::Read,
            };

            let name = format!("scalars_{elem}");
            format_global_binding_arg(&name, &binding, None, &mut buffer_idx, f)?;
        }

        // Global metal builtins args
        let builtins = vec![
            (
                flags.indexes.absolute_pos_tuple,
                Variable::<Self>::AbsolutePosBaseName,
            ),
            (
                flags.indexes.cube_dim_tuple,
                Variable::<Self>::CubeDimBaseName,
            ),
            (
                flags.indexes.cube_count_tuple,
                Variable::<Self>::CubeCountBaseName,
            ),
            (flags.indexes.unit_pos, Variable::<Self>::UnitPos),
            (
                flags.indexes.unit_pos_tuple,
                Variable::<Self>::UnitPosBaseName,
            ),
            (
                flags.indexes.cube_pos_tuple,
                Variable::<Self>::CubePosBaseName,
            ),
            (flags.indexes.unit_pos_plane, Variable::<Self>::UnitPosPlane),
            (flags.indexes.plane_dim, Variable::<Self>::PlaneDim),
            (flags.indexes.plane_index, Variable::<Self>::PlanePos),
        ];
        let comma = !buffers.is_empty() || flags.static_meta_length > 0 || !scalars.is_empty();
        builtins
            .iter()
            .filter(|(cond, _)| *cond)
            .try_for_each(|(_, var)| format_metal_builtin_binding_arg(f, var, comma))?;
        f.write_str("\n)")
    }
}

// Cube builtins dialect

impl DialectCubeBuiltins<Self> for MslDialect {
    /// Depending on the dialect available built-in variables the
    /// inclusion rules might change.
    /// For instance in metal we have a built-in for the Unit plane position
    /// so we don't rely on other builtins.
    fn builtin_rules(flags: &CubeIndexFlags) -> CubeIndexFlags {
        let absolute_pos = flags.absolute_pos;
        let cube_count = flags.cube_count;
        let cube_dim = flags.cube_dim;
        let cube_pos = flags.cube_pos;
        let plane_dim_checked = flags.plane_dim_checked;
        let plane_index = flags.plane_index;
        let unit_pos = flags.unit_pos;
        let absolute_pos_tuple = flags.absolute_pos_tuple || absolute_pos;
        let cube_count_tuple = flags.cube_count_tuple || cube_count || cube_pos || absolute_pos;
        let cube_dim_tuple = flags.cube_dim_tuple || cube_dim || absolute_pos || plane_dim_checked;
        let cube_pos_tuple = flags.cube_pos_tuple || cube_pos;
<<<<<<< HEAD
        let cluster_pos = flags.cluster_pos;

=======
        let plane_dim = flags.plane_dim || plane_dim_checked || plane_index;
        let unit_pos_plane = flags.unit_pos_plane || plane_index;
        let unit_pos_tuple = flags.unit_pos_tuple || unit_pos;
>>>>>>> 2323861d
        CubeIndexFlags {
            absolute_pos_tuple,
            absolute_pos,
            cube_count_tuple,
            cube_count,
            cube_dim_tuple,
            cube_dim,
            cube_pos_tuple,
            cube_pos,
            plane_dim,
            plane_dim_checked,
            plane_index,
            unit_pos_tuple,
            unit_pos,
            unit_pos_plane,
            cluster_pos,
        }
    }

    fn compile_absolute_pos_tuple_computation(
        _f: &mut std::fmt::Formatter<'_>,
    ) -> std::fmt::Result {
        // no need to compute it on metal as there is y a built-in for it
        Ok(())
    }

    fn compile_absolute_pos_base_name(f: &mut std::fmt::Formatter<'_>) -> std::fmt::Result {
        f.write_str("thread_pos_in_grid")
    }

    fn compile_absolute_pos(f: &mut std::fmt::Formatter<'_>) -> std::fmt::Result {
        f.write_str("thread_index_in_grid")
    }

    fn compile_absolute_pos_x(f: &mut std::fmt::Formatter<'_>) -> std::fmt::Result {
        Self::compile_absolute_pos_base_name(f)?;
        write!(f, ".x")
    }

    fn compile_absolute_pos_y(f: &mut std::fmt::Formatter<'_>) -> std::fmt::Result {
        Self::compile_absolute_pos_base_name(f)?;
        write!(f, ".y")
    }

    fn compile_absolute_pos_z(f: &mut std::fmt::Formatter<'_>) -> std::fmt::Result {
        Self::compile_absolute_pos_base_name(f)?;
        write!(f, ".z")
    }

    fn compile_cube_count_base_name(f: &mut std::fmt::Formatter<'_>) -> std::fmt::Result {
        f.write_str("threadgroups_per_grid")
    }

    fn compile_cube_count(f: &mut std::fmt::Formatter<'_>) -> std::fmt::Result {
        f.write_str("total_threadgroups_in_grid")
    }

    fn compile_cube_count_x(f: &mut std::fmt::Formatter<'_>) -> std::fmt::Result {
        Self::compile_cube_count_base_name(f)?;
        write!(f, ".x")
    }

    fn compile_cube_count_y(f: &mut std::fmt::Formatter<'_>) -> std::fmt::Result {
        Self::compile_cube_count_base_name(f)?;
        write!(f, ".y")
    }

    fn compile_cube_count_z(f: &mut std::fmt::Formatter<'_>) -> std::fmt::Result {
        Self::compile_cube_count_base_name(f)?;
        write!(f, ".z")
    }

    fn compile_cube_dim_base_name(f: &mut std::fmt::Formatter<'_>) -> std::fmt::Result {
        f.write_str("threads_per_threadgroup")
    }

    fn compile_cube_dim(f: &mut std::fmt::Formatter<'_>) -> std::fmt::Result {
        f.write_str("total_thread_in_threadgroup")
    }

    fn compile_cube_dim_x(f: &mut std::fmt::Formatter<'_>) -> std::fmt::Result {
        Self::compile_cube_dim_base_name(f)?;
        write!(f, ".x")
    }

    fn compile_cube_dim_y(f: &mut std::fmt::Formatter<'_>) -> std::fmt::Result {
        Self::compile_cube_dim_base_name(f)?;
        write!(f, ".y")
    }

    fn compile_cube_dim_z(f: &mut std::fmt::Formatter<'_>) -> std::fmt::Result {
        Self::compile_cube_dim_base_name(f)?;
        write!(f, ".z")
    }

    fn compile_cube_pos_base_name(f: &mut std::fmt::Formatter<'_>) -> std::fmt::Result {
        f.write_str("threadgroup_pos_in_grid")
    }

    fn compile_cube_pos(f: &mut std::fmt::Formatter<'_>) -> std::fmt::Result {
        f.write_str("threadgroup_index_in_grid")
    }

    fn compile_cube_pos_x(f: &mut std::fmt::Formatter<'_>) -> std::fmt::Result {
        Self::compile_cube_pos_base_name(f)?;
        write!(f, ".x")
    }

    fn compile_cube_pos_y(f: &mut std::fmt::Formatter<'_>) -> std::fmt::Result {
        Self::compile_cube_pos_base_name(f)?;
        write!(f, ".y")
    }

    fn compile_cube_pos_z(f: &mut std::fmt::Formatter<'_>) -> std::fmt::Result {
        Self::compile_cube_pos_base_name(f)?;
        write!(f, ".z")
    }

    fn compile_unit_pos_computation(_f: &mut std::fmt::Formatter<'_>) -> std::fmt::Result {
        // no need to compute it on metal as there is y a built-in for it
        Ok(())
    }

    fn compile_unit_pos_base_name(f: &mut std::fmt::Formatter<'_>) -> std::fmt::Result {
        f.write_str("thread_pos_in_threadgroup")
    }

    fn compile_unit_pos(f: &mut std::fmt::Formatter<'_>) -> std::fmt::Result {
        f.write_str("thread_index_in_threadgroup")
    }

    fn compile_unit_pos_x(f: &mut std::fmt::Formatter<'_>) -> std::fmt::Result {
        Self::compile_unit_pos_base_name(f)?;
        write!(f, ".x")
    }

    fn compile_unit_pos_y(f: &mut std::fmt::Formatter<'_>) -> std::fmt::Result {
        Self::compile_unit_pos_base_name(f)?;
        write!(f, ".y")
    }

    fn compile_unit_pos_z(f: &mut std::fmt::Formatter<'_>) -> std::fmt::Result {
        Self::compile_unit_pos_base_name(f)?;
        write!(f, ".z")
    }

    fn compile_plane_dim(f: &mut std::fmt::Formatter<'_>) -> std::fmt::Result {
        f.write_str("simd_size")
    }

    fn compile_plane_dim_checked(f: &mut std::fmt::Formatter<'_>) -> std::fmt::Result {
        f.write_str("threads_per_simdgroup_checked")
    }

    fn compile_plane_pos(f: &mut std::fmt::Formatter<'_>) -> std::fmt::Result {
        f.write_str("simd_group_id")
    }

    fn compile_unit_pos_plane(f: &mut std::fmt::Formatter<'_>) -> std::fmt::Result {
        f.write_str("simd_lane_id")
    }
}

// Instructions

impl DialectInstructions<Self> for MslDialect {
    // atomics
    fn compile_atomic_add(
        f: &mut std::fmt::Formatter<'_>,
        lhs: &Variable<Self>,
        rhs: &Variable<Self>,
        out: &Variable<Self>,
    ) -> std::fmt::Result {
        let out = out.fmt_left();
        writeln!(
            f,
            "{out} = atomic_fetch_add_explicit({lhs}, {rhs}, memory_order_relaxed);"
        )
    }

    fn compile_atomic_and(
        f: &mut std::fmt::Formatter<'_>,
        lhs: &Variable<Self>,
        rhs: &Variable<Self>,
        out: &Variable<Self>,
    ) -> std::fmt::Result {
        let out = out.fmt_left();
        writeln!(
            f,
            "{out} = atomic_fetch_and_explicit({lhs}, {rhs}, memory_order_relaxed);"
        )
    }

    fn compile_atomic_cas(
        f: &mut std::fmt::Formatter<'_>,
        input: &Variable<Self>,
        cmp: &Variable<Self>,
        val: &Variable<Self>,
        out: &Variable<Self>,
    ) -> std::fmt::Result {
        let out = out.fmt_left();
        writeln!(
            f,
            "{out} = atomic_compare_exchange_weak_explicit({input}, &{cmp}, {val}, memory_order_relaxed, memory_order_relaxed);"
        )
    }

    fn compile_atomic_load(
        f: &mut std::fmt::Formatter<'_>,
        input: &Variable<Self>,
        out: &Variable<Self>,
    ) -> std::fmt::Result {
        let out = out.fmt_left();
        writeln!(
            f,
            "{out} = atomic_load_explicit({input}, memory_order_relaxed);"
        )
    }

    fn compile_atomic_max(
        f: &mut std::fmt::Formatter<'_>,
        lhs: &Variable<Self>,
        rhs: &Variable<Self>,
        out: &Variable<Self>,
    ) -> std::fmt::Result {
        let out = out.fmt_left();
        writeln!(
            f,
            "{out} = atomic_fetch_max_explicit({lhs}, {rhs}, memory_order_relaxed);"
        )
    }

    fn compile_atomic_min(
        f: &mut std::fmt::Formatter<'_>,
        lhs: &Variable<Self>,
        rhs: &Variable<Self>,
        out: &Variable<Self>,
    ) -> std::fmt::Result {
        let out = out.fmt_left();
        writeln!(
            f,
            "{out} = atomic_fetch_min_explicit({lhs}, {rhs}, memory_order_relaxed);"
        )
    }

    fn compile_atomic_or(
        f: &mut std::fmt::Formatter<'_>,
        lhs: &Variable<Self>,
        rhs: &Variable<Self>,
        out: &Variable<Self>,
    ) -> std::fmt::Result {
        let out = out.fmt_left();
        writeln!(
            f,
            "{out} = atomic_fetch_or_explicit({lhs}, {rhs}, memory_order_relaxed);"
        )
    }

    fn compile_atomic_store(
        f: &mut std::fmt::Formatter<'_>,
        input: &Variable<Self>,
        out: &Variable<Self>,
    ) -> std::fmt::Result {
        writeln!(
            f,
            "atomic_store_explicit({out}, {input}, memory_order_relaxed);"
        )
    }

    fn compile_atomic_sub(
        f: &mut std::fmt::Formatter<'_>,
        lhs: &Variable<Self>,
        rhs: &Variable<Self>,
        out: &Variable<Self>,
    ) -> std::fmt::Result {
        let out = out.fmt_left();
        writeln!(
            f,
            "{out} = atomic_fetch_sub_explicit({lhs}, {rhs}, memory_order_relaxed);"
        )
    }

    fn compile_atomic_swap(
        f: &mut std::fmt::Formatter<'_>,
        lhs: &Variable<Self>,
        rhs: &Variable<Self>,
        out: &Variable<Self>,
    ) -> std::fmt::Result {
        let out = out.fmt_left();
        writeln!(
            f,
            "{out} = atomic_exchange_explicit({lhs}, {rhs}, memory_order_relaxed);"
        )
    }

    fn compile_atomic_xor(
        f: &mut std::fmt::Formatter<'_>,
        lhs: &Variable<Self>,
        rhs: &Variable<Self>,
        out: &Variable<Self>,
    ) -> std::fmt::Result {
        let out = out.fmt_left();
        writeln!(
            f,
            "{out} = atomic_fetch_xor_explicit({lhs}, {rhs}, memory_order_relaxed);"
        )
    }

    // debug
    fn compile_instruction_printf(
        f: &mut std::fmt::Formatter<'_>,
        format_string: &str,
        args: &[Variable<Self>],
    ) -> std::fmt::Result {
        let format_string = format_string
            .replace("\t", "\\t")
            .replace("\n", "\\n")
            .replace("\r", "\\r");
        let args = args.iter().map(|arg| format!("{arg}")).collect::<Vec<_>>();
        let args = match args.is_empty() {
            true => "".to_string(),
            false => format!(", {}", args.join(",")),
        };
        writeln!(f, "os_log_default.log(\"{format_string}\"{args});")
    }

    // logs
    fn compile_instruction_log1p_scalar<T: Component<Self>>(
        f: &mut std::fmt::Formatter<'_>,
        input: T,
    ) -> std::fmt::Result {
        match input.elem() {
            Elem::F16 | Elem::F162 | Elem::BF16 | Elem::BF162 => {
                write!(f, "log(half(1.0f) + {input})")
            }
            _ => write!(f, "log(1.0f + {input})"),
        }
    }

    // sync
    fn compile_instruction_sync_threads(f: &mut std::fmt::Formatter<'_>) -> std::fmt::Result {
        writeln!(f, "threadgroup_barrier(mem_flags::mem_threadgroup);")
    }

    fn compile_instruction_thread_fence(f: &mut std::fmt::Formatter<'_>) -> std::fmt::Result {
        writeln!(f, "threadgroup_thread_fence(mem_flags::mem_device);")
    }

    // trigo
    fn compile_instruction_tanh_scalar<T: Component<Self>>(
        f: &mut std::fmt::Formatter<'_>,
        input: T,
    ) -> std::fmt::Result {
        write!(f, "safe_tanh_scalar({input})")
    }

    // unary
    fn compile_instruction_leading_zeros_scalar<T: Component<Self>>(
        f: &mut std::fmt::Formatter<'_>,
        input: T,
        output: Elem<Self>,
    ) -> std::fmt::Result {
        match input.elem() {
            Elem::I32 | Elem::U32 => write!(f, "({output})(clz({input}))"),
            Elem::I64 | Elem::U64 => {
                panic!("leading_zeros instruction does not support 64-bit int")
            }
            elem => write!(
                f,
                "({output})(clz({})) - {}",
                shared::unary::zero_extend(input),
                (size_of::<u32>() - elem.size()) * 8
            ),
        }
    }

    fn compile_instruction_popcount_scalar<T: Component<Self>>(
        f: &mut std::fmt::Formatter<'_>,
        input: T,
        output: Elem<Self>,
    ) -> std::fmt::Result {
        match input.elem() {
            Elem::I32 | Elem::U32 => write!(f, "({output})(popcount({input}))"),
            Elem::I64 | Elem::U64 => panic!("popcount instruction does not support 64-bit int"),
            _ => write!(
                f,
                "({output})(popcount({}))",
                shared::unary::zero_extend(input)
            ),
        }
    }

    fn compile_instruction_reverse_bits_scalar<T: Component<Self>>(
        f: &mut std::fmt::Formatter<'_>,
        input: T,
        output: Elem<Self>,
    ) -> std::fmt::Result {
        match output {
            Elem::I32 | Elem::U32 => write!(f, "reverse_bits({input})"),
            Elem::I64 | Elem::U64 => panic!("reverse_bits instruction does not support 64-bit int"),
            _ => write!(
                f,
                "{output}(reverse_bits({}) >> {})",
                shared::unary::zero_extend(input),
                (size_of::<u32>() - output.size()) * 8
            ),
        }
    }

    // others
    fn compile_instruction_max_function_name(
        f: &mut std::fmt::Formatter<'_>,
        _item: Item<Self>,
    ) -> std::fmt::Result {
        write!(f, "max")
    }

    fn compile_instruction_min_function_name(
        f: &mut std::fmt::Formatter<'_>,
        _item: Item<Self>,
    ) -> std::fmt::Result {
        write!(f, "min")
    }

    fn compile_instruction_powf(f: &mut std::fmt::Formatter<'_>) -> std::fmt::Result {
        write!(f, "pow")
    }

    fn compile_instruction_half_function_name_prefix() -> &'static str {
        ""
    }

    fn compile_instruction_half2_function_name_prefix() -> &'static str {
        ""
    }

    // Warp
    fn compile_warp_shuffle(
        f: &mut std::fmt::Formatter<'_>,
        var: &str,
        source: &str,
    ) -> std::fmt::Result {
        write!(f, "simd_shuffle({var}, {source})")
    }

    fn compile_warp_shuffle_xor(
        f: &mut std::fmt::Formatter<'_>,
        var: &str,
        offset: &str,
    ) -> std::fmt::Result {
        write!(f, "simd_shuffle_xor({var}, {offset})")
    }

    fn compile_warp_shuffle_up(
        f: &mut std::fmt::Formatter<'_>,
        var: &str,
        offset: &str,
    ) -> std::fmt::Result {
        write!(f, "simd_shuffle_up({var}, {offset})")
    }

    fn compile_warp_shuffle_down(
        f: &mut std::fmt::Formatter<'_>,
        var: &str,
        offset: &str,
    ) -> std::fmt::Result {
        write!(f, "simd_shuffle_down({var}, {offset})")
    }

    fn compile_warp_all(f: &mut std::fmt::Formatter<'_>, var: &str) -> std::fmt::Result {
        write!(f, "simd_all({var})")
    }

    fn compile_warp_any(f: &mut std::fmt::Formatter<'_>, var: &str) -> std::fmt::Result {
        write!(f, "simd_any({var})")
    }

    fn compile_warp_ballot(
        f: &mut std::fmt::Formatter<'_>,
        input: &Variable<Self>,
        output: &Variable<Self>,
    ) -> std::fmt::Result {
        let out_elem = output.item().elem;
        write!(f, "({out_elem})(uint64_t(simd_ballot({input})))")
    }
}

// Coop Matrices dialect

impl DialectWmmaCompiler<Self> for MslDialect {
    type Architecture = MetalArchitecture;

    fn compile_wmma_includes(f: &mut std::fmt::Formatter<'_>) -> std::fmt::Result {
        writeln!(f, "#include <metal_simdgroup_matrix>")
    }

    fn compile_wmma_type_definitions(_f: &mut std::fmt::Formatter<'_>) -> std::fmt::Result {
        // not used
        Ok(())
    }

    fn compile_local_variables(_f: &mut std::fmt::Formatter<'_>) -> std::fmt::Result {
        // not used
        Ok(())
    }

    fn compile_fragment_ident(
        _ident: &FragmentIdent<Self>,
        _f: &mut std::fmt::Formatter<'_>,
    ) -> std::fmt::Result {
        // not used
        Ok(())
    }

    fn compile_fragment_layout(
        _layout: &FragmentLayout<Self>,
        _f: &mut std::fmt::Formatter<'_>,
    ) -> std::fmt::Result {
        // not used
        Ok(())
    }

    fn compile_fragment(
        fragment: &Fragment<Self>,
        f: &mut std::fmt::Formatter<'_>,
    ) -> std::fmt::Result {
        let ty = fragment.elem;
        // currently as of Metal 3.2 only fragments of 8x8x8 are supported
        let m = fragment.m;
        let n = fragment.n;
        let k = fragment.k;
        if m != 8 || n != 8 || k != 8 {
            panic!("{m}x{n}x{k} fragments not supported. Only 8x8x8 fragemts are supported.");
        }
        write!(f, "simdgroup_{ty}8x8")
    }

    fn compile_instruction(
        instruction: &WmmaInstruction<Self>,
        f: &mut std::fmt::Formatter<'_>,
    ) -> std::fmt::Result {
        match instruction {
            WmmaInstruction::Fill { frag, value } => {
                match frag {
                    Variable::WmmaFragment { .. } => {
                        let ty = frag.elem();
                        // Only 8x8x8 fragemts are supported. Check is done at fragment compilation time.
                        writeln!(
                            f,
                            "{frag} = make_filled_simdgroup_matrix<{ty}, 8, 8>({value});"
                        )
                    }
                    _ => panic!("should be a fragment"),
                }
            }
            WmmaInstruction::Load {
                frag,
                value,
                stride,
                ..
            } => {
                let transpose = match frag {
                    Variable::WmmaFragment { frag: inner, .. } => match inner.layout {
                        Some(FragmentLayout::RowMajor) => false,
                        Some(FragmentLayout::ColMajor) => true,
                        _ => panic!("unknown fragment layout!"),
                    },
                    _ => panic!("should be a fragment"),
                };
                writeln!(
                    f,
                    "simdgroup_load({frag}, {value}, {stride}, 0, {transpose});"
                )
            }
            WmmaInstruction::Execute {
                frag_a: a,
                frag_b: b,
                frag_c: c,
                frag_d: d,
                ..
            } => {
                writeln!(f, "simdgroup_multiply_accumulate({d}, {a}, {b}, {c});")
            }
            WmmaInstruction::Store {
                output,
                frag,
                stride,
                ..
            } => {
                writeln!(f, "simdgroup_store({frag}, {output}, {stride});")
            }
            WmmaInstruction::Cast { input, output } => {
                let ty = match output {
                    Variable::WmmaFragment { frag, .. } => frag.elem,
                    _ => panic!("should be a fragment"),
                };
                match ty {
                    Elem::BF16 => {
                        let addr_space = Self::address_space_for_variable(output);
                        let elem = Elem::<Self>::F16;
                        // TODO: to test with benchmarks
                        writeln!(
                            f,
                            "for(int e=0; e<8; e++) {{
    {ty} elem = {ty}({input}.thread_elements()[e]);
    {output}.thread_elements()[e] = *reinterpret_cast<{addr_space}{elem} *>(&elem);
}}"
                        )
                    }
                    _ => {
                        writeln!(
                            f,
                            "for(int e=0; e<8; e++) {{
    {output}.thread_elements()[e] = {ty}({input}.thread_elements()[e]);
}}"
                        )
                    }
                }
            }
        }
    }

    fn supported_wmma_combinations(_arch: &Self::Architecture) -> SupportedWmmaCombinations {
        vec![
            (
                gpu::Elem::Float(gpu::FloatKind::F16),
                gpu::Elem::Float(gpu::FloatKind::F16),
                gpu::Elem::Float(gpu::FloatKind::F16),
                vec![(8, 8, 8)],
            ),
            (
                gpu::Elem::Float(gpu::FloatKind::BF16),
                gpu::Elem::Float(gpu::FloatKind::BF16),
                gpu::Elem::Float(gpu::FloatKind::BF16),
                vec![(8, 8, 8)],
            ),
            (
                gpu::Elem::Float(gpu::FloatKind::F32),
                gpu::Elem::Float(gpu::FloatKind::F32),
                gpu::Elem::Float(gpu::FloatKind::F32),
                vec![(8, 8, 8)],
            ),
        ]
    }
}

// Coop Matrices dialect<|MERGE_RESOLUTION|>--- conflicted
+++ resolved
@@ -291,14 +291,10 @@
         let cube_count_tuple = flags.cube_count_tuple || cube_count || cube_pos || absolute_pos;
         let cube_dim_tuple = flags.cube_dim_tuple || cube_dim || absolute_pos || plane_dim_checked;
         let cube_pos_tuple = flags.cube_pos_tuple || cube_pos;
-<<<<<<< HEAD
         let cluster_pos = flags.cluster_pos;
-
-=======
         let plane_dim = flags.plane_dim || plane_dim_checked || plane_index;
         let unit_pos_plane = flags.unit_pos_plane || plane_index;
         let unit_pos_tuple = flags.unit_pos_tuple || unit_pos;
->>>>>>> 2323861d
         CubeIndexFlags {
             absolute_pos_tuple,
             absolute_pos,
