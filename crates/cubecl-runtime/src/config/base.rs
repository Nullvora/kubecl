use super::{autotune::AutotuneConfig, compilation::CompilationConfig, profiling::ProfilingConfig};
use alloc::sync::Arc;

/// Static mutex holding the global configuration, initialized as `None`.
static CUBE_GLOBAL_CONFIG: spin::Mutex<Option<Arc<GlobalConfig>>> = spin::Mutex::new(None);

/// Represents the global configuration for CubeCL, combining profiling, autotuning, and compilation settings.
#[derive(Default, Clone, Debug, serde::Serialize, serde::Deserialize)]
pub struct GlobalConfig {
    /// Configuration for profiling CubeCL operations.
    #[serde(default)]
    pub profiling: ProfilingConfig,

    /// Configuration for autotuning performance parameters.
    #[serde(default)]
    pub autotune: AutotuneConfig,

    /// Configuration for compilation settings.
    #[serde(default)]
    pub compilation: CompilationConfig,
}

impl GlobalConfig {
    /// Retrieves the current global configuration, loading it from the current directory if not set.
    ///
    /// If no configuration is set, it attempts to load one from `cubecl.toml` or `CubeCL.toml` in the
    /// current directory or its parents. If no file is found, a default configuration is used.
    ///
    /// # Notes
    ///
    /// Calling this function is somewhat expensive, because of a global static lock. The config format
    /// is optimized for parsing, not for consumption. A good practice is to use a local static atomic
    /// value that you can populate with the appropriate value from the global config during
    /// initialization of the atomic value.
    ///
    /// For example, the autotune level uses a [core::sync::atomic::AtomicI32] with an initial
    /// value of `-1` to indicate an uninitialized state. It is then set to the proper value based on
    /// the [super::autotune::AutotuneLevel] config. All subsequent fetches of the value are
    /// lock-free.
    pub fn get() -> Arc<Self> {
        let mut state = CUBE_GLOBAL_CONFIG.lock();
        if state.as_ref().is_none() {
<<<<<<< HEAD
            #[cfg(feature = "std")]
            let config = Self::from_current_dir();
            #[cfg(feature = "std")]
            let config = config.override_from_env();
            #[cfg(not(feature = "std"))]
            let config = Self::default();
=======
            cfg_if::cfg_if! {
                if #[cfg(std_io)]  {
                    let config = Self::from_current_dir();
                    let config = config.override_from_env();
                } else {
                    let config = Self::default();
                }
            }
>>>>>>> e75a9f6e

            *state = Some(Arc::new(config));
        }

        state.as_ref().cloned().unwrap()
    }

    #[cfg(std_io)]
    /// Save the default configuration to the provided file path.
    pub fn save_default<P: AsRef<std::path::Path>>(path: P) -> std::io::Result<()> {
        use std::io::Write;

        let config = Self::get();
        let content =
            toml::to_string_pretty(config.as_ref()).expect("Default config should be serializable");
        let mut file = std::fs::File::create(path)?;
        file.write_all(content.as_bytes())?;

        Ok(())
    }

    /// Sets the global configuration to the provided value.
    ///
    /// # Panics
    /// Panics if the configuration has already been set or read, as it cannot be overridden.
    ///
    /// # Warning
    /// This method must be called at the start of the program, before any calls to `get`. Attempting
    /// to set the configuration after it has been initialized will cause a panic.
    pub fn set(config: Self) {
        let mut state = CUBE_GLOBAL_CONFIG.lock();
        if state.is_some() {
            panic!("Cannot set the global configuration multiple times.");
        }
        *state = Some(Arc::new(config));
    }

    #[cfg(std_io)]
    /// Overrides configuration fields based on environment variables.
    pub fn override_from_env(mut self) -> Self {
        use super::compilation::CompilationLogLevel;
        use crate::config::{
            autotune::{AutotuneLevel, AutotuneLogLevel},
            profiling::ProfilingLogLevel,
        };

        if let Ok(val) = std::env::var("CUBECL_DEBUG_LOG") {
            self.compilation.logger.level = CompilationLogLevel::Full;
            self.profiling.logger.level = ProfilingLogLevel::Medium;
            self.autotune.logger.level = AutotuneLogLevel::Full;

            match val.as_str() {
                "stdout" => {
                    self.compilation.logger.stdout = true;
                    self.profiling.logger.stdout = true;
                    self.autotune.logger.stdout = true;
                }
                "stderr" => {
                    self.compilation.logger.stderr = true;
                    self.profiling.logger.stderr = true;
                    self.autotune.logger.stderr = true;
                }
                "1" | "true" => {
                    let file_path = "/tmp/cubecl.log";
                    self.compilation.logger.file = Some(file_path.into());
                    self.profiling.logger.file = Some(file_path.into());
                    self.autotune.logger.file = Some(file_path.into());
                }
                "0" | "false" => {
                    self.compilation.logger.level = CompilationLogLevel::Disabled;
                    self.profiling.logger.level = ProfilingLogLevel::Disabled;
                    self.autotune.logger.level = AutotuneLogLevel::Disabled;
                }
                file_path => {
                    self.compilation.logger.file = Some(file_path.into());
                    self.profiling.logger.file = Some(file_path.into());
                    self.autotune.logger.file = Some(file_path.into());
                }
            }
        };

        if let Ok(val) = std::env::var("CUBECL_DEBUG_OPTION") {
            match val.as_str() {
                "debug" => {
                    self.compilation.logger.level = CompilationLogLevel::Full;
                    self.profiling.logger.level = ProfilingLogLevel::Medium;
                    self.autotune.logger.level = AutotuneLogLevel::Full;
                }
                "debug-full" => {
                    self.compilation.logger.level = CompilationLogLevel::Full;
                    self.profiling.logger.level = ProfilingLogLevel::Full;
                    self.autotune.logger.level = AutotuneLogLevel::Full;
                }
                "profile" => {
                    self.profiling.logger.level = ProfilingLogLevel::Basic;
                }
                "profile-medium" => {
                    self.profiling.logger.level = ProfilingLogLevel::Medium;
                }
                "profile-full" => {
                    self.profiling.logger.level = ProfilingLogLevel::Full;
                }
                _ => {}
            }
        };

        if let Ok(val) = std::env::var("CUBECL_AUTOTUNE_LEVEL") {
            match val.as_str() {
                "minimal" | "0" => {
                    self.autotune.level = AutotuneLevel::Minimal;
                }
                "balanced" | "1" => {
                    self.autotune.level = AutotuneLevel::Balanced;
                }
                "extensive" | "2" => {
                    self.autotune.level = AutotuneLevel::Extensive;
                }
                "full" | "3" => {
                    self.autotune.level = AutotuneLevel::Full;
                }
                _ => {}
            }
        }

        self
    }

    // Loads configuration from `cubecl.toml` or `CubeCL.toml` in the current directory or its parents.
    //
    // Traverses up the directory tree until a valid configuration file is found or the root is reached.
    // Returns a default configuration if no file is found.
    #[cfg(std_io)]
    fn from_current_dir() -> Self {
        let mut dir = std::env::current_dir().unwrap();

        loop {
            if let Ok(content) = Self::from_file_path(dir.join("cubecl.toml")) {
                return content;
            }

            if let Ok(content) = Self::from_file_path(dir.join("CubeCL.toml")) {
                return content;
            }

            if !dir.pop() {
                break;
            }
        }

        Self::default()
    }

    // Loads configuration from a specified file path.
    #[cfg(std_io)]
    fn from_file_path<P: AsRef<std::path::Path>>(path: P) -> std::io::Result<Self> {
        let content = std::fs::read_to_string(path)?;
        let config: Self = match toml::from_str(&content) {
            Ok(val) => val,
            Err(err) => panic!("The file provided doesn't have the right format => {err:?}"),
        };

        Ok(config)
    }
}<|MERGE_RESOLUTION|>--- conflicted
+++ resolved
@@ -40,14 +40,6 @@
     pub fn get() -> Arc<Self> {
         let mut state = CUBE_GLOBAL_CONFIG.lock();
         if state.as_ref().is_none() {
-<<<<<<< HEAD
-            #[cfg(feature = "std")]
-            let config = Self::from_current_dir();
-            #[cfg(feature = "std")]
-            let config = config.override_from_env();
-            #[cfg(not(feature = "std"))]
-            let config = Self::default();
-=======
             cfg_if::cfg_if! {
                 if #[cfg(std_io)]  {
                     let config = Self::from_current_dir();
@@ -56,7 +48,6 @@
                     let config = Self::default();
                 }
             }
->>>>>>> e75a9f6e
 
             *state = Some(Arc::new(config));
         }
