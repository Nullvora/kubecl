use super::ComputeChannel;
use crate::server::{Binding, ComputeServer, ConstBinding, CubeCount, Handle};
use crate::storage::{BindingResource, ComputeStorage};
use alloc::sync::Arc;
use alloc::vec::Vec;
use cubecl_common::{ExecutionMode, benchmark::TimestampsResult};
use spin::Mutex;

/// The MutexComputeChannel ensures thread-safety by locking the server
/// on every operation
#[derive(Debug)]
pub struct MutexComputeChannel<Server> {
    server: Arc<Mutex<Server>>,
}

impl<S> Clone for MutexComputeChannel<S> {
    fn clone(&self) -> Self {
        Self {
            server: self.server.clone(),
        }
    }
}
impl<Server> MutexComputeChannel<Server>
where
    Server: ComputeServer,
{
    /// Create a new mutex compute channel.
    pub fn new(server: Server) -> Self {
        Self {
            server: Arc::new(Mutex::new(server)),
        }
    }
}

impl<Server> ComputeChannel<Server> for MutexComputeChannel<Server>
where
    Server: ComputeServer,
{
    async fn read(&self, bindings: Vec<Binding>) -> Vec<Vec<u8>> {
        // Nb: The order here is really important - the mutex guard has to be dropped before
        // the future is polled. Just calling lock().read().await can deadlock.
        let fut = {
            let mut server = self.server.lock();
            server.read(bindings)
        };
        fut.await
    }

    fn get_resource(
        &self,
        binding: Binding,
    ) -> BindingResource<<Server::Storage as ComputeStorage>::Resource> {
        self.server.lock().get_resource(binding)
    }

    fn create(&self, data: &[u8]) -> Handle {
        self.server.lock().create(data)
    }

    fn empty(&self, size: usize) -> Handle {
        self.server.lock().empty(size)
    }

    unsafe fn execute(
        &self,
        kernel: Server::Kernel,
        count: CubeCount,
        constants: Vec<ConstBinding>,
        handles: Vec<Binding>,
        kind: ExecutionMode,
    ) {
<<<<<<< HEAD
        self.server
            .lock()
            .execute(kernel, count, constants, handles, kind)
=======
        unsafe { self.server.lock().execute(kernel, count, handles, kind) }
>>>>>>> 01ce20d7
    }

    fn flush(&self) {
        self.server.lock().flush();
    }

    async fn sync(&self) {
        // Nb: The order here is really important - the mutex guard has to be dropped before
        // the future is polled. Just calling lock().sync().await can deadlock.
        let fut = {
            let mut server = self.server.lock();
            server.sync()
        };
        fut.await
    }

    async fn sync_elapsed(&self) -> TimestampsResult {
        // Nb: The order here is really important - the mutex guard has to be dropped before
        // the future is polled. Just calling lock().sync().await can deadlock.
        let fut = {
            let mut server = self.server.lock();
            server.sync_elapsed()
        };
        fut.await
    }

    fn memory_usage(&self) -> crate::memory_management::MemoryUsage {
        self.server.lock().memory_usage()
    }

    fn memory_cleanup(&self) {
        self.server.lock().memory_cleanup();
    }

    fn enable_timestamps(&self) {
        self.server.lock().enable_timestamps();
    }

    fn disable_timestamps(&self) {
        self.server.lock().disable_timestamps();
    }
}<|MERGE_RESOLUTION|>--- conflicted
+++ resolved
@@ -3,7 +3,7 @@
 use crate::storage::{BindingResource, ComputeStorage};
 use alloc::sync::Arc;
 use alloc::vec::Vec;
-use cubecl_common::{ExecutionMode, benchmark::TimestampsResult};
+use cubecl_common::{benchmark::TimestampsResult, ExecutionMode};
 use spin::Mutex;
 
 /// The MutexComputeChannel ensures thread-safety by locking the server
@@ -69,13 +69,11 @@
         handles: Vec<Binding>,
         kind: ExecutionMode,
     ) {
-<<<<<<< HEAD
-        self.server
-            .lock()
-            .execute(kernel, count, constants, handles, kind)
-=======
-        unsafe { self.server.lock().execute(kernel, count, handles, kind) }
->>>>>>> 01ce20d7
+        unsafe {
+            self.server
+                .lock()
+                .execute(kernel, count, constants, handles, kind)
+        }
     }
 
     fn flush(&self) {
