<<<<<<< HEAD
use super::{SliceBinding, SliceHandle, SliceId};
use crate::{
    memory_management::{MemoryLock, MemoryUsage},
    storage::{ComputeStorage, StorageHandle}
};
=======
use super::index::SearchIndex;
use super::{MemoryPoolBinding, MemoryPoolHandle, RingBuffer, SliceHandle, SliceId};
use crate::memory_management::MemoryLock;
use crate::storage::{ComputeStorage, StorageHandle, StorageId, StorageUtilization};
use alloc::vec::Vec;
use hashbrown::HashMap;
>>>>>>> 774d823e

#[derive(new, Debug)]
pub(crate) struct Slice {
    pub storage: StorageHandle,
    pub handle: SliceHandle,
    pub padding: usize,
}

impl Slice {
<<<<<<< HEAD
    pub(crate) fn is_free(&self) -> bool {
        self.handle.is_free()
=======
    pub fn effective_size(&self) -> usize {
        self.storage.size() + self.padding
    }
}

const MIN_SIZE_NEEDED_TO_OFFSET: usize = 16;

pub enum RoundingStrategy {
    FixedAmount(usize),
    #[allow(unused)]
    None,
}

impl RoundingStrategy {
    fn alloc_size(&self, size: usize) -> usize {
        match self {
            RoundingStrategy::FixedAmount(chunk_size) => {
                assert!(*chunk_size >= size);
                *chunk_size
            }
            RoundingStrategy::None => size,
        }
    }
}

/// The strategy defines the frequency at which merging of free slices (defragmentation) occurs
#[allow(unused)]
#[derive(Debug)]
pub enum MemoryExtensionStrategy {
    /// Once every n calls to reserve.
    PeriodTick {
        /// Number of calls to be executed before triggering the defragmentation.
        period: usize,
        /// Current state. Should start at zero.
        state: usize,
    },
    /// Never defragment.
    Never,
}

#[allow(unused)]
impl MemoryExtensionStrategy {
    /// Create a new strategy with the given period.
    pub fn new_period_tick(period: usize) -> Self {
        MemoryExtensionStrategy::PeriodTick { period, state: 0 }
    }

    #[allow(unused)]
    fn should_extend_max_memory(&mut self) -> bool {
        match self {
            MemoryExtensionStrategy::PeriodTick { period, state } => {
                *state = (*state + 1) % *period;
                *state == 0
            }
            MemoryExtensionStrategy::Never => false,
        }
    }
}

impl MemoryPool {
    pub fn new(
        merging_strategy: MemoryExtensionStrategy,
        alloc_strategy: RoundingStrategy,
        buffer_alignment: usize,
    ) -> Self {
        Self {
            chunks: HashMap::new(),
            slices: HashMap::new(),
            memory_extension_strategy: merging_strategy,
            rounding: alloc_strategy,
            storage_index: SearchIndex::new(),
            ring: RingBuffer::new(buffer_alignment),
            recently_added_chunks: Vec::new(),
            recently_allocated_size: 0,
            buffer_alignment,
        }
    }

    /// Returns the resource from the storage, for the specified handle.
    pub fn get(&self, binding: &MemoryPoolBinding) -> Option<&StorageHandle> {
        self.slices.get(binding.slice.id()).map(|s| &s.storage)
    }

    /// Reserves memory of specified size using the reserve algorithm, and return
    /// a handle to the reserved memory.
    ///
    /// Also clean ups, merging free slices together if permitted by the merging strategy
    pub fn reserve<Storage: ComputeStorage>(
        &mut self,
        storage: &mut Storage,
        size: usize,
        locked: Option<&MemoryLock>,
    ) -> MemoryPoolHandle {
        let slice = self.get_free_slice(size, locked);

        match slice {
            Some(slice) => MemoryPoolHandle {
                slice: slice.clone(),
            },
            None => self.alloc(storage, size),
        }
    }

    pub fn alloc<Storage: ComputeStorage>(
        &mut self,
        storage: &mut Storage,
        size: usize,
    ) -> MemoryPoolHandle {
        let alloc_size = self.rounding.alloc_size(size);
        self.alloc_slice(storage, alloc_size, size)
    }

    fn alloc_slice<Storage: ComputeStorage>(
        &mut self,
        storage: &mut Storage,
        alloc_size: usize,
        slice_size: usize,
    ) -> MemoryPoolHandle {
        let chunk_size = self.rounding.alloc_size(alloc_size);
        let storage_id = self.create_chunk(storage, chunk_size);
        let chunk_size = self.chunks.get(&storage_id).unwrap().alloc_size;
        self.recently_added_chunks.push(storage_id);
        self.recently_allocated_size += chunk_size;

        let (slice, extra_slice) = self.allocate_slices(storage_id, chunk_size, slice_size);

        let handle_slice = slice.handle.clone();
        self.update_chunk_metadata(slice, extra_slice);

        MemoryPoolHandle {
            slice: handle_slice,
        }
    }

    fn allocate_slices(
        &self,
        storage_id: StorageId,
        alloc_size: usize,
        slice_size: usize,
    ) -> (Slice, Option<Slice>) {
        let slice = self.create_slice(0, slice_size, storage_id);

        let effective_size = slice.effective_size();

        let extra_slice = if effective_size < alloc_size {
            Some(self.create_slice(effective_size, alloc_size - effective_size, storage_id))
        } else {
            None
        };

        (slice, extra_slice)
    }

    fn update_chunk_metadata(&mut self, slice: Slice, extra_slice: Option<Slice>) {
        let storage_id = slice.storage.id;
        let slice_id = *slice.handle.id();
        let slice_offset = slice.storage.offset();

        self.slices.insert(slice_id, slice);
        let chunk = self.chunks.get_mut(&storage_id).unwrap();
        chunk.slices.slices.insert(slice_offset, slice_id);

        if let Some(extra_slice) = extra_slice {
            let extra_slice_id = *extra_slice.handle.id();
            let extra_slice_offset = extra_slice.storage.offset();
            self.slices.insert(extra_slice_id, extra_slice);
            chunk
                .slices
                .slices
                .insert(extra_slice_offset, extra_slice_id);
        }
    }

    #[allow(unused)]
    fn display_memory_usage(&self) {
        let total_memory_usage: f64 = self
            .chunks
            .values()
            .map(|chunk| chunk.alloc_size as f64)
            .sum();
        let effective_memory_usage: f64 = self
            .slices
            .values()
            .filter(|slice| slice.handle.is_free())
            .map(|slice| slice.storage.size() as f64)
            .sum();
        let ratio = 100.0 * effective_memory_usage / total_memory_usage;
        log::info!("the memory usage is {ratio}");
    }

    /// Finds a free slice that can contain the given size
    /// Returns the chunk's id and size.
    fn get_free_slice(&mut self, size: usize, locked: Option<&MemoryLock>) -> Option<SliceHandle> {
        if size < MIN_SIZE_NEEDED_TO_OFFSET {
            return None;
        }

        let padding = calculate_padding(size, self.buffer_alignment);
        let effective_size = size + padding;

        let slice_id = self.ring.find_free_slice(
            effective_size,
            &mut self.chunks,
            &mut self.slices,
            locked,
        )?;

        let slice = self.slices.get_mut(&slice_id).unwrap();
        let old_slice_size = slice.effective_size();

        let offset = match slice.storage.utilization {
            StorageUtilization::Full(_) => 0,
            StorageUtilization::Slice { offset, size: _ } => offset,
        };
        slice.storage.utilization = StorageUtilization::Slice { offset, size };
        let new_padding = old_slice_size - size;
        slice.padding = new_padding;
        assert_eq!(
            slice.effective_size(),
            old_slice_size,
            "new and old slice should have the same size"
        );

        Some(slice.handle.clone())
>>>>>>> 774d823e
    }

    pub(crate) fn effective_size(&self) -> usize {
        self.storage.size() + self.padding
    }

    pub(crate) fn id(&self) -> SliceId {
        *self.handle.id()
    }
}

pub(crate) fn calculate_padding(size: usize, buffer_alignment: usize) -> usize {
    let remainder = size % buffer_alignment;
    if remainder != 0 {
        buffer_alignment - remainder
    } else {
        0
    }
}

pub trait MemoryPool {
    fn max_alloc_size(&self) -> usize;

    fn get(&self, binding: &SliceBinding) -> Option<&StorageHandle>;

    fn reserve<Storage: ComputeStorage>(
        &mut self,
        storage: &mut Storage,
        size: usize,
        locked: Option<&MemoryLock>,
    ) -> SliceHandle;

    fn alloc<Storage: ComputeStorage>(&mut self, storage: &mut Storage, size: usize)
        -> SliceHandle;

    fn get_memory_usage(&self) -> MemoryUsage;
}<|MERGE_RESOLUTION|>--- conflicted
+++ resolved
@@ -1,17 +1,9 @@
-<<<<<<< HEAD
 use super::{SliceBinding, SliceHandle, SliceId};
+use crate::memory_management::MemoryLock;
 use crate::{
-    memory_management::{MemoryLock, MemoryUsage},
+    memory_management::MemoryUsage,
     storage::{ComputeStorage, StorageHandle}
 };
-=======
-use super::index::SearchIndex;
-use super::{MemoryPoolBinding, MemoryPoolHandle, RingBuffer, SliceHandle, SliceId};
-use crate::memory_management::MemoryLock;
-use crate::storage::{ComputeStorage, StorageHandle, StorageId, StorageUtilization};
-use alloc::vec::Vec;
-use hashbrown::HashMap;
->>>>>>> 774d823e
 
 #[derive(new, Debug)]
 pub(crate) struct Slice {
@@ -21,235 +13,8 @@
 }
 
 impl Slice {
-<<<<<<< HEAD
     pub(crate) fn is_free(&self) -> bool {
         self.handle.is_free()
-=======
-    pub fn effective_size(&self) -> usize {
-        self.storage.size() + self.padding
-    }
-}
-
-const MIN_SIZE_NEEDED_TO_OFFSET: usize = 16;
-
-pub enum RoundingStrategy {
-    FixedAmount(usize),
-    #[allow(unused)]
-    None,
-}
-
-impl RoundingStrategy {
-    fn alloc_size(&self, size: usize) -> usize {
-        match self {
-            RoundingStrategy::FixedAmount(chunk_size) => {
-                assert!(*chunk_size >= size);
-                *chunk_size
-            }
-            RoundingStrategy::None => size,
-        }
-    }
-}
-
-/// The strategy defines the frequency at which merging of free slices (defragmentation) occurs
-#[allow(unused)]
-#[derive(Debug)]
-pub enum MemoryExtensionStrategy {
-    /// Once every n calls to reserve.
-    PeriodTick {
-        /// Number of calls to be executed before triggering the defragmentation.
-        period: usize,
-        /// Current state. Should start at zero.
-        state: usize,
-    },
-    /// Never defragment.
-    Never,
-}
-
-#[allow(unused)]
-impl MemoryExtensionStrategy {
-    /// Create a new strategy with the given period.
-    pub fn new_period_tick(period: usize) -> Self {
-        MemoryExtensionStrategy::PeriodTick { period, state: 0 }
-    }
-
-    #[allow(unused)]
-    fn should_extend_max_memory(&mut self) -> bool {
-        match self {
-            MemoryExtensionStrategy::PeriodTick { period, state } => {
-                *state = (*state + 1) % *period;
-                *state == 0
-            }
-            MemoryExtensionStrategy::Never => false,
-        }
-    }
-}
-
-impl MemoryPool {
-    pub fn new(
-        merging_strategy: MemoryExtensionStrategy,
-        alloc_strategy: RoundingStrategy,
-        buffer_alignment: usize,
-    ) -> Self {
-        Self {
-            chunks: HashMap::new(),
-            slices: HashMap::new(),
-            memory_extension_strategy: merging_strategy,
-            rounding: alloc_strategy,
-            storage_index: SearchIndex::new(),
-            ring: RingBuffer::new(buffer_alignment),
-            recently_added_chunks: Vec::new(),
-            recently_allocated_size: 0,
-            buffer_alignment,
-        }
-    }
-
-    /// Returns the resource from the storage, for the specified handle.
-    pub fn get(&self, binding: &MemoryPoolBinding) -> Option<&StorageHandle> {
-        self.slices.get(binding.slice.id()).map(|s| &s.storage)
-    }
-
-    /// Reserves memory of specified size using the reserve algorithm, and return
-    /// a handle to the reserved memory.
-    ///
-    /// Also clean ups, merging free slices together if permitted by the merging strategy
-    pub fn reserve<Storage: ComputeStorage>(
-        &mut self,
-        storage: &mut Storage,
-        size: usize,
-        locked: Option<&MemoryLock>,
-    ) -> MemoryPoolHandle {
-        let slice = self.get_free_slice(size, locked);
-
-        match slice {
-            Some(slice) => MemoryPoolHandle {
-                slice: slice.clone(),
-            },
-            None => self.alloc(storage, size),
-        }
-    }
-
-    pub fn alloc<Storage: ComputeStorage>(
-        &mut self,
-        storage: &mut Storage,
-        size: usize,
-    ) -> MemoryPoolHandle {
-        let alloc_size = self.rounding.alloc_size(size);
-        self.alloc_slice(storage, alloc_size, size)
-    }
-
-    fn alloc_slice<Storage: ComputeStorage>(
-        &mut self,
-        storage: &mut Storage,
-        alloc_size: usize,
-        slice_size: usize,
-    ) -> MemoryPoolHandle {
-        let chunk_size = self.rounding.alloc_size(alloc_size);
-        let storage_id = self.create_chunk(storage, chunk_size);
-        let chunk_size = self.chunks.get(&storage_id).unwrap().alloc_size;
-        self.recently_added_chunks.push(storage_id);
-        self.recently_allocated_size += chunk_size;
-
-        let (slice, extra_slice) = self.allocate_slices(storage_id, chunk_size, slice_size);
-
-        let handle_slice = slice.handle.clone();
-        self.update_chunk_metadata(slice, extra_slice);
-
-        MemoryPoolHandle {
-            slice: handle_slice,
-        }
-    }
-
-    fn allocate_slices(
-        &self,
-        storage_id: StorageId,
-        alloc_size: usize,
-        slice_size: usize,
-    ) -> (Slice, Option<Slice>) {
-        let slice = self.create_slice(0, slice_size, storage_id);
-
-        let effective_size = slice.effective_size();
-
-        let extra_slice = if effective_size < alloc_size {
-            Some(self.create_slice(effective_size, alloc_size - effective_size, storage_id))
-        } else {
-            None
-        };
-
-        (slice, extra_slice)
-    }
-
-    fn update_chunk_metadata(&mut self, slice: Slice, extra_slice: Option<Slice>) {
-        let storage_id = slice.storage.id;
-        let slice_id = *slice.handle.id();
-        let slice_offset = slice.storage.offset();
-
-        self.slices.insert(slice_id, slice);
-        let chunk = self.chunks.get_mut(&storage_id).unwrap();
-        chunk.slices.slices.insert(slice_offset, slice_id);
-
-        if let Some(extra_slice) = extra_slice {
-            let extra_slice_id = *extra_slice.handle.id();
-            let extra_slice_offset = extra_slice.storage.offset();
-            self.slices.insert(extra_slice_id, extra_slice);
-            chunk
-                .slices
-                .slices
-                .insert(extra_slice_offset, extra_slice_id);
-        }
-    }
-
-    #[allow(unused)]
-    fn display_memory_usage(&self) {
-        let total_memory_usage: f64 = self
-            .chunks
-            .values()
-            .map(|chunk| chunk.alloc_size as f64)
-            .sum();
-        let effective_memory_usage: f64 = self
-            .slices
-            .values()
-            .filter(|slice| slice.handle.is_free())
-            .map(|slice| slice.storage.size() as f64)
-            .sum();
-        let ratio = 100.0 * effective_memory_usage / total_memory_usage;
-        log::info!("the memory usage is {ratio}");
-    }
-
-    /// Finds a free slice that can contain the given size
-    /// Returns the chunk's id and size.
-    fn get_free_slice(&mut self, size: usize, locked: Option<&MemoryLock>) -> Option<SliceHandle> {
-        if size < MIN_SIZE_NEEDED_TO_OFFSET {
-            return None;
-        }
-
-        let padding = calculate_padding(size, self.buffer_alignment);
-        let effective_size = size + padding;
-
-        let slice_id = self.ring.find_free_slice(
-            effective_size,
-            &mut self.chunks,
-            &mut self.slices,
-            locked,
-        )?;
-
-        let slice = self.slices.get_mut(&slice_id).unwrap();
-        let old_slice_size = slice.effective_size();
-
-        let offset = match slice.storage.utilization {
-            StorageUtilization::Full(_) => 0,
-            StorageUtilization::Slice { offset, size: _ } => offset,
-        };
-        slice.storage.utilization = StorageUtilization::Slice { offset, size };
-        let new_padding = old_slice_size - size;
-        slice.padding = new_padding;
-        assert_eq!(
-            slice.effective_size(),
-            old_slice_size,
-            "new and old slice should have the same size"
-        );
-
-        Some(slice.handle.clone())
->>>>>>> 774d823e
     }
 
     pub(crate) fn effective_size(&self) -> usize {
