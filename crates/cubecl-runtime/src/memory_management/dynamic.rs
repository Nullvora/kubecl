use super::{
<<<<<<< HEAD
    memory_pool::{ExclusiveMemoryPool, MemoryPool, SliceBinding, SliceHandle, SlicedPool},
    MemoryConfiguration, MemoryDeviceProperties, MemoryPoolOptions, MemoryUsage, PoolType,
=======
    memory_pool::{
        MemoryExtensionStrategy, MemoryPool, MemoryPoolBinding, MemoryPoolHandle, RoundingStrategy,
        SmallMemoryPool,
    },
    MemoryLock,
>>>>>>> 774d823e
};
use crate::storage::{ComputeStorage, StorageHandle};
use alloc::vec::Vec;

use super::{memory_lock::MemoryLock, memory_pool::{ExclusiveMemoryPool, MemoryPool, SliceBinding, SliceHandle, SlicedPool}, MemoryConfiguration, MemoryDeviceProperties, MemoryManagement, MemoryPoolOptions, MemoryUsage, PoolType};

enum DynamicPool {
    Sliced(SlicedPool),
    Simple(ExclusiveMemoryPool),
}

// Bin sizes as per https://github.com/sebbbi/OffsetAllocator/blob/main/README.md
// This guarantees that _for bins in use_, the wasted space is at most 12.5%. So as long
// as bins have a high use rate this should be fairly efficient. That said, currently slices in
// bins don't deallocate, so there is a chance more memory than needed is used.
const EXP_BIN_SIZES: [usize; 200] = [
    128, 144, 160, 176, 192, 208, 224, 240, 256, 288, 320, 352, 384, 416, 448, 480, 512, 576, 640,
    704, 768, 832, 896, 960, 1024, 1152, 1280, 1408, 1536, 1664, 1792, 1920, 2048, 2304, 2560,
    2816, 3072, 3328, 3584, 3840, 4096, 4608, 5120, 5632, 6144, 6656, 7168, 7680, 8192, 9216,
    10240, 11264, 12288, 13312, 14336, 15360, 16384, 18432, 20480, 22528, 24576, 26624, 28672,
    30720, 32768, 36864, 40960, 45056, 49152, 53248, 57344, 61440, 65536, 73728, 81920, 90112,
    98304, 106496, 114688, 122880, 131072, 147456, 163840, 180224, 196608, 212992, 229376, 245760,
    262144, 294912, 327680, 360448, 393216, 425984, 458752, 491520, 524288, 589824, 655360, 720896,
    786432, 851968, 917504, 983040, 1048576, 1179648, 1310720, 1441792, 1572864, 1703936, 1835008,
    1966080, 2097152, 2359296, 2621440, 2883584, 3145728, 3407872, 3670016, 3932160, 4194304,
    4718592, 5242880, 5767168, 6291456, 6815744, 7340032, 7864320, 8388608, 9437184, 10485760,
    11534336, 12582912, 13631488, 14680064, 15728640, 16777216, 18874368, 20971520, 23068672,
    25165824, 27262976, 29360128, 31457280, 33554432, 37748736, 41943040, 46137344, 50331648,
    54525952, 58720256, 62914560, 67108864, 75497472, 83886080, 92274688, 100663296, 109051904,
    117440512, 125829120, 134217728, 150994944, 167772160, 184549376, 201326592, 218103808,
    234881024, 251658240, 268435456, 301989888, 335544320, 369098752, 402653184, 436207616,
    469762048, 503316480, 536870912, 603979776, 671088640, 738197504, 805306368, 872415232,
    939524096, 1006632960, 1073741824, 1207959552, 1342177280, 1476395008, 1610612736, 1744830464,
    1879048192, 2013265920, 2147483648, 2415919104, 2684354560, 2952790016, 3221225472, 3489660928,
    3758096384, 4026531840,
];

impl MemoryPool for DynamicPool {
    fn get(&self, binding: &SliceBinding) -> Option<&StorageHandle> {
        match self {
            DynamicPool::Sliced(m) => m.get(binding),
            DynamicPool::Simple(m) => m.get(binding),
        }
    }

    fn reserve<Storage: ComputeStorage>(
        &mut self,
        storage: &mut Storage,
        size: usize,
        locked: Option<&MemoryLock>,
    ) -> SliceHandle {
        match self {
            DynamicPool::Sliced(m) => m.reserve(storage, size, locked),
            DynamicPool::Simple(m) => m.reserve(storage, size, locked),
        }
    }

    fn alloc<Storage: ComputeStorage>(
        &mut self,
        storage: &mut Storage,
        size: usize,
    ) -> SliceHandle {
        match self {
            DynamicPool::Sliced(m) => m.alloc(storage, size),
            DynamicPool::Simple(m) => m.alloc(storage, size),
        }
    }

    fn get_memory_usage(&self) -> MemoryUsage {
        match self {
            DynamicPool::Sliced(m) => m.get_memory_usage(),
            DynamicPool::Simple(m) => m.get_memory_usage(),
        }
    }

    fn max_alloc_size(&self) -> usize {
        match self {
            DynamicPool::Sliced(m) => m.max_alloc_size(),
            DynamicPool::Simple(m) => m.max_alloc_size(),
        }
    }
}

/// Reserves and keeps track of chunks of memory in the storage, and slices upon these chunks.
pub struct DynamicMemoryManagement<Storage> {
    pools: Vec<DynamicPool>,
    storage: Storage,
}

const MB: usize = 1024 * 1024;

impl<Storage: ComputeStorage> DynamicMemoryManagement<Storage> {
    /// Creates the options from device limits.
    pub fn from_configuration(
        storage: Storage,
        properties: MemoryDeviceProperties,
        config: MemoryConfiguration,
    ) -> Self {
        match config {
            MemoryConfiguration::Default => {
                // Round chunk size to be aligned.
                let memory_alignment = properties.alignment;
                let max_page = (properties.max_page_size / memory_alignment) * memory_alignment;

                let mut pools = Vec::new();
                pools.push(MemoryPoolOptions {
                    page_size: max_page,
                    chunk_num_prealloc: 0,
                    pool_type: PoolType::SlicedPages {
                        max_slice_size: max_page,
                    },
                });

                let mut current = max_page;
                while current >= 32 * MB {
                    current /= 4;
                    // Make sure every pool has an aligned size.
                    current = (current / memory_alignment) * memory_alignment;

                    pools.push(MemoryPoolOptions {
                        page_size: current,
                        chunk_num_prealloc: 0,
                        // Creating max slices lower than the chunk size reduces fragmentation.
                        pool_type: PoolType::SlicedPages {
                            max_slice_size: current / 2usize.pow(pools.len() as u32),
                        },
                    });
                }
                // Add in a pool for allocations that are smaller than the min alignment,
                // as they can't use offsets at all (on wgpu at least).
                pools.push(MemoryPoolOptions {
                    page_size: memory_alignment,
                    chunk_num_prealloc: 0,
                    pool_type: PoolType::ExclusivePages,
                });
                Self::new(storage, pools, memory_alignment)
            }
            MemoryConfiguration::ExclusivePages => {
                // Round chunk size to be aligned.
                let memory_alignment = properties.alignment;
                // Use all bins up to max_page and add max_page as bin.
                let mut sizes: Vec<_> = EXP_BIN_SIZES
                    .iter()
                    .copied()
                    .map(|size| (size / memory_alignment) * memory_alignment)
                    .take_while(|&size| size < properties.max_page_size)
                    .collect();
                sizes.push((properties.max_page_size / memory_alignment) * memory_alignment);

                // Add in one pool for all massive allocations.
                let pools: Vec<_> = sizes
                    .iter()
                    .map(|&s| MemoryPoolOptions {
                        page_size: s,
                        chunk_num_prealloc: 0,
                        pool_type: PoolType::ExclusivePages,
                    })
                    .collect();

                Self::new(storage, pools, memory_alignment)
            }
            MemoryConfiguration::Custom(pool_settings) => {
                Self::new(storage, pool_settings, properties.alignment)
            }
        }
    }

    /// Creates a new instance using the given storage, merging_strategy strategy and slice strategy.
    pub fn new(
        mut storage: Storage,
        pools: Vec<MemoryPoolOptions>,
        memory_alignment: usize,
    ) -> Self {
        let mut pools: Vec<_> = pools
            .iter()
            .map(|option| {
                let mut pool = match option.pool_type {
                    PoolType::SlicedPages {
                        max_slice_size: max_slice,
                    } => DynamicPool::Sliced(SlicedPool::new(
                        option.page_size,
                        max_slice,
                        memory_alignment,
                    )),
                    PoolType::ExclusivePages => DynamicPool::Simple(ExclusiveMemoryPool::new(
                        option.page_size,
                        memory_alignment,
                    )),
                };

                for _ in 0..option.chunk_num_prealloc {
                    pool.alloc(&mut storage, option.page_size);
                }

                pool
            })
            .collect();

        pools.sort_by(|pool1, pool2| usize::cmp(&pool1.max_alloc_size(), &pool2.max_alloc_size()));

        Self { pools, storage }
    }
}

impl<Storage> core::fmt::Debug for DynamicMemoryManagement<Storage> {
    fn fmt(&self, f: &mut core::fmt::Formatter<'_>) -> core::fmt::Result {
        f.write_str(
            alloc::format!(
                "DynamicMemoryManagement {:?}",
                core::any::type_name::<Storage>(),
            )
            .as_str(),
        )
    }
}

impl<Storage: ComputeStorage> MemoryManagement<Storage> for DynamicMemoryManagement<Storage> {
    type Handle = SliceHandle;
    type Binding = SliceBinding;

    fn get(&mut self, binding: Self::Binding) -> StorageHandle {
        self.pools
            .iter()
            .find_map(|p| p.get(&binding))
            .expect("No handle found in memory pools")
            .clone()
    }

    fn reserve(&mut self, size: usize, exclude: Option<&MemoryLock>) -> Self::Handle {
        // Find first pool where size <= p.max_alloc with a binary search.
        let pool_ind = self.pools.partition_point(|p| size > p.max_alloc_size());
        let pool = &mut self.pools[pool_ind];
        if pool.max_alloc_size() < size {
            panic!("No memory pool big enough to reserve {size} bytes.");
        }
        pool.reserve(&mut self.storage, size, exclude)
    }

    fn alloc(&mut self, size: usize) -> Self::Handle {
        // Find first pool where size <= p.max_alloc with a binary search.
        let pool_ind = self.pools.partition_point(|p| size > p.max_alloc_size());
        let pool = &mut self.pools[pool_ind];
        if pool.max_alloc_size() < size {
            panic!("No memory pool big enough to alloc {size} bytes.");
        }
        pool.alloc(&mut self.storage, size)
    }

    fn dealloc(&mut self, _binding: Self::Binding) {
        // Can't dealloc slices.
    }

<<<<<<< HEAD
    fn storage(&mut self) -> &mut Storage {
        &mut self.storage
    }

    fn memory_usage(&self) -> MemoryUsage {
        self.pools.iter().map(|x| x.get_memory_usage()).fold(
            MemoryUsage {
                number_allocs: 0,
                bytes_in_use: 0,
                bytes_padding: 0,
                bytes_reserved: 0,
            },
            |m1, m2| m1.combine(m2),
        )
    }
}

impl<Storage: ComputeStorage> DynamicMemoryManagement<Storage> {
    /// Print out a report of the current memory usage.
    pub fn print_memory_usage(&self) {
        log::info!("{}", self.memory_usage());
    }
}

#[cfg(test)]
mod tests {
    use super::*;
    use crate::{memory_management::MemoryManagement, storage::BytesStorage};
=======
    fn reserve(&mut self, size: usize, locked: Option<&MemoryLock>) -> Self::Handle {
        if size <= self.min_chunk_alignment_offset {
            return self
                .small_memory_pool
                .reserve(&mut self.storage, size, locked);
        }

        for (index, option) in self.options.iter().enumerate() {
            if size <= option.slice_max_size {
                let pool = &mut self.pools[index];
                return pool.reserve(&mut self.storage, size, locked);
            }
        }
>>>>>>> 774d823e

    // Test pools with slices.
    #[test]
    fn test_handle_mutability() {
        let mut memory_management = DynamicMemoryManagement::from_configuration(
            BytesStorage::default(),
            MemoryDeviceProperties {
                max_page_size: 128 * 1024 * 1024,
                alignment: 32,
            },
            MemoryConfiguration::Default,
        );
        let handle = memory_management.reserve(10, None);
        let other_ref = handle.clone();
        assert!(!handle.can_mut(), "Handle can't be mut when multiple ref.");
        drop(other_ref);
        assert!(handle.can_mut(), "Handle should be mut when only one ref.");
    }

    #[test]
    fn alloc_two_chunks_on_one_page() {
        let page_size = 2048;

        let mut memory_management = DynamicMemoryManagement::new(
            BytesStorage::default(),
            vec![MemoryPoolOptions {
                page_size,
                chunk_num_prealloc: 0,
                pool_type: PoolType::SlicedPages {
                    max_slice_size: page_size,
                },
            }],
            32,
        );

        let alloc_size = 512;
        let _handle = memory_management.reserve(alloc_size, None);
        let _new_handle = memory_management.reserve(alloc_size, None);

        let usage = memory_management.memory_usage();
        assert_eq!(usage.number_allocs, 2);
        assert_eq!(usage.bytes_in_use, alloc_size * 2);
        assert_eq!(usage.bytes_reserved, page_size);
    }

    #[test]
    fn alloc_reuses_storage() {
        // If no storage is re-used, this will allocate two pages.
        let page_size = 512;

        let mut memory_management = DynamicMemoryManagement::new(
            BytesStorage::default(),
            vec![MemoryPoolOptions {
                page_size,
                chunk_num_prealloc: 0,
                pool_type: PoolType::SlicedPages {
                    max_slice_size: page_size,
                },
            }],
            32,
        );

        let alloc_size = 512;
        let _handle = memory_management.reserve(alloc_size, None);
        drop(_handle);
        let _new_handle = memory_management.reserve(alloc_size, None);

        let usage = memory_management.memory_usage();
        assert_eq!(usage.number_allocs, 1);
        assert_eq!(usage.bytes_in_use, alloc_size);
        assert_eq!(usage.bytes_reserved, page_size);
    }

    #[test]
    fn alloc_allocs_new_storage() {
        let page_size = 1024;

        let mut memory_management = DynamicMemoryManagement::new(
            BytesStorage::default(),
            vec![MemoryPoolOptions {
                page_size,
                chunk_num_prealloc: 0,
                pool_type: PoolType::SlicedPages {
                    max_slice_size: page_size,
                },
            }],
            32,
        );

        let alloc_size = 768;
        let _handle = memory_management.reserve(alloc_size, None);
        let _new_handle = memory_management.reserve(alloc_size, None);

        let usage = memory_management.memory_usage();
        assert_eq!(usage.number_allocs, 2);
        assert_eq!(usage.bytes_in_use, alloc_size * 2);
        assert_eq!(usage.bytes_reserved, page_size * 2);
    }

    #[test]
    fn alloc_respects_alignment_size() {
        let page_size = 500;
        let mut memory_management = DynamicMemoryManagement::new(
            BytesStorage::default(),
            vec![MemoryPoolOptions {
                page_size,
                chunk_num_prealloc: 0,
                pool_type: PoolType::SlicedPages {
                    max_slice_size: page_size,
                },
            }],
            50,
        );
        let alloc_size = 40;
        let _handle = memory_management.reserve(alloc_size, None);
        let _new_handle = memory_management.reserve(alloc_size, None);
        let usage = memory_management.memory_usage();
        // Each slice should be aligned to 60 bytes, so 20 padding bytes.
        assert_eq!(usage.bytes_padding, 10 * 2);
    }

    #[test]
    fn allocs_on_correct_page() {
        let sizes = [100, 200, 300, 400];

        let pools = sizes
            .iter()
            .map(|&size| MemoryPoolOptions {
                page_size: size,
                chunk_num_prealloc: 0,
                pool_type: PoolType::SlicedPages {
                    max_slice_size: size,
                },
            })
            .collect();
        let mut memory_management =
            DynamicMemoryManagement::new(BytesStorage::default(), pools, 10);
        // Allocate one thing on each page.
        let alloc_sizes = [50, 150, 250, 350];
        let _handles = alloc_sizes.map(|s| memory_management.reserve(s, None));

        let usage = memory_management.memory_usage();

        // Total memory should be size of all pages, and no more.
        assert_eq!(usage.bytes_in_use, alloc_sizes.iter().sum::<usize>());
        assert_eq!(usage.bytes_reserved, sizes.iter().sum::<usize>());
    }

    #[test]
    fn allocate_deallocate_reallocate() {
        let mut memory_management = DynamicMemoryManagement::from_configuration(
            BytesStorage::default(),
            MemoryDeviceProperties {
                max_page_size: 128 * 1024 * 1024,
                alignment: 32,
            },
            MemoryConfiguration::Default,
        );
        // Allocate a bunch
        let handles: Vec<_> = (0..5)
            .map(|i| memory_management.reserve(1000 * (i + 1), None))
            .collect();
        let usage_before = memory_management.memory_usage();
        // Deallocate
        drop(handles);
        // Reallocate
        let _new_handles: Vec<_> = (0..5)
            .map(|i| memory_management.reserve(1000 * (i + 1), None))
            .collect();
        let usage_after = memory_management.memory_usage();
        assert_eq!(usage_before.number_allocs, usage_after.number_allocs);
        assert_eq!(usage_before.bytes_in_use, usage_after.bytes_in_use);
        // Usage after can actually be _less_ because of defragging.
        assert!(usage_before.bytes_reserved >= usage_after.bytes_reserved);
    }

    #[test]
    fn test_fragmentation_resistance() {
        let mut memory_management = DynamicMemoryManagement::from_configuration(
            BytesStorage::default(),
            MemoryDeviceProperties {
                max_page_size: 128 * 1024 * 1024,
                alignment: 32,
            },
            MemoryConfiguration::Default,
        );
        // Allocate a mix of small and large chunks
        let sizes = [50, 1000, 100, 5000, 200, 10000, 300];
        let handles: Vec<_> = sizes
            .iter()
            .map(|&size| memory_management.reserve(size, None))
            .collect();
        let usage_before = memory_management.memory_usage();
        // Deallocate every other allocation
        for i in (0..handles.len()).step_by(2) {
            drop(handles[i].clone());
        }
        // Reallocate similar sizes
        for &size in &sizes[0..sizes.len() / 2] {
            memory_management.reserve(size, None);
        }
        let usage_after = memory_management.memory_usage();
        // Check that we haven't increased our memory usage significantly
        assert!(usage_after.bytes_reserved <= (usage_before.bytes_reserved as f64 * 1.1) as usize);
    }

    // Test pools without slices. More or less same as tests above.
    #[test]
    fn noslice_test_handle_mutability() {
        let mem_props = MemoryDeviceProperties {
            max_page_size: 128 * 1024 * 1024,
            alignment: 32,
        };
        let mut memory_management = DynamicMemoryManagement::from_configuration(
            BytesStorage::default(),
            mem_props,
            MemoryConfiguration::ExclusivePages,
        );
        let handle = memory_management.reserve(10, None);
        let other_ref = handle.clone();
        assert!(!handle.can_mut(), "Handle can't be mut when multiple ref.");
        drop(other_ref);
        assert!(handle.can_mut(), "Handle should be mut when only one ref.");
    }

    #[test]
    fn noslice_alloc_two_chunk() {
        let page_size = 2048;

        let mut memory_management = DynamicMemoryManagement::new(
            BytesStorage::default(),
            vec![MemoryPoolOptions {
                page_size,
                chunk_num_prealloc: 0,
                pool_type: PoolType::ExclusivePages,
            }],
            32,
        );

        let alloc_size = 512;
        let _handle = memory_management.reserve(alloc_size, None);
        let _new_handle = memory_management.reserve(alloc_size, None);

        let usage = memory_management.memory_usage();
        assert_eq!(usage.number_allocs, 2);
        assert_eq!(usage.bytes_in_use, alloc_size * 2);
        assert_eq!(usage.bytes_reserved, page_size * 2);
    }

    #[test]
    fn noslice_alloc_reuses_storage() {
        // If no storage is re-used, this will allocate two pages.
        let mut memory_management = DynamicMemoryManagement::new(
            BytesStorage::default(),
            vec![MemoryPoolOptions {
                page_size: 512,
                chunk_num_prealloc: 0,
                pool_type: PoolType::ExclusivePages,
            }],
            32,
        );

        let alloc_size = 512;
        let _handle = memory_management.reserve(alloc_size, None);
        drop(_handle);
        let _new_handle = memory_management.reserve(alloc_size, None);

        let usage = memory_management.memory_usage();
        assert_eq!(usage.number_allocs, 1);
        assert_eq!(usage.bytes_in_use, alloc_size);
        assert_eq!(usage.bytes_reserved, alloc_size);
    }

    #[test]
    fn noslice_alloc_allocs_new_storage() {
        let page_size = 1024;
        let mut memory_management = DynamicMemoryManagement::new(
            BytesStorage::default(),
            vec![MemoryPoolOptions {
                page_size,
                chunk_num_prealloc: 0,
                pool_type: PoolType::ExclusivePages,
            }],
            32,
        );

        let alloc_size = 768;
        let _handle = memory_management.reserve(alloc_size, None);
        let _new_handle = memory_management.reserve(alloc_size, None);
        let usage = memory_management.memory_usage();
        assert_eq!(usage.number_allocs, 2);
        assert_eq!(usage.bytes_in_use, alloc_size * 2);
        assert_eq!(usage.bytes_reserved, page_size * 2);
    }

    #[test]
    fn noslice_alloc_respects_alignment_size() {
        let page_size = 500;
        let mut memory_management = DynamicMemoryManagement::new(
            BytesStorage::default(),
            vec![MemoryPoolOptions {
                page_size,
                chunk_num_prealloc: 0,
                pool_type: PoolType::ExclusivePages,
            }],
            50,
        );
        let alloc_size = 40;
        let _handle = memory_management.reserve(alloc_size, None);
        let _new_handle = memory_management.reserve(alloc_size, None);
        let usage = memory_management.memory_usage();
        // Each slice should be aligned to 60 bytes, so 20 padding bytes.
        assert_eq!(usage.bytes_padding, 10 * 2);
    }

    #[test]
    fn noslice_allocs_on_correct_page() {
        let pools = [100, 200, 300, 400]
            .iter()
            .map(|&size| MemoryPoolOptions {
                page_size: size,
                chunk_num_prealloc: 0,
                pool_type: PoolType::SlicedPages {
                    max_slice_size: size,
                },
            })
            .collect();
        let mut memory_management =
            DynamicMemoryManagement::new(BytesStorage::default(), pools, 10);
        // Allocate one thing on each page.
        let alloc_sizes = [50, 150, 250, 350];
        let _handles = alloc_sizes.map(|s| memory_management.reserve(s, None));
        let usage = memory_management.memory_usage();
        // Total memory should be size of all pages, and no more.
        assert_eq!(usage.bytes_in_use, alloc_sizes.iter().sum::<usize>());
    }

    #[test]
    fn noslice_allocate_deallocate_reallocate() {
        let mut memory_management = DynamicMemoryManagement::from_configuration(
            BytesStorage::default(),
            MemoryDeviceProperties {
                max_page_size: 128 * 1024 * 1024,
                alignment: 32,
            },
            MemoryConfiguration::ExclusivePages,
        );
        // Allocate a bunch
        let handles: Vec<_> = (0..5)
            .map(|i| memory_management.reserve(1000 * (i + 1), None))
            .collect();
        let usage_before = memory_management.memory_usage();
        // Deallocate
        drop(handles);
        // Reallocate
        let _new_handles: Vec<_> = (0..5)
            .map(|i| memory_management.reserve(1000 * (i + 1), None))
            .collect();
        let usage_after = memory_management.memory_usage();
        assert_eq!(usage_before.number_allocs, usage_after.number_allocs);
        assert_eq!(usage_before.bytes_in_use, usage_after.bytes_in_use);
        assert_eq!(usage_before.bytes_reserved, usage_after.bytes_reserved);
    }
}<|MERGE_RESOLUTION|>--- conflicted
+++ resolved
@@ -1,19 +1,8 @@
 use super::{
-<<<<<<< HEAD
-    memory_pool::{ExclusiveMemoryPool, MemoryPool, SliceBinding, SliceHandle, SlicedPool},
-    MemoryConfiguration, MemoryDeviceProperties, MemoryPoolOptions, MemoryUsage, PoolType,
-=======
-    memory_pool::{
-        MemoryExtensionStrategy, MemoryPool, MemoryPoolBinding, MemoryPoolHandle, RoundingStrategy,
-        SmallMemoryPool,
-    },
-    MemoryLock,
->>>>>>> 774d823e
+    memory_pool::{ExclusiveMemoryPool, MemoryPool, SliceBinding, SliceHandle, SlicedPool}, MemoryConfiguration, MemoryDeviceProperties, MemoryLock, MemoryManagement, MemoryPoolOptions, MemoryUsage, PoolType
 };
 use crate::storage::{ComputeStorage, StorageHandle};
 use alloc::vec::Vec;
-
-use super::{memory_lock::MemoryLock, memory_pool::{ExclusiveMemoryPool, MemoryPool, SliceBinding, SliceHandle, SlicedPool}, MemoryConfiguration, MemoryDeviceProperties, MemoryManagement, MemoryPoolOptions, MemoryUsage, PoolType};
 
 enum DynamicPool {
     Sliced(SlicedPool),
@@ -261,7 +250,6 @@
         // Can't dealloc slices.
     }
 
-<<<<<<< HEAD
     fn storage(&mut self) -> &mut Storage {
         &mut self.storage
     }
@@ -290,21 +278,6 @@
 mod tests {
     use super::*;
     use crate::{memory_management::MemoryManagement, storage::BytesStorage};
-=======
-    fn reserve(&mut self, size: usize, locked: Option<&MemoryLock>) -> Self::Handle {
-        if size <= self.min_chunk_alignment_offset {
-            return self
-                .small_memory_pool
-                .reserve(&mut self.storage, size, locked);
-        }
-
-        for (index, option) in self.options.iter().enumerate() {
-            if size <= option.slice_max_size {
-                let pool = &mut self.pools[index];
-                return pool.reserve(&mut self.storage, size, locked);
-            }
-        }
->>>>>>> 774d823e
 
     // Test pools with slices.
     #[test]
