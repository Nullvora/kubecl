use crate::{
    memory_id_type,
    storage::{ComputeStorage, StorageHandle, StorageUtilization},
};
use alloc::vec::Vec;
use hashbrown::HashMap;

#[cfg(all(not(target_family = "wasm"), feature = "std"))]
use std::time;
#[cfg(all(target_family = "wasm", feature = "std"))]
use web_time as time;

<<<<<<< HEAD
use super::{MemoryHandle, MemoryManagement};
=======
use super::{MemoryBinding, MemoryHandle, MemoryLock, MemoryManagement};
>>>>>>> 774d823e

// The ChunkId allows to keep track of how many references there are to a specific chunk.
memory_id_type!(ChunkId, ChunkHandle, ChunkBinding);
// The SliceId allows to keep track of how many references there are to a specific slice.
memory_id_type!(SliceId, SliceHandle, SliceBinding);

/// A tensor memory handle, referring to either a chunk or a slice.
#[derive(Debug, Clone)]
pub enum SimpleHandle {
    /// A whole chunk of memory.
    Chunk(ChunkHandle),
    /// A slice of a chunk of memory.
    Slice(SliceHandle),
}

/// Binding of the [simple handle](SimpleHandle).
#[derive(Debug, Clone)]
pub enum SimpleBinding {
    /// Binding of the [chunk handle](ChunkHandle).
    Chunk(ChunkBinding),
    /// Binding of the [slice handle](SliceHandle)
    Slice(SliceBinding),
}

/// The strategy defines the frequency at which deallocation of unused memory chunks should occur.
#[derive(Debug)]
pub enum DeallocStrategy {
    /// Once every n calls to reserve.
    PeriodTick {
        /// Number of calls to be executed before triggering the deallocation.
        period: usize,
        /// Current state. Should start at zero.
        state: usize,
    },
    #[cfg(feature = "std")]
    /// Once every period of time
    PeriodTime {
        /// Number of time before triggering the deallocation.
        period: time::Duration,
        /// Current state. Should start at now.
        state: time::Instant,
    },
    /// Never deallocate.
    Never,
}

/// The strategy defines when to reuse chunk with slices.
#[derive(Debug)]
pub enum SliceStrategy {
    /// Never use slices.
    Never,
    /// Ratio needed before the chunk can be used as a slice. Between 0 and 1.
    Ratio(f32),
    /// When the reserved memory is at least {} bytes.
    MinimumSize(usize),
    /// When the reserved memory less than {} bytes.
    MaximumSize(usize),
}

impl SliceStrategy {
    /// If the chunk can be used with a slice.
    pub fn can_use_chunk(&self, chunk_size: usize, reserved_size: usize) -> bool {
        if chunk_size < reserved_size {
            return false;
        }

        match self {
            SliceStrategy::Never => false,
            SliceStrategy::Ratio(ratio) => (reserved_size as f32 / chunk_size as f32) >= *ratio,
            SliceStrategy::MinimumSize(bytes) => reserved_size >= *bytes,
            SliceStrategy::MaximumSize(bytes) => reserved_size <= *bytes,
        }
    }
}

impl DeallocStrategy {
    /// Create a new strategy with the given period.
    pub fn new_period_tick(period: usize) -> Self {
        DeallocStrategy::PeriodTick { period, state: 0 }
    }

    fn should_dealloc(&mut self) -> bool {
        match self {
            DeallocStrategy::PeriodTick { period, state } => {
                *state = (*state + 1) % *period;
                *state == 0
            }
            #[cfg(feature = "std")]
            DeallocStrategy::PeriodTime { period, state } => {
                if &state.elapsed() > period {
                    *state = time::Instant::now();
                    true
                } else {
                    false
                }
            }
            DeallocStrategy::Never => false,
        }
    }
}

#[derive(new)]
struct Chunk {
    storage: StorageHandle,
    handle: ChunkHandle,
    slices: Vec<SliceId>,
}

#[derive(new)]
struct Slice {
    storage: StorageHandle,
    handle: SliceHandle,
    // It is important to keep the chunk handle inside the slice, since it increases the ref count
    // on the chunk id and make the `is_free` method return false until the slice is freed.
    //
    // TL;DR we can't only store the chunk id.
    chunk: ChunkHandle,
}

/// Reserves and keeps track of chunks of memory in the storage, and slices upon these chunks.
pub struct SimpleMemoryManagement<Storage> {
    chunks: HashMap<ChunkId, Chunk>,
    slices: HashMap<SliceId, Slice>,
    dealloc_strategy: DeallocStrategy,
    slice_strategy: SliceStrategy,
    storage: Storage,
}

impl<Storage> core::fmt::Debug for SimpleMemoryManagement<Storage> {
    fn fmt(&self, f: &mut core::fmt::Formatter<'_>) -> core::fmt::Result {
        f.write_str(
            alloc::format!(
                "SimpleMemoryManagement {:?} - {:?}",
                self.dealloc_strategy,
                core::any::type_name::<Storage>(),
            )
            .as_str(),
        )
    }
}

impl MemoryHandle<SimpleBinding> for SimpleHandle {
    fn can_mut(&self) -> bool {
        match &self {
            SimpleHandle::Chunk(id) => id.can_mut(),
            SimpleHandle::Slice(id) => id.can_mut(),
        }
    }

    fn binding(self) -> SimpleBinding {
        match self {
            Self::Chunk(handle) => SimpleBinding::Chunk(handle.binding()),
            Self::Slice(handle) => SimpleBinding::Slice(handle.binding()),
        }
    }
}

impl<Storage: ComputeStorage> MemoryManagement<Storage> for SimpleMemoryManagement<Storage> {
    type Handle = SimpleHandle;
    type Binding = SimpleBinding;

    /// Returns the resource from the storage, for the specified handle.
    fn get(&mut self, binding: Self::Binding) -> StorageHandle {
        match binding {
            SimpleBinding::Chunk(chunk) => self
                .chunks
                .get(chunk.id())
                .expect("Storage found for the given execution buffer handle")
                .storage
                .clone(),
            SimpleBinding::Slice(slice) => self
                .slices
                .get(slice.id())
                .expect("Storage found for the given execution buffer handle")
                .storage
                .clone(),
        }
    }

    /// Reserves memory of specified size using the reserve algorithm, and return
    /// a handle to the reserved memory.
    ///
    /// Also clean ups, removing unused slices, and chunks if permitted by deallocation strategy.
    fn reserve(&mut self, size: usize, locked: Option<&MemoryLock>) -> Self::Handle {
        self.cleanup_slices();

        let handle = self.reserve_algorithm(size, locked);

        if self.dealloc_strategy.should_dealloc() {
            self.cleanup_chunks();
        }

        handle
    }

    fn alloc(&mut self, size: usize) -> Self::Handle {
        self.create_chunk(size)
    }

    fn dealloc(&mut self, binding: Self::Binding) {
        match binding {
            SimpleBinding::Chunk(chunk) => {
                if let Some(chunk) = self.chunks.remove(chunk.id()) {
                    self.storage.dealloc(chunk.storage.id);
                }
            }
            SimpleBinding::Slice(_) => panic!("Can't dealloc slice manually"),
        }
    }

    fn storage(&mut self) -> &mut Storage {
        &mut self.storage
    }

    fn memory_usage(&self) -> super::MemoryUsage {
        // Simple memory management will be deleted in the future.
        todo!()
    }
}

impl<Storage: ComputeStorage> SimpleMemoryManagement<Storage> {
    /// Creates a new instance using the given storage, deallocation strategy and slice strategy.
    pub fn new(
        storage: Storage,
        dealloc_strategy: DeallocStrategy,
        slice_strategy: SliceStrategy,
    ) -> Self {
        Self {
            chunks: HashMap::new(),
            slices: HashMap::new(),
            dealloc_strategy,
            slice_strategy,
            storage,
        }
    }

    fn reserve_algorithm(&mut self, size: usize, locked: Option<&MemoryLock>) -> SimpleHandle {
        // Looks for a large enough, existing but unused chunk of memory.
        let chunk = self.find_free_chunk(size, locked);

        match chunk {
            Some(chunk) => {
                if size == chunk.storage.size() {
                    // If there is one of exactly the same size, it reuses it.
                    SimpleHandle::Chunk(chunk.handle.clone())
                } else {
                    // Otherwise creates a slice of the right size upon it, always starting at zero.
                    self.create_slice(size, chunk.handle.clone())
                }
            }
            // If no chunk available, creates one of exactly the right size.
            None => self.create_chunk(size),
        }
    }

    /// Finds the smallest of the free and large enough chunks to fit `size`
    /// Returns the chunk's id and size.
    fn find_free_chunk(&self, size: usize, locked: Option<&MemoryLock>) -> Option<&Chunk> {
        let mut size_diff_current = usize::MAX;
        let mut current = None;

        for chunk in self.chunks.values() {
            // If chunk is already used, we do not choose it
            if !chunk.handle.is_free() {
                continue;
            }

            if let Some(locked) = locked {
                if locked.is_locked(&chunk.storage.id) {
                    continue;
                }
            }

            let storage_size = chunk.storage.size();

            // If we find a chunk of exactly the right size, we stop searching altogether
            if size == storage_size {
                current = Some(chunk);
                break;
            }

            // Finds the smallest of the large enough chunks that can accept a slice
            // of the given size
            if self.slice_strategy.can_use_chunk(storage_size, size) {
                let size_diff = storage_size - size;

                if size_diff < size_diff_current {
                    current = Some(chunk);
                    size_diff_current = size_diff;
                }
            }
        }

        current
    }

    /// Creates a slice of size `size` upon the given chunk.
    ///
    /// For now slices must start at zero, therefore there can be only one per chunk
    fn create_slice(&mut self, size: usize, handle_chunk: ChunkHandle) -> SimpleHandle {
        let chunk = self.chunks.get_mut(handle_chunk.id()).unwrap();
        let handle_slice = SliceHandle::new();

        let storage = StorageHandle {
            id: chunk.storage.id,
            utilization: StorageUtilization { offset: 0, size },
        };

        if chunk.slices.is_empty() {
            self.slices.insert(
                *handle_slice.id(),
                Slice::new(storage, handle_slice.clone(), handle_chunk.clone()),
            );
        } else {
            panic!("Can't have more than 1 slice yet.");
        }

        chunk.slices.push(*handle_slice.id());

        SimpleHandle::Slice(handle_slice)
    }

    /// Creates a chunk of given size by allocating on the storage.
    fn create_chunk(&mut self, size: usize) -> SimpleHandle {
        let storage = self.storage.alloc(size);
        let handle = ChunkHandle::new();

        self.chunks.insert(
            *handle.id(),
            Chunk::new(storage, handle.clone(), Vec::new()),
        );

        SimpleHandle::Chunk(handle)
    }

    /// Deallocates free chunks and remove them from chunks map.
    fn cleanup_chunks(&mut self) {
        let mut ids_to_remove = Vec::new();

        self.chunks.iter().for_each(|(chunk_id, chunk)| {
            if chunk.handle.is_free() {
                ids_to_remove.push(*chunk_id);
            }
        });

        ids_to_remove
            .iter()
            .map(|chunk_id| self.chunks.remove(chunk_id).unwrap())
            .for_each(|chunk| {
                self.storage.dealloc(chunk.storage.id);
            });
    }

    /// Removes free slices from slice map and corresponding chunks.
    fn cleanup_slices(&mut self) {
        let mut ids_to_remove = Vec::new();

        self.slices.iter().for_each(|(slice_id, slice)| {
            if slice.handle.is_free() {
                ids_to_remove.push(*slice_id);
            }
        });

        ids_to_remove
            .iter()
            .map(|slice_id| self.slices.remove(slice_id).unwrap())
            .for_each(|slice| {
                let chunk = self.chunks.get_mut(slice.chunk.id()).unwrap();
                chunk.slices.retain(|id| id != slice.handle.id());
            });
    }
}

#[cfg(test)]
mod tests {
    use super::*;
    use crate::{
        memory_management::{MemoryHandle, MemoryManagement},
        storage::BytesStorage,
    };

    impl<Storage: ComputeStorage> SimpleMemoryManagement<Storage> {
        fn reserve_no_sync(&mut self, size: usize) -> SimpleHandle {
            self.reserve(size, None)
        }
    }

    #[test]
    fn can_mut_with_single_tensor_reference() {
        let mut memory_management = SimpleMemoryManagement::new(
            BytesStorage::default(),
            DeallocStrategy::Never,
            SliceStrategy::Never,
        );

        let chunk_size = 4;
        let simple_handle = memory_management.create_chunk(chunk_size);

        let x = simple_handle.clone();
        core::mem::drop(simple_handle);

        assert!(x.can_mut());
    }

    #[test]
    fn two_tensor_references_remove_mutability() {
        let mut memory_management = SimpleMemoryManagement::new(
            BytesStorage::default(),
            DeallocStrategy::Never,
            SliceStrategy::Never,
        );

        let chunk_size = 4;
        let simple_handle = memory_management.create_chunk(chunk_size);

        let x = simple_handle.clone();

        assert!(!simple_handle.can_mut());
        assert!(!x.can_mut())
    }

    #[test]
    fn when_non_empty_chunk_exists_and_other_one_created_there_should_be_two() {
        let mut memory_management = SimpleMemoryManagement::new(
            BytesStorage::default(),
            DeallocStrategy::Never,
            SliceStrategy::Never,
        );
        let chunk_size = 4;
        let _chunk_handle = memory_management.reserve_no_sync(chunk_size);
        let _new_handle = memory_management.reserve_no_sync(chunk_size);

        assert_eq!(memory_management.chunks.len(), 2);
    }

    #[test]
    fn when_empty_chunk_is_cleaned_upexists_it_disappears() {
        let mut memory_management = SimpleMemoryManagement::new(
            BytesStorage::default(),
            DeallocStrategy::Never,
            SliceStrategy::Never,
        );
        let chunk_size = 4;
        let chunk_handle = memory_management.reserve_no_sync(chunk_size);
        drop(chunk_handle);
        memory_management.cleanup_chunks();

        assert_eq!(memory_management.chunks.len(), 0);
    }

    #[test]
    fn never_dealloc_strategy_never_deallocs() {
        let mut never_dealloc = DeallocStrategy::Never;
        for _ in 0..20 {
            assert!(!never_dealloc.should_dealloc())
        }
    }

    #[test]
    fn period_tick_dealloc_strategy_should_dealloc_after_period() {
        let period = 3;
        let mut period_tick_dealloc = DeallocStrategy::new_period_tick(period);

        for _ in 0..3 {
            for _ in 0..period - 1 {
                assert!(!period_tick_dealloc.should_dealloc());
            }
            assert!(period_tick_dealloc.should_dealloc());
        }
    }

    #[test]
    fn slice_strategy_minimum_bytes() {
        let strategy = SliceStrategy::MinimumSize(100);

        assert!(strategy.can_use_chunk(200, 101));
        assert!(!strategy.can_use_chunk(200, 99));
    }

    #[test]
    fn slice_strategy_maximum_bytes() {
        let strategy = SliceStrategy::MaximumSize(100);

        assert!(strategy.can_use_chunk(200, 99));
        assert!(!strategy.can_use_chunk(200, 101));
    }

    #[test]
    fn slice_strategy_ratio() {
        let strategy = SliceStrategy::Ratio(0.9);

        assert!(strategy.can_use_chunk(200, 180));
        assert!(!strategy.can_use_chunk(200, 179));
    }

    #[test]
    fn test_handle_mutability() {
        let mut memory_management = SimpleMemoryManagement::new(
            BytesStorage::default(),
            DeallocStrategy::Never,
            SliceStrategy::Ratio(0.5),
        );
        let handle = memory_management.reserve_no_sync(10);

        let other_ref = handle.clone();

        assert!(!handle.can_mut(), "Handle can't be mut when multiple ref.");
        drop(other_ref);
        assert!(handle.can_mut(), "Handle should be mut when only one ref.");
    }

    #[test]
    fn test_slice_mutability() {
        let mut memory_management = SimpleMemoryManagement::new(
            BytesStorage::default(),
            DeallocStrategy::Never,
            SliceStrategy::Ratio(0.5),
        );
        let chunk = memory_management.reserve_no_sync(10);

        if let super::SimpleHandle::Slice(_) = chunk {
            panic!("Should be a chunk.")
        }

        drop(chunk);

        let slice = memory_management.reserve_no_sync(8);

        if let super::SimpleHandle::Chunk(_) = &slice {
            panic!("Should be a slice.")
        }

        if let super::SimpleHandle::Slice(slice) = slice {
            let other_ref = slice.clone();

            assert!(
                !slice.can_mut(),
                "Slice can't be mut when multiple ref to the same handle."
            );
            drop(other_ref);
            assert!(
                slice.can_mut(),
                "Slice should be mut when only one ref to the same handle."
            );
            assert!(
                !slice.is_free(),
                "Slice can't be reallocated when one ref still exist."
            );
        }
    }
}<|MERGE_RESOLUTION|>--- conflicted
+++ resolved
@@ -10,11 +10,7 @@
 #[cfg(all(target_family = "wasm", feature = "std"))]
 use web_time as time;
 
-<<<<<<< HEAD
-use super::{MemoryHandle, MemoryManagement};
-=======
-use super::{MemoryBinding, MemoryHandle, MemoryLock, MemoryManagement};
->>>>>>> 774d823e
+use super::{MemoryHandle, MemoryManagement, MemoryLock};
 
 // The ChunkId allows to keep track of how many references there are to a specific chunk.
 memory_id_type!(ChunkId, ChunkHandle, ChunkBinding);
