use cubecl_common::ExecutionMode;
use cubecl_runtime::{
    TimestampsError, TimestampsResult,
    server::{BindingWithMeta, Bindings},
};
use std::future::Future;
use std::sync::Arc;
use std::time::Instant;

use super::DummyKernel;
use cubecl_runtime::memory_management::MemoryUsage;
use cubecl_runtime::server::CubeCount;
use cubecl_runtime::storage::{BindingResource, BytesResource, ComputeStorage};
use cubecl_runtime::{
    memory_management::MemoryManagement,
    server::{Binding, ComputeServer, Handle},
    storage::BytesStorage,
};

/// The dummy server is used to test the cubecl-runtime infrastructure.
/// It uses simple memory management with a bytes storage on CPU, without asynchronous tasks.
#[derive(Debug)]
pub struct DummyServer {
    memory_management: MemoryManagement<BytesStorage>,
    timestamps: KernelTimestamps,
}

#[derive(Debug)]
enum KernelTimestamps {
    Inferred { start_time: Instant },
    Disabled,
}

impl KernelTimestamps {
    fn enable(&mut self) {
        if !matches!(self, Self::Disabled) {
            return;
        }

        *self = Self::Inferred {
            start_time: Instant::now(),
        };
    }

    fn disable(&mut self) {
        *self = Self::Disabled;
    }
}

impl ComputeServer for DummyServer {
    type Kernel = Arc<dyn DummyKernel>;
    type Storage = BytesStorage;
    type Info = ();
    type Feature = ();

    fn read(&mut self, bindings: Vec<Binding>) -> impl Future<Output = Vec<Vec<u8>>> + 'static {
        let bytes: Vec<_> = bindings
            .into_iter()
            .map(|b| {
                let bytes_handle = self.memory_management.get(b.memory).unwrap();
                self.memory_management.storage().get(&bytes_handle)
            })
            .collect();

        async move { bytes.into_iter().map(|b| b.read().to_vec()).collect() }
    }

    fn read_tensor(
        &mut self,
        bindings: Vec<BindingWithMeta>,
    ) -> impl Future<Output = Vec<Vec<u8>>> + 'static {
        let bindings = bindings.into_iter().map(|it| it.binding).collect();
        self.read(bindings)
    }

    fn get_resource(&mut self, binding: Binding) -> BindingResource<BytesResource> {
        let handle = self.memory_management.get(binding.clone().memory).unwrap();
        BindingResource::new(binding, self.memory_management.storage().get(&handle))
    }

    fn create(&mut self, data: &[u8]) -> Handle {
        let handle = self.empty(data.len());
        let resource = self.get_resource(handle.clone().binding());
        let bytes = resource.resource().write();
        for (i, val) in data.iter().enumerate() {
            bytes[i] = *val;
        }

        handle
    }

    fn create_tensor(
        &mut self,
        data: &[u8],
        shape: &[usize],
        _elem_size: usize,
    ) -> (Handle, Vec<usize>) {
        let rank = shape.len();
        let mut strides = vec![1; rank];
        for i in (0..rank - 1).rev() {
            strides[i] = strides[i + 1] * shape[i + 1];
        }
        let handle = self.create(data);

        (handle, strides)
    }

    fn empty(&mut self, size: usize) -> Handle {
        Handle::new(
            self.memory_management.reserve(size as u64, None),
            None,
            None,
            size as u64,
        )
    }

    fn empty_tensor(&mut self, shape: &[usize], elem_size: usize) -> (Handle, Vec<usize>) {
        let rank = shape.len();
        let mut strides = vec![1; rank];
        for i in (0..rank - 1).rev() {
            strides[i] = strides[i + 1] * shape[i + 1];
        }
        let size = (shape.iter().product::<usize>() * elem_size) as u64;
        let handle = Handle::new(self.memory_management.reserve(size, None), None, None, size);
        (handle, strides)
    }

    unsafe fn execute(
        &mut self,
        kernel: Self::Kernel,
        _count: CubeCount,
        bindings: Bindings,
        _mode: ExecutionMode,
    ) {
        let mut resources: Vec<_> = bindings
            .buffers
            .into_iter()
            .map(|b| self.get_resource(b))
            .collect();
        let metadata = self.create(bytemuck::cast_slice(&bindings.metadata.data));
        resources.push(self.get_resource(metadata.binding()));

        let scalars = bindings
            .scalars
<<<<<<< HEAD
            .into_iter()
=======
            .into_values()
>>>>>>> b8bf6867
            .map(|s| self.create(s.data()))
            .collect::<Vec<_>>();
        resources.extend(scalars.into_iter().map(|h| self.get_resource(h.binding())));

        let mut resources: Vec<_> = resources.iter().map(|x| x.resource()).collect();

        kernel.compute(&mut resources);
    }

    fn flush(&mut self) {
        // Nothing to do with dummy backend.
    }

    #[allow(clippy::manual_async_fn)]
    fn sync(&mut self) -> impl Future<Output = ()> + 'static {
        async move {}
    }

    #[allow(clippy::manual_async_fn)]
    fn sync_elapsed(&mut self) -> impl Future<Output = TimestampsResult> + 'static {
        let duration = match &mut self.timestamps {
            KernelTimestamps::Inferred { start_time } => {
                let duration = start_time.elapsed();
                *start_time = Instant::now();
                Ok(duration)
            }
            KernelTimestamps::Disabled => Err(TimestampsError::Disabled),
        };

        async move { duration }
    }

    fn memory_usage(&self) -> MemoryUsage {
        self.memory_management.memory_usage()
    }

    fn memory_cleanup(&mut self) {
        self.memory_management.cleanup(true);
    }

    fn enable_timestamps(&mut self) {
        self.timestamps.enable();
    }

    fn disable_timestamps(&mut self) {
        self.timestamps.disable();
    }
}

impl DummyServer {
    pub fn new(memory_management: MemoryManagement<BytesStorage>) -> Self {
        Self {
            memory_management,
            timestamps: KernelTimestamps::Disabled,
        }
    }
}<|MERGE_RESOLUTION|>--- conflicted
+++ resolved
@@ -142,11 +142,7 @@
 
         let scalars = bindings
             .scalars
-<<<<<<< HEAD
-            .into_iter()
-=======
             .into_values()
->>>>>>> b8bf6867
             .map(|s| self.create(s.data()))
             .collect::<Vec<_>>();
         resources.extend(scalars.into_iter().map(|h| self.get_resource(h.binding())));
