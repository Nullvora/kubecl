use std::marker::PhantomData;

use cubecl::{
    Runtime,
    benchmark::{Benchmark, TimingMethod},
    client::ComputeClient,
    future,
};
use cubecl_linalg::{
    convolution::{self, ConvolutionArgs, algorithm::simple::SimpleConvAlgorithm},
    matmul::components::{MatmulPrecision, tile::accelerated::AcceleratedMatmul},
    tensor::TensorHandle,
};

use cubecl::prelude::*;

impl<R: Runtime, MP: MatmulPrecision> Benchmark for Conv2dBench<R, MP> {
    type Args = (
        TensorHandle<R, MP::EI>,
        TensorHandle<R, MP::EI>,
        TensorHandle<R, MP::EI>,
    );

    fn prepare(&self) -> Self::Args {
        let client = R::client(&self.device);

        let input = TensorHandle::zeros(&client, self.input_shape.to_vec());
        let weight = TensorHandle::zeros(&client, self.weight_shape.to_vec());
        let bias = TensorHandle::zeros(&client, vec![self.bias_shape]);

        (input, weight, bias)
    }

    fn execute(&self, (input, weight, bias): Self::Args) {
        let client = R::client(&self.device);
        let [n, _, h_in, w_in] = self.input_shape;
        let [c_out, _, k_h, k_w] = self.weight_shape;
        let [s_h, s_w] = self.args.stride;
        let [p_h, p_w] = self.args.padding;
        let [d_h, d_w] = self.args.dilation;

        let h_out = (h_in + 2 * p_h - d_h * (k_h - 1) - 1) / s_h + 1;
        let w_out = (w_in + 2 * p_w - d_w * (k_w - 1) - 1) / s_w + 1;

        let out: TensorHandle<R, MP::EO> =
            TensorHandle::empty(&client, vec![n, c_out, h_out, w_out]);

<<<<<<< HEAD
        convolution::launch_conv2d_nhwc::<R, MP, SimpleConvAlgorithm<AcceleratedMatmul>>(
=======
        convolution::launch_conv::<R, MP, SimpleConvAlgorithm<Accelerated>, 2>(
>>>>>>> 8d714eda
            &self.client,
            &input.as_ref(),
            &weight.as_ref(),
            &Some(bias.as_ref()),
            &out.as_ref(),
            self.args.clone(),
        )
        .unwrap();
    }

    fn name(&self) -> String {
        let client = R::client(&self.device);
        format!(
            "{}-conv2d-{}-{}-{}-{}",
            R::name(&client),
            MP::EI::as_elem_native_unchecked(),
            MP::ES::as_elem_native_unchecked(),
            MP::EA::as_elem_native_unchecked(),
            MP::EO::as_elem_native_unchecked(),
        )
        .to_lowercase()
    }

    fn sync(&self) {
        future::block_on(self.client.sync())
    }

    fn profile(&self, args: Self::Args) -> cubecl::benchmark::ProfileDuration {
        self.client.profile(|| self.execute(args))
    }
}

#[allow(dead_code)]
pub struct Conv2dBench<R: Runtime, MP> {
    input_shape: [usize; 4],
    weight_shape: [usize; 4],
    bias_shape: usize,
    args: ConvolutionArgs<2>,
    device: R::Device,
    client: ComputeClient<R::Server, R::Channel>,
    _phantom: PhantomData<MP>,
}

#[allow(dead_code)]
fn run<R: Runtime, MP: MatmulPrecision>(device: R::Device) {
    let client = R::client(&device);
    let batch_size = 16;

    let bench1 = Conv2dBench::<R, MP> {
        input_shape: [batch_size, 3, 227, 227],
        weight_shape: [96, 3, 11, 11],
        bias_shape: 96,
        args: ConvolutionArgs {
            stride: [4, 4],
            padding: [0, 0],
            dilation: [1, 1],
        },
        client: client.clone(),
        device: device.clone(),
        _phantom: PhantomData,
    };

    let bench2 = Conv2dBench::<R, MP> {
        input_shape: [batch_size, 4, 256, 256],
        weight_shape: [64, 4, 8, 8],
        bias_shape: 64,
        args: ConvolutionArgs {
            stride: [1, 1],
            padding: [0, 0],
            dilation: [1, 1],
        },
        client: client.clone(),
        device: device.clone(),
        _phantom: PhantomData,
    };

    for bench in [bench1, bench2] {
        println!(
            "input: {:?} weight: {:?}",
            bench.input_shape, bench.weight_shape
        );
        println!("{}", bench.name());
        println!("{}", bench.run(TimingMethod::Full));
    }
}

#[allow(unused)]
fn run_benches<R: Runtime, MP: MatmulPrecision>() {
    let client = R::client(&Default::default());

    run::<R, MP>(Default::default());
}

fn main() {
    #[cfg(feature = "wgpu")]
    {
        run_benches::<cubecl::wgpu::WgpuRuntime, f32>();
    }

    #[cfg(feature = "wgpu-spirv")]
    {
        run_benches::<cubecl::wgpu::WgpuRuntime, half::f16>();
    }

    #[cfg(all(feature = "hip", target_os = "linux"))]
    {
        run_benches::<cubecl::hip::HipRuntime, half::f16>();
    }

    #[cfg(feature = "cuda")]
    {
        run_benches::<cubecl::cuda::CudaRuntime, half::f16>();
    }

    #[cfg(feature = "wgpu-msl")]
    {
        run_benches::<cubecl::wgpu::WgpuRuntime, half::f16>();
    }
}<|MERGE_RESOLUTION|>--- conflicted
+++ resolved
@@ -8,7 +8,7 @@
 };
 use cubecl_linalg::{
     convolution::{self, ConvolutionArgs, algorithm::simple::SimpleConvAlgorithm},
-    matmul::components::{MatmulPrecision, tile::accelerated::AcceleratedMatmul},
+    matmul::components::{MatmulPrecision, tile::accelerated_matmul::AcceleratedMatmul},
     tensor::TensorHandle,
 };
 
@@ -45,11 +45,7 @@
         let out: TensorHandle<R, MP::EO> =
             TensorHandle::empty(&client, vec![n, c_out, h_out, w_out]);
 
-<<<<<<< HEAD
-        convolution::launch_conv2d_nhwc::<R, MP, SimpleConvAlgorithm<AcceleratedMatmul>>(
-=======
-        convolution::launch_conv::<R, MP, SimpleConvAlgorithm<Accelerated>, 2>(
->>>>>>> 8d714eda
+        convolution::launch_conv::<R, MP, SimpleConvAlgorithm<AcceleratedMatmul>, 2>(
             &self.client,
             &input.as_ref(),
             &weight.as_ref(),
