use core::marker::PhantomData;
use cubecl::prelude::*;
<<<<<<< HEAD
use cubecl_linalg::matmul::{self, SyncLoadingStrategy};
use cubecl_linalg::matmul::{AsyncLoadingStrategy, components::MatmulPrecision};
=======
use cubecl_linalg::matmul::components::MatmulPrecision;
use cubecl_linalg::matmul::{self, SyncLoadingStrategy};
>>>>>>> dd26fa37

use cubecl::benchmark::{Benchmark, TimestampsResult, TimingMethod};
use cubecl::future;
use cubecl_linalg::tensor::TensorHandle;

impl<R: Runtime, MP: MatmulPrecision> Benchmark for MatmulBench<R, MP> {
    type Args = (TensorHandle<R, MP::EI>, TensorHandle<R, MP::EI>);

    fn prepare(&self) -> Self::Args {
        let client = R::client(&self.device);

        let lhs = TensorHandle::zeros(&client, vec![self.b, self.m, self.k]);
        let rhs = TensorHandle::zeros(&client, vec![self.b, self.k, self.n]);

        (lhs, rhs)
    }

    fn execute(&self, (lhs, rhs): Self::Args) {
        let client = R::client(&self.device);
        let out = TensorHandle::empty(&client, vec![self.b, self.m, self.n]);

        matmul::launch::<R, MP>(&self.strategy, &self.client, lhs, rhs, out).unwrap();
    }

    fn name(&self) -> String {
        let client = R::client(&self.device);

        format!(
            "{}-matmul{}-{}-{}-{}-{}-{:?}",
            R::name(&client),
            if MP::QUANTIZED { "-quantized" } else { "" },
            MP::EI::as_elem_native_unchecked(),
            MP::ES::as_elem_native_unchecked(),
            MP::EA::as_elem_native_unchecked(),
            MP::EO::as_elem_native_unchecked(),
            self.strategy
        )
        .to_lowercase()
    }

    fn sync(&self) {
        future::block_on(self.client.sync())
    }

    fn sync_elapsed(&self) -> TimestampsResult {
        future::block_on(self.client.sync_elapsed())
    }
}

#[allow(dead_code)]
struct MatmulBench<R: Runtime, MP> {
    b: usize,
    m: usize,
    k: usize,
    n: usize,
    strategy: matmul::Strategy,
    device: R::Device,
    client: ComputeClient<R::Server, R::Channel>,
    _mp: PhantomData<MP>,
}

#[allow(dead_code)]
fn run<R: Runtime, MP: MatmulPrecision>(device: R::Device, strategy: matmul::Strategy) {
    let client = R::client(&device);

    for (b, m, n, k) in [
        (1, 6144, 6144, 6144),
        (1, 5000, 5000, 5000),
        (2, 4096, 4096, 4096),
    ] {
        let bench = MatmulBench::<R, MP> {
            b,
            m,
            k,
            n,
            client: client.clone(),
            device: device.clone(),
            strategy: strategy.clone(),
            _mp: PhantomData,
        };
        println!("b: {b} m: {m} n: {n} k: {k}");
        println!("{}", bench.name());
        println!("{}", bench.run(TimingMethod::Full));
    }
}

#[allow(unused)]
fn run_benches<R: Runtime, MP: MatmulPrecision>() {
    // run::<R, MP>(Default::default(), matmul::Strategy::DoubleBuffering);
    run::<R, MP>(
        Default::default(),
        matmul::Strategy::Simple(SyncLoadingStrategy::Cyclic),
    );
    // run::<R, MP>(
    //     Default::default(),
    //     matmul::Strategy::Simple(SyncLoadingStrategy::Strided),
    // );
    // run::<R, MP>(
    //     Default::default(),
    //     matmul::Strategy::SimpleBarrier(AsyncLoadingStrategy::Cyclic),
    // );
    // run::<R, MP>(
    //     Default::default(),
    //     matmul::Strategy::Tiling2D(Default::default()),
    // );
    // run::<R, MP>(
    //     Default::default(),
    //     matmul::Strategy::SimpleBarrier(AsyncLoadingStrategy::Cooperative),
    // );

    // run::<R, MP>(
    //     Default::default(),
    //     matmul::Strategy::SimpleBarrier(AsyncLoadingStrategy::Tma),
    // );
}

fn main() {
    #[cfg(feature = "wgpu")]
    {
        run_benches::<cubecl::wgpu::WgpuRuntime, f32>();
    }

    #[cfg(feature = "wgpu-spirv")]
    {
        run_benches::<cubecl::wgpu::WgpuRuntime, half::f16>();
    }

    #[cfg(all(feature = "hip", target_os = "linux"))]
    {
        run_benches::<cubecl::hip::HipRuntime, half::f16>();
    }

    #[cfg(feature = "cuda")]
    {
        // run_benches::<cubecl::cuda::CudaRuntime, f32>();
        // run_benches::<cubecl::cuda::CudaRuntime, half::f16>();
        run_benches::<cubecl::cuda::CudaRuntime, SymQ8>();
        run_benches::<cubecl::cuda::CudaRuntime, (i8, i8, i32, i32)>();
        // run_benches::<cubecl::cuda::CudaRuntime, (i8, i8, i32, i8)>();
        // run_benches::<cubecl::cuda::CudaRuntime, (i8, half::f16, half::f16, half::f16)>();
        // run_benches::<cubecl::cuda::CudaRuntime, (i8, half::bf16, f32, f32)>();
        // run_benches::<cubecl::cuda::CudaRuntime, (i8, half::f16, f32, half::f16)>();
    }
}<|MERGE_RESOLUTION|>--- conflicted
+++ resolved
@@ -1,12 +1,7 @@
 use core::marker::PhantomData;
 use cubecl::prelude::*;
-<<<<<<< HEAD
-use cubecl_linalg::matmul::{self, SyncLoadingStrategy};
-use cubecl_linalg::matmul::{AsyncLoadingStrategy, components::MatmulPrecision};
-=======
 use cubecl_linalg::matmul::components::MatmulPrecision;
 use cubecl_linalg::matmul::{self, SyncLoadingStrategy};
->>>>>>> dd26fa37
 
 use cubecl::benchmark::{Benchmark, TimestampsResult, TimingMethod};
 use cubecl::future;
@@ -143,7 +138,7 @@
     {
         // run_benches::<cubecl::cuda::CudaRuntime, f32>();
         // run_benches::<cubecl::cuda::CudaRuntime, half::f16>();
-        run_benches::<cubecl::cuda::CudaRuntime, SymQ8>();
+        //run_benches::<cubecl::cuda::CudaRuntime, SymQ8>();
         run_benches::<cubecl::cuda::CudaRuntime, (i8, i8, i32, i32)>();
         // run_benches::<cubecl::cuda::CudaRuntime, (i8, i8, i32, i8)>();
         // run_benches::<cubecl::cuda::CudaRuntime, (i8, half::f16, half::f16, half::f16)>();
