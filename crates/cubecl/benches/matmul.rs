use cubecl::prelude::*;
use cubecl_linalg::matmul;
use std::marker::PhantomData;

use cubecl::benchmark::{Benchmark, TimestampsResult, TimingMethod};
use cubecl::frontend::Float;
use cubecl::future;
use cubecl_linalg::tensor::TensorHandle;

impl<R: Runtime, E: Float> Benchmark for MatmulBench<R, E> {
    type Args = (TensorHandle<R, E>, TensorHandle<R, E>);

    fn prepare(&self) -> Self::Args {
        let client = R::client(&self.device);

        let lhs = TensorHandle::zeros(&client, vec![self.b, self.m, self.k]);
        let rhs = TensorHandle::zeros(&client, vec![self.b, self.k, self.n]);

        (lhs, rhs)
    }

    fn execute(&self, (lhs, rhs): Self::Args) {
        let client = R::client(&self.device);
        let out = TensorHandle::empty(&client, vec![self.b, self.m, self.n]);

        matmul::launch::<R, E>(&self.strategy, &self.client, lhs, rhs, out).unwrap();
    }

    fn name(&self) -> String {
        format!(
            "matmul-{}-{}-{:?}",
            R::name(),
            E::as_elem_native_unchecked(),
            self.strategy
        )
        .to_lowercase()
    }

    fn sync(&self) {
        future::block_on(self.client.sync())
    }

    fn sync_elapsed(&self) -> TimestampsResult {
        future::block_on(self.client.sync_elapsed())
    }
}

#[allow(dead_code)]
struct MatmulBench<R: Runtime, E> {
    b: usize,
    m: usize,
    k: usize,
    n: usize,
    strategy: matmul::Strategy,
    device: R::Device,
    client: ComputeClient<R::Server, R::Channel>,
    _e: PhantomData<E>,
}

#[allow(dead_code)]
fn run<R: Runtime, E: Float>(device: R::Device, strategy: matmul::Strategy) {
    let client = R::client(&device);

    for (b, m, n, k) in [
        (1, 6144, 6144, 6144),
        (1, 5000, 5000, 5000),
        (2, 4096, 4096, 4096),
        (16, 6144, 2048, 513),
        (32, 256, 256, 256),
    ] {
        let bench = MatmulBench::<R, E> {
            b,
            m,
            k,
            n,
            client: client.clone(),
            device: device.clone(),
            strategy: strategy.clone(),
            _e: PhantomData,
        };
        println!("b: {b} m: {m} n: {n} k: {k}");
        println!("{}", bench.name());
        println!("{}", bench.run(TimingMethod::Full));
    }
}

fn main() {
    #[cfg(feature = "wgpu")]
    {
        run::<cubecl::wgpu::WgpuRuntime, f32>(
            Default::default(),
            matmul::Strategy::Tiling2D(Default::default()),
        );
        run::<cubecl::wgpu::WgpuRuntime, f32>(Default::default(), matmul::Strategy::PlaneMma);
    }

    #[cfg(feature = "wgpu-spirv")]
    {
        type R = cubecl::wgpu::WgpuRuntime;
        use half::f16;

        run::<R, f16>(Default::default(), matmul::Strategy::Simple);
        run::<R, f16>(Default::default(), matmul::Strategy::Specialized);
        run::<R, f16>(Default::default(), matmul::Strategy::DoubleBuffering);
        run::<R, flex32>(Default::default(), matmul::Strategy::Simple);
        run::<R, flex32>(Default::default(), matmul::Strategy::Specialized);
        run::<R, flex32>(Default::default(), matmul::Strategy::DoubleBuffering);
        run::<R, f32>(Default::default(), matmul::Strategy::Simple);
        run::<R, f32>(Default::default(), matmul::Strategy::Specialized);
        run::<R, f32>(Default::default(), matmul::Strategy::DoubleBuffering);
    }

    #[cfg(all(feature = "hip", target_os = "linux"))]
    {
        // TODO: unless annotated OOM, all the benches can randomly hang
        // Full-precision ----------------------------------------------------
        // Tiling2D
        run::<cubecl::hip::HipRuntime, f32>(
            Default::default(),
            matmul::Strategy::Tiling2D(Default::default()),
        );
        // PlaneMma
        // run::<cubecl::hip::HipRuntime, f32>(Default::default(), matmul::Strategy::PlaneMma);
        // CmmaOld
        // run::<cubecl::hip::HipRuntime,<cubecl::hip::HipDialect> f32>(Default::default(), matmul::Strategy::CmmaOld(Default::default()));
        // Accelerated
        run::<cubecl::hip::HipRuntime, f32>(Default::default(), matmul::Strategy::Simple);
        // Half-precision ----------------------------------------------------
        // Tiling2D
        run::<cubecl::hip::HipRuntime, half::f16>(
            Default::default(),
            matmul::Strategy::Tiling2D(Default::default()),
        );
        // PlaneMma: OOM
        // run::<cubecl::hip::HipRuntime, half::f16>(Default::default(), matmul::Strategy::PlaneMma);
        // CmmaOld: OOM
        // run::<cubecl::hip::HipRuntime, half::f16>(Default::default(), matmul::Strategy::CmmaOld(Default::default()));
        // Accelerated
        run::<cubecl::hip::HipRuntime, half::f16>(Default::default(), matmul::Strategy::Simple);
    }

    #[cfg(feature = "cuda")]
    {
        use half::f16;

        run::<cubecl::cuda::CudaRuntime, f16>(Default::default(), matmul::Strategy::Simple);
<<<<<<< HEAD
        // run::<cubecl::cuda::CudaRuntime, f16>(
        //     Default::default(),
        //     matmul::Strategy::SimpleBarrier(matmul::SimpleBarrierLoadingStrategy::Duplicated),
        // );
        // run::<cubecl::cuda::CudaRuntime, f16>(
        //     Default::default(),
        //     matmul::Strategy::SimpleBarrier(matmul::SimpleBarrierLoadingStrategy::Elected),
        // );
        // run::<cubecl::cuda::CudaRuntime, f16>(
        //     Default::default(),
        //     matmul::Strategy::SimpleBarrier(matmul::SimpleBarrierLoadingStrategy::ElectedOnly),
        // );
=======
        run::<cubecl::cuda::CudaRuntime, f16>(Default::default(), matmul::Strategy::SimpleStrided);
>>>>>>> 3e15e25c
        run::<cubecl::cuda::CudaRuntime, f16>(
            Default::default(),
            matmul::Strategy::SimpleBarrier(matmul::SimpleBarrierLoadingStrategy::SplitUnit),
        );
        run::<cubecl::cuda::CudaRuntime, f16>(
            Default::default(),
<<<<<<< HEAD
            matmul::Strategy::SimpleBarrier(matmul::SimpleBarrierLoadingStrategy::Cyclic),
=======
            matmul::Strategy::DoubleBuffering,
        );

        run::<cubecl::cuda::CudaRuntime, flex32>(Default::default(), matmul::Strategy::Simple);
        run::<cubecl::cuda::CudaRuntime, flex32>(
            Default::default(),
            matmul::Strategy::SimpleStrided,
        );
        run::<cubecl::cuda::CudaRuntime, flex32>(
            Default::default(),
            matmul::Strategy::SimplePipelined,
        );
        run::<cubecl::cuda::CudaRuntime, flex32>(Default::default(), matmul::Strategy::Specialized);
        run::<cubecl::cuda::CudaRuntime, flex32>(
            Default::default(),
            matmul::Strategy::DoubleBuffering,
        );

        run::<cubecl::cuda::CudaRuntime, f32>(Default::default(), matmul::Strategy::Simple);
        run::<cubecl::cuda::CudaRuntime, f32>(Default::default(), matmul::Strategy::SimpleStrided);
        run::<cubecl::cuda::CudaRuntime, f32>(
            Default::default(),
            matmul::Strategy::SimplePipelined,
        );
        run::<cubecl::cuda::CudaRuntime, f32>(Default::default(), matmul::Strategy::Specialized);
        run::<cubecl::cuda::CudaRuntime, f32>(
            Default::default(),
            matmul::Strategy::DoubleBuffering,
>>>>>>> 3e15e25c
        );
        // run::<cubecl::cuda::CudaRuntime, f16>(
        //     Default::default(),
        //     matmul::Strategy::SimpleBarrier(matmul::SimpleBarrierLoadingStrategy::SplitPlane),
        // );
        // run::<cubecl::cuda::CudaRuntime, f16>(
        //     Default::default(),
        //     matmul::Strategy::SimplePipelined,
        // );
        // run::<cubecl::cuda::CudaRuntime, f16>(Default::default(), matmul::Strategy::Specialized);
        // run::<cubecl::cuda::CudaRuntime, f16>(
        //     Default::default(),
        //     matmul::Strategy::DoubleBuffering,
        // );

        // run::<cubecl::cuda::CudaRuntime, flex32>(Default::default(), matmul::Strategy::Simple);
        // run::<cubecl::cuda::CudaRuntime, flex32>(
        //     Default::default(),
        //     matmul::Strategy::SimpleBarrier,
        // );
        // run::<cubecl::cuda::CudaRuntime, flex32>(
        //     Default::default(),
        //     matmul::Strategy::SimplePipelined,
        // );
        // run::<cubecl::cuda::CudaRuntime, flex32>(Default::default(), matmul::Strategy::Specialized);
        // run::<cubecl::cuda::CudaRuntime, flex32>(
        //     Default::default(),
        //     matmul::Strategy::DoubleBuffering,
        // );

        // run::<cubecl::cuda::CudaRuntime, f32>(Default::default(), matmul::Strategy::Simple);
        // run::<cubecl::cuda::CudaRuntime, f32>(Default::default(), matmul::Strategy::SimpleBarrier);
        // run::<cubecl::cuda::CudaRuntime, f32>(
        //     Default::default(),
        //     matmul::Strategy::SimplePipelined,
        // );
        // run::<cubecl::cuda::CudaRuntime, f32>(Default::default(), matmul::Strategy::Specialized);
        // run::<cubecl::cuda::CudaRuntime, f32>(
        //     Default::default(),
        //     matmul::Strategy::DoubleBuffering,
        // );
    }
}<|MERGE_RESOLUTION|>--- conflicted
+++ resolved
@@ -144,11 +144,10 @@
         use half::f16;
 
         run::<cubecl::cuda::CudaRuntime, f16>(Default::default(), matmul::Strategy::Simple);
-<<<<<<< HEAD
         // run::<cubecl::cuda::CudaRuntime, f16>(
         //     Default::default(),
         //     matmul::Strategy::SimpleBarrier(matmul::SimpleBarrierLoadingStrategy::Duplicated),
-        // );
+        // )
         // run::<cubecl::cuda::CudaRuntime, f16>(
         //     Default::default(),
         //     matmul::Strategy::SimpleBarrier(matmul::SimpleBarrierLoadingStrategy::Elected),
@@ -157,47 +156,13 @@
         //     Default::default(),
         //     matmul::Strategy::SimpleBarrier(matmul::SimpleBarrierLoadingStrategy::ElectedOnly),
         // );
-=======
-        run::<cubecl::cuda::CudaRuntime, f16>(Default::default(), matmul::Strategy::SimpleStrided);
->>>>>>> 3e15e25c
         run::<cubecl::cuda::CudaRuntime, f16>(
             Default::default(),
             matmul::Strategy::SimpleBarrier(matmul::SimpleBarrierLoadingStrategy::SplitUnit),
         );
         run::<cubecl::cuda::CudaRuntime, f16>(
             Default::default(),
-<<<<<<< HEAD
             matmul::Strategy::SimpleBarrier(matmul::SimpleBarrierLoadingStrategy::Cyclic),
-=======
-            matmul::Strategy::DoubleBuffering,
-        );
-
-        run::<cubecl::cuda::CudaRuntime, flex32>(Default::default(), matmul::Strategy::Simple);
-        run::<cubecl::cuda::CudaRuntime, flex32>(
-            Default::default(),
-            matmul::Strategy::SimpleStrided,
-        );
-        run::<cubecl::cuda::CudaRuntime, flex32>(
-            Default::default(),
-            matmul::Strategy::SimplePipelined,
-        );
-        run::<cubecl::cuda::CudaRuntime, flex32>(Default::default(), matmul::Strategy::Specialized);
-        run::<cubecl::cuda::CudaRuntime, flex32>(
-            Default::default(),
-            matmul::Strategy::DoubleBuffering,
-        );
-
-        run::<cubecl::cuda::CudaRuntime, f32>(Default::default(), matmul::Strategy::Simple);
-        run::<cubecl::cuda::CudaRuntime, f32>(Default::default(), matmul::Strategy::SimpleStrided);
-        run::<cubecl::cuda::CudaRuntime, f32>(
-            Default::default(),
-            matmul::Strategy::SimplePipelined,
-        );
-        run::<cubecl::cuda::CudaRuntime, f32>(Default::default(), matmul::Strategy::Specialized);
-        run::<cubecl::cuda::CudaRuntime, f32>(
-            Default::default(),
-            matmul::Strategy::DoubleBuffering,
->>>>>>> 3e15e25c
         );
         // run::<cubecl::cuda::CudaRuntime, f16>(
         //     Default::default(),
