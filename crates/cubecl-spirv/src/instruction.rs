--- conflicted
+++ resolved
@@ -23,7 +23,7 @@
                 let out_id = self.write_id(&out);
 
                 self.copy_object(ty, Some(out_id), in_id).unwrap();
-                self.mark_uniform(out_id, uniform);
+                self.mark_uniformity(out_id, uniform);
                 self.write(&out, out_id);
             }
             Operation::Arithmetic(operator) => self.compile_arithmetic(operator, inst.out, uniform),
@@ -41,11 +41,7 @@
         }
     }
 
-<<<<<<< HEAD
     pub fn compile_cmp(&mut self, op: Comparison, out: Option<core::Variable>, uniform: bool) {
-=======
-    pub fn compile_cmp(&mut self, op: Comparison, out: Option<core::Variable>) {
->>>>>>> e0734dad
         let out = out.unwrap();
         match op {
             Comparison::Equal(op) => {
@@ -141,11 +137,7 @@
         }
     }
 
-<<<<<<< HEAD
     pub fn compile_operator(&mut self, op: Operator, out: Option<core::Variable>, uniform: bool) {
-=======
-    pub fn compile_operator(&mut self, op: Operator, out: Option<core::Variable>) {
->>>>>>> e0734dad
         let out = out.unwrap();
         match op {
             Operator::Index(op) => {
@@ -166,7 +158,7 @@
                     self.merge_binding(out_id, ptr);
                 } else {
                     let out_id = self.read_indexed(&out, &value, &index);
-                    self.mark_uniform(out_id, uniform);
+                    self.mark_uniformity(out_id, uniform);
                     self.write(&out, out_id);
                 }
             }
@@ -231,7 +223,7 @@
                 let ty = out.item().id(self);
                 let in_id = self.read(&input);
                 let out_id = self.write_id(&out);
-                self.mark_uniform(out_id, uniform);
+                self.mark_uniformity(out_id, uniform);
 
                 if let Some(as_const) = input.as_const() {
                     let cast = self.static_cast(as_const, &input.elem(), &out.item());
@@ -274,7 +266,7 @@
                 let item = self.compile_item(out.item);
                 let out = self.compile_variable(out);
                 let out_id = self.write_id(&out);
-                self.mark_uniform(out_id, uniform);
+                self.mark_uniformity(out_id, uniform);
                 let ty = item.id(self);
                 self.composite_construct(ty, Some(out_id), values).unwrap();
                 self.write(&out, out_id);
@@ -342,7 +334,7 @@
 
         let input_id = self.read_as(&input, &out_ty);
         let out_id = self.write_id(&out);
-        self.mark_uniform(out_id, uniform);
+        self.mark_uniformity(out_id, uniform);
 
         let ty = out_ty.id(self);
 
@@ -363,7 +355,7 @@
 
         let input_id = self.read(&input);
         let out_id = self.write_id(&out);
-        self.mark_uniform(out_id, uniform);
+        self.mark_uniformity(out_id, uniform);
 
         let ty = out_ty.id(self);
 
@@ -384,7 +376,7 @@
 
         let input_id = self.read(&input);
         let out_id = self.write_id(&out);
-        self.mark_uniform(out_id, uniform);
+        self.mark_uniformity(out_id, uniform);
 
         let ty = out.item().id(self);
 
@@ -407,7 +399,7 @@
         let lhs_id = self.read_as(&lhs, &out_ty);
         let rhs_id = self.read_as(&rhs, &out_ty);
         let out_id = self.write_id(&out);
-        self.mark_uniform(out_id, uniform);
+        self.mark_uniformity(out_id, uniform);
 
         let ty = out_ty.id(self);
 
@@ -430,7 +422,7 @@
         let lhs_id = self.read(&lhs);
         let rhs_id = self.read(&rhs);
         let out_id = self.write_id(&out);
-        self.mark_uniform(out_id, uniform);
+        self.mark_uniformity(out_id, uniform);
 
         let ty = out_ty.id(self);
 
@@ -453,7 +445,7 @@
         let lhs_id = self.read(&lhs);
         let rhs_id = self.read_as(&rhs, &lhs_ty);
         let out_id = self.write_id(&out);
-        self.mark_uniform(out_id, uniform);
+        self.mark_uniformity(out_id, uniform);
 
         let ty = out.item().id(self);
 
@@ -481,14 +473,14 @@
         let then = self.read_as(&then, &out_ty);
         let or_else = self.read_as(&or_else, &out_ty);
         let out_id = self.write_id(&out);
-        self.mark_uniform(out_id, uniform);
+        self.mark_uniformity(out_id, uniform);
 
         self.select(ty, Some(out_id), cond_id, then, or_else)
             .unwrap();
         self.write(&out, out_id);
     }
 
-    pub fn mark_uniform(&mut self, id: Word, uniform: bool) {
+    pub fn mark_uniformity(&mut self, id: Word, uniform: bool) {
         if uniform {
             self.decorate(id, Decoration::Uniform, []);
         }
