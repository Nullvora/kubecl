--- conflicted
+++ resolved
@@ -25,17 +25,10 @@
                 self.mark_uniform(out_id, uniform);
                 self.write(&out, out_id);
             }
-<<<<<<< HEAD
             Operation::Arithmetic(operator) => self.compile_arithmetic(operator, inst.out, uniform),
             Operation::Comparison(operator) => self.compile_cmp(operator, inst.out, uniform),
             Operation::Bitwise(operator) => self.compile_bitwise(operator, inst.out, uniform),
             Operation::Operator(operator) => self.compile_operator(operator, inst.out, uniform),
-=======
-            Operation::Arithmetic(operator) => self.compile_arithmetic(operator, inst.out),
-            Operation::Comparison(operator) => self.compile_cmp(operator, inst.out),
-            Operation::Bitwise(operator) => self.compile_bitwise(operator, inst.out),
-            Operation::Operator(operator) => self.compile_operator(operator, inst.out),
->>>>>>> 25e0dd2a
             Operation::Atomic(atomic) => self.compile_atomic(atomic, inst.out),
             Operation::Branch(_) => unreachable!("Branches shouldn't exist in optimized IR"),
             Operation::Metadata(meta) => self.compile_meta(meta, inst.out, uniform),
@@ -47,19 +40,11 @@
         }
     }
 
-<<<<<<< HEAD
     pub fn compile_cmp(&mut self, op: Comparison, out: Option<core::Variable>, uniform: bool) {
         let out = out.unwrap();
         match op {
             Comparison::Equal(op) => {
                 self.compile_binary_op_bool(op, out, uniform, |b, lhs_ty, ty, lhs, rhs, out| {
-=======
-    pub fn compile_cmp(&mut self, op: Comparison, out: Option<core::Variable>) {
-        let out = out.unwrap();
-        match op {
-            Comparison::Equal(op) => {
-                self.compile_binary_op_bool(op, out, |b, lhs_ty, ty, lhs, rhs, out| {
->>>>>>> 25e0dd2a
                     match lhs_ty.elem() {
                         Elem::Bool => b.logical_equal(ty, Some(out), lhs, rhs),
                         Elem::Int(_, _) => b.i_equal(ty, Some(out), lhs, rhs),
@@ -74,11 +59,7 @@
                 });
             }
             Comparison::NotEqual(op) => {
-<<<<<<< HEAD
-                self.compile_binary_op_bool(op, out, uniform, |b, lhs_ty, ty, lhs, rhs, out| {
-=======
-                self.compile_binary_op_bool(op, out, |b, lhs_ty, ty, lhs, rhs, out| {
->>>>>>> 25e0dd2a
+                self.compile_binary_op_bool(op, out, uniform, |b, lhs_ty, ty, lhs, rhs, out| {
                     match lhs_ty.elem() {
                         Elem::Bool => b.logical_not_equal(ty, Some(out), lhs, rhs),
                         Elem::Int(_, _) => b.i_not_equal(ty, Some(out), lhs, rhs),
@@ -93,11 +74,7 @@
                 });
             }
             Comparison::Lower(op) => {
-<<<<<<< HEAD
-                self.compile_binary_op_bool(op, out, uniform, |b, lhs_ty, ty, lhs, rhs, out| {
-=======
-                self.compile_binary_op_bool(op, out, |b, lhs_ty, ty, lhs, rhs, out| {
->>>>>>> 25e0dd2a
+                self.compile_binary_op_bool(op, out, uniform, |b, lhs_ty, ty, lhs, rhs, out| {
                     match lhs_ty.elem() {
                         Elem::Int(_, false) => b.u_less_than(ty, Some(out), lhs, rhs),
                         Elem::Int(_, true) => b.s_less_than(ty, Some(out), lhs, rhs),
@@ -112,11 +89,7 @@
                 });
             }
             Comparison::LowerEqual(op) => {
-<<<<<<< HEAD
-                self.compile_binary_op_bool(op, out, uniform, |b, lhs_ty, ty, lhs, rhs, out| {
-=======
-                self.compile_binary_op_bool(op, out, |b, lhs_ty, ty, lhs, rhs, out| {
->>>>>>> 25e0dd2a
+                self.compile_binary_op_bool(op, out, uniform, |b, lhs_ty, ty, lhs, rhs, out| {
                     match lhs_ty.elem() {
                         Elem::Int(_, false) => b.u_less_than_equal(ty, Some(out), lhs, rhs),
                         Elem::Int(_, true) => b.s_less_than_equal(ty, Some(out), lhs, rhs),
@@ -131,11 +104,7 @@
                 });
             }
             Comparison::Greater(op) => {
-<<<<<<< HEAD
-                self.compile_binary_op_bool(op, out, uniform, |b, lhs_ty, ty, lhs, rhs, out| {
-=======
-                self.compile_binary_op_bool(op, out, |b, lhs_ty, ty, lhs, rhs, out| {
->>>>>>> 25e0dd2a
+                self.compile_binary_op_bool(op, out, uniform, |b, lhs_ty, ty, lhs, rhs, out| {
                     match lhs_ty.elem() {
                         Elem::Int(_, false) => b.u_greater_than(ty, Some(out), lhs, rhs),
                         Elem::Int(_, true) => b.s_greater_than(ty, Some(out), lhs, rhs),
@@ -150,11 +119,7 @@
                 });
             }
             Comparison::GreaterEqual(op) => {
-<<<<<<< HEAD
-                self.compile_binary_op_bool(op, out, uniform, |b, lhs_ty, ty, lhs, rhs, out| {
-=======
-                self.compile_binary_op_bool(op, out, |b, lhs_ty, ty, lhs, rhs, out| {
->>>>>>> 25e0dd2a
+                self.compile_binary_op_bool(op, out, uniform, |b, lhs_ty, ty, lhs, rhs, out| {
                     match lhs_ty.elem() {
                         Elem::Int(_, false) => b.u_greater_than_equal(ty, Some(out), lhs, rhs),
                         Elem::Int(_, true) => b.s_greater_than_equal(ty, Some(out), lhs, rhs),
@@ -171,7 +136,7 @@
         }
     }
 
-    pub fn compile_operator(&mut self, op: Operator, out: Option<core::Variable>) {
+    pub fn compile_operator(&mut self, op: Operator, out: Option<core::Variable>, uniform: bool) {
         let out = out.unwrap();
         match op {
             Operator::Index(op) => {
@@ -192,6 +157,7 @@
                     self.merge_binding(out_id, ptr);
                 } else {
                     let out_id = self.read_indexed(&out, &value, &index);
+                    self.mark_uniform(out_id, uniform);
                     self.write(&out, out_id);
                 }
             }
@@ -256,6 +222,7 @@
                 let ty = out.item().id(self);
                 let in_id = self.read(&input);
                 let out_id = self.write_id(&out);
+                self.mark_uniform(out_id, uniform);
 
                 if let Some(as_const) = input.as_const() {
                     let cast = self.static_cast(as_const, &input.elem(), &out.item());
@@ -267,23 +234,25 @@
                 self.write(&out, out_id);
             }
             Operator::And(op) => {
-                self.compile_binary_op(op, out, |b, _, ty, lhs, rhs, out| {
+                self.compile_binary_op(op, out, uniform, |b, _, ty, lhs, rhs, out| {
                     b.logical_and(ty, Some(out), lhs, rhs).unwrap();
                 });
             }
             Operator::Or(op) => {
-                self.compile_binary_op(op, out, |b, _, ty, lhs, rhs, out| {
+                self.compile_binary_op(op, out, uniform, |b, _, ty, lhs, rhs, out| {
                     b.logical_or(ty, Some(out), lhs, rhs).unwrap();
                 });
             }
             Operator::Not(op) => {
-                self.compile_unary_op_cast(op, out, |b, _, ty, input, out| {
+                self.compile_unary_op_cast(op, out, uniform, |b, _, ty, input, out| {
                     b.logical_not(ty, Some(out), input).unwrap();
                 });
             }
-            Operator::Bitcast(op) => self.compile_unary_op(op, out, |b, _, ty, input, out| {
-                b.bitcast(ty, Some(out), input).unwrap();
-            }),
+            Operator::Bitcast(op) => {
+                self.compile_unary_op(op, out, uniform, |b, _, ty, input, out| {
+                    b.bitcast(ty, Some(out), input).unwrap();
+                })
+            }
             Operator::InitLine(op) => {
                 let values = op
                     .inputs
@@ -296,6 +265,7 @@
                 let item = self.compile_item(out.item);
                 let out = self.compile_variable(out);
                 let out_id = self.write_id(&out);
+                self.mark_uniform(out_id, uniform);
                 let ty = item.id(self);
                 self.composite_construct(ty, Some(out_id), values).unwrap();
                 self.write(&out, out_id);
@@ -346,7 +316,7 @@
                         .unwrap();
                 }
             }
-            Operator::Select(op) => self.compile_select(op.cond, op.then, op.or_else, out),
+            Operator::Select(op) => self.compile_select(op.cond, op.then, op.or_else, out, uniform),
         }
     }
 
@@ -488,6 +458,7 @@
         then: core::Variable,
         or_else: core::Variable,
         out: core::Variable,
+        uniform: bool,
     ) {
         let cond = self.compile_variable(cond);
         let then = self.compile_variable(then);
