--- conflicted
+++ resolved
@@ -1,9 +1,4 @@
-<<<<<<< HEAD
 use super::{CubeContext, CubePrimitive, ExpandElement};
-=======
-use super::{CubeContext, CubePrimitive, ExpandElement, UInt};
-use crate::prelude::{Bool, ExpandElementTyped};
->>>>>>> 1b9758a6
 use crate::{
     ir::{Elem, InitOperator, Item, Operation, Subcube, UnaryOperator},
     unexpanded,
@@ -15,7 +10,6 @@
     unexpanded!()
 }
 
-<<<<<<< HEAD
 pub mod subcube_elect {
     use crate::new_ir::{Expr, SubcubeElectExpr};
 
@@ -26,53 +20,12 @@
 
 pub fn subcube_elect_expand<E: CubePrimitive>(context: &mut CubeContext) -> ExpandElement {
     let output = context.create_local(Item::new(Elem::Bool));
-=======
-/// Module containing the expand function for [subcube_elect()].
-pub mod subcube_elect {
->>>>>>> 1b9758a6
-
-    use super::*;
-
-    /// Expand method of [subcube_elect()].
-    pub fn __expand(context: &mut CubeContext) -> ExpandElementTyped<Bool> {
-        let output = context.create_local(Item::new(Elem::Bool));
-        let out = *output;
-
-        context.register(Operation::Subcube(Subcube::Elect(InitOperator { out })));
-
-        output.into()
-    }
-}
-
-/// Broadcasts the value from the specified subcube unit at the given index
-/// to all active units within that subcube.
-#[allow(unused_variables)]
-pub fn subcube_broadcast<E: CubePrimitive>(value: E, index: UInt) -> E {
-    unexpanded!()
-}
-
-/// Module containing the expand function for [subcube_broadcast()].
-pub mod subcube_broadcast {
-
-    use super::*;
-
-    /// Expand method of [subcube_broadcast()].
-    pub fn __expand<E: CubePrimitive>(
-        context: &mut CubeContext,
-        value: ExpandElementTyped<E>,
-        id: ExpandElementTyped<UInt>,
-    ) -> ExpandElementTyped<E> {
-        let output = context.create_local(value.expand.item());
-        let out = *output;
-        let lhs = *value.expand;
-        let rhs = *id.expand;
-
-        context.register(Operation::Subcube(Subcube::Broadcast(
-            crate::ir::BinaryOperator { lhs, rhs, out },
-        )));
-
-        output.into()
-    }
+
+    let out = *output;
+
+    context.register(Operation::Subcube(Subcube::Elect(InitOperator { out })));
+
+    output
 }
 
 /// Perform a reduce sum operation across all units in a subcube.
@@ -223,12 +176,10 @@
 
 /// Module containing the expand function for [subcube_all()].
 pub mod subcube_all {
-<<<<<<< HEAD
     use crate::new_ir::{Expr, SubcubeAllExpr};
-=======
->>>>>>> 1b9758a6
-
-    use super::*;
+
+    use super::*;
+    use crate::new_ir::{Expr, SubcubeAllExpr};
 
     /// Expand method of [subcube_all()].
     pub fn __expand(
@@ -248,40 +199,8 @@
 
         output.into()
     }
-<<<<<<< HEAD
 
     pub fn expand<E: Primitive>(elem: impl Expr<Output = E>) -> impl Expr<Output = E> {
         SubcubeAllExpr::new(elem)
-=======
-}
-
-/// Perform a reduce any operation across all units in a subcube.
-pub fn subcube_any(_elem: Bool) -> Bool {
-    unexpanded!()
-}
-
-/// Module containing the expand function for [subcube_any()].
-pub mod subcube_any {
-
-    use super::*;
-
-    /// Expand method of [subcube_any()].
-    pub fn __expand(
-        context: &mut CubeContext,
-        elem: ExpandElementTyped<Bool>,
-    ) -> ExpandElementTyped<Bool> {
-        let elem: ExpandElement = elem.into();
-        let output = context.create_local(elem.item());
-
-        let out = *output;
-        let input = *elem;
-
-        context.register(Operation::Subcube(Subcube::Any(UnaryOperator {
-            input,
-            out,
-        })));
-
-        output.into()
->>>>>>> 1b9758a6
     }
 }