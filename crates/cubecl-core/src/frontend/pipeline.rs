//! This module exposes pipeling utilities for multi-stage asynchronous data copies
//! with latency hiding.
//! We call producers all threads that call producer_acquire and producer_commit,
//! and consumers threads that call consumer_wait and consumer_release.
//!
//! # Example
//! In this example, threads play both the role of producer and consumer
//!
//! ```rust, ignore
//! #[cube(launch)]
//! /// Calculate the sum of an array, using pipelining
//! fn pipelined_sum<F: Float>(
//!     input: &Array<Line<F>>,
//!     output: &mut Array<Line<F>>,
//!     #[comptime] batch_len: u32,
//! ) {
//!     let smem_size = 2 * batch_len;
//!     let num_batches = input.len() / batch_len;
//!     let mut shared_memory = SharedMemory::<F>::new_lined(smem_size, input.line_size());
//!     let pipeline = Pipeline::new();
//!
//!     let mut sum = Line::<F>::empty(input.line_size()).fill(F::new(0.));
//!
//!     // Copy the first batch to shared memory
//!     pipeline.producer_acquire();
//!     pipeline.memcpy_async(
//!         input.slice(0, batch_len),
//!         shared_memory.slice_mut(0, batch_len),
//!     );
//!     pipeline.producer_commit();
//!
//!     for input_batch in 1..num_batches {
//!         // Copy and compute index always alternate
//!         let copy_index = input_batch % 2;
//!         let compute_index = (input_batch + 1) % 2;
//!
//!         // Copy the next batch to shared memory
//!         pipeline.producer_acquire();
//!         pipeline.memcpy_async(
//!             input.slice(batch_len * input_batch, batch_len * (input_batch + 1)),
//!             shared_memory.slice_mut(batch_len * copy_index, batch_len * (copy_index + 1)),
//!         );
//!         pipeline.producer_commit();
//!
//!         // Compute the batch that is ready
//!         pipeline.consumer_wait();
//!         let compute_slice =
//!             shared_memory.slice(batch_len * compute_index, batch_len * (compute_index + 1));
//!         for i in 0..batch_len {
//!             sum += compute_slice[i];
//!         }
//!         pipeline.consumer_release();
//!     }
//!
//!     // Compute the last batch
//!     pipeline.consumer_wait();
//!     let compute_slice = shared_memory.slice(
//!         batch_len * ((num_batches + 1) % 2),
//!         batch_len * ((num_batches + 1) % 2 + 1),
//!     );
//!     for i in 0..batch_len {
//!         sum += compute_slice[i];
//!     }
//!     pipeline.consumer_release();
//!
//!     output[0] = sum;
//! }
//! ```

use std::marker::PhantomData;

use cubecl_ir::ExpandElement;

use crate::{
    ir::{Instruction, Item, Operation, PipelineOps, Scope},
    unexpanded,
};

use super::{
<<<<<<< HEAD
    CubeContext, CubePrimitive, CubeType, ExpandElementTyped, Init, IntoRuntime, Line, Slice,
    SliceMut,
=======
    CubePrimitive, CubeType, ExpandElementTyped, Init, IntoRuntime, Line, Slice, SliceMut,
>>>>>>> c461d8d8
};

/// A mechanism for managing a sequence of `memcpy_async`
/// For now, it only works at the Cube scope
#[derive(Clone, Copy)]
pub struct Pipeline<C: CubePrimitive> {
    _c: PhantomData<C>,
}

impl<C: CubePrimitive> IntoRuntime for Pipeline<C> {
<<<<<<< HEAD
    fn __expand_runtime_method(self, _context: &mut CubeContext) -> Self::ExpandType {
=======
    fn __expand_runtime_method(self, _scope: &mut Scope) -> Self::ExpandType {
>>>>>>> c461d8d8
        panic!("Doesn't exist at runtime")
    }
}

impl<C: CubePrimitive> CubeType for Pipeline<C> {
    type ExpandType = PipelineExpand<C>;
}

impl<C: CubePrimitive> Init for PipelineExpand<C> {
<<<<<<< HEAD
    fn init(self, _context: &mut CubeContext) -> Self {
=======
    fn init(self, _scope: &mut Scope) -> Self {
>>>>>>> c461d8d8
        self
    }
}

#[derive(Clone)]
/// Expand type of [Pipeline]
pub struct PipelineExpand<C: CubePrimitive> {
    elem: ExpandElement,
    _c: PhantomData<C>,
}

impl<C: CubePrimitive> Default for Pipeline<C> {
    fn default() -> Self {
        Self::new(1)
    }
}

impl<C: CubePrimitive> Pipeline<C> {
    /// Create a pipeline instance
<<<<<<< HEAD
    pub fn new(_num_steps: u8) -> Self {
=======
    pub fn new(_num_stages: u32) -> Self {
>>>>>>> c461d8d8
        Self { _c: PhantomData }
    }

    /// Copy the source slice to destination
    ///
    /// # Safety
    ///
    /// This will try to copy the whole source slice, so
    /// make sure source length <= destination length
    pub fn memcpy_async(&self, _source: Slice<Line<C>>, _destination: SliceMut<Line<C>>) {
        unexpanded!()
    }

    /// Reserves a specific stage for the producer to work on.
    pub fn producer_acquire(&self) {
        unexpanded!()
    }

    /// Signals that the producer is done and the stage is ready for the consumer.
    pub fn producer_commit(&self) {
        unexpanded!()
    }

    /// Waits until the producer has finished with the stage.
    pub fn consumer_wait(&self) {
        unexpanded!()
    }

    /// Frees the stage after the consumer is done using it.
    pub fn consumer_release(&self) {
        unexpanded!()
    }

<<<<<<< HEAD
    pub fn __expand_new(context: &mut CubeContext, num_steps: u8) -> PipelineExpand<C> {
        let elem = C::as_elem(context);
        let variable = context.create_pipeline(Item::new(elem), num_steps);
=======
    pub fn __expand_new(scope: &mut Scope, num_stages: u32) -> PipelineExpand<C> {
        let elem = C::as_elem(scope);
        let variable = scope.create_pipeline(Item::new(elem), num_stages as u8);
>>>>>>> c461d8d8
        PipelineExpand {
            elem: variable,
            _c: PhantomData,
        }
    }

    pub fn __expand_memcpy_async(
        scope: &mut Scope,
        expand: PipelineExpand<C>,
        source: ExpandElementTyped<Slice<Line<C>>>,
        destination: ExpandElementTyped<SliceMut<Line<C>>>,
    ) {
        expand.__expand_memcpy_async_method(scope, source, destination);
    }

    pub fn __expand_producer_acquire(scope: &mut Scope, expand: PipelineExpand<C>) {
        expand.__expand_producer_acquire_method(scope);
    }

    pub fn __expand_producer_commit(scope: &mut Scope, expand: PipelineExpand<C>) {
        expand.__expand_producer_commit_method(scope);
    }

    pub fn __expand_consumer_wait(scope: &mut Scope, expand: PipelineExpand<C>) {
        expand.__expand_consumer_wait_method(scope);
    }

    pub fn __expand_consumer_release(scope: &mut Scope, expand: PipelineExpand<C>) {
        expand.__expand_consumer_release_method(scope);
    }
}

impl<C: CubePrimitive> PipelineExpand<C> {
    pub fn __expand_memcpy_async_method(
        &self,
        scope: &mut Scope,
        source: ExpandElementTyped<Slice<Line<C>>>,
        destination: ExpandElementTyped<SliceMut<Line<C>>>,
    ) {
        let pipeline = *self.elem;
        let source = *source.expand;
        let destination = *destination.expand;

        let mem_copy = PipelineOps::MemCopyAsync {
            pipeline,
            source,
            destination,
        };

        scope.register(Instruction {
            out: None,
            operation: Operation::Pipeline(mem_copy),
        });
    }

    pub fn __expand_producer_acquire_method(&self, scope: &mut Scope) {
        let pipeline = *self.elem;
        scope.register(Instruction {
            out: None,
            operation: Operation::Pipeline(PipelineOps::ProducerAcquire { pipeline }),
        });
    }
    pub fn __expand_producer_commit_method(&self, scope: &mut Scope) {
        let pipeline = *self.elem;
        scope.register(Instruction {
            out: None,
            operation: Operation::Pipeline(PipelineOps::ProducerCommit { pipeline }),
        });
    }
    pub fn __expand_consumer_wait_method(&self, scope: &mut Scope) {
        let pipeline = *self.elem;
        scope.register(Instruction {
            out: None,
            operation: Operation::Pipeline(PipelineOps::ConsumerWait { pipeline }),
        });
    }
    pub fn __expand_consumer_release_method(&self, scope: &mut Scope) {
        let pipeline = *self.elem;
        scope.register(Instruction {
            out: None,
            operation: Operation::Pipeline(PipelineOps::ConsumerRelease { pipeline }),
        });
    }
}<|MERGE_RESOLUTION|>--- conflicted
+++ resolved
@@ -77,12 +77,7 @@
 };
 
 use super::{
-<<<<<<< HEAD
-    CubeContext, CubePrimitive, CubeType, ExpandElementTyped, Init, IntoRuntime, Line, Slice,
-    SliceMut,
-=======
     CubePrimitive, CubeType, ExpandElementTyped, Init, IntoRuntime, Line, Slice, SliceMut,
->>>>>>> c461d8d8
 };
 
 /// A mechanism for managing a sequence of `memcpy_async`
@@ -93,11 +88,7 @@
 }
 
 impl<C: CubePrimitive> IntoRuntime for Pipeline<C> {
-<<<<<<< HEAD
-    fn __expand_runtime_method(self, _context: &mut CubeContext) -> Self::ExpandType {
-=======
     fn __expand_runtime_method(self, _scope: &mut Scope) -> Self::ExpandType {
->>>>>>> c461d8d8
         panic!("Doesn't exist at runtime")
     }
 }
@@ -107,11 +98,7 @@
 }
 
 impl<C: CubePrimitive> Init for PipelineExpand<C> {
-<<<<<<< HEAD
-    fn init(self, _context: &mut CubeContext) -> Self {
-=======
     fn init(self, _scope: &mut Scope) -> Self {
->>>>>>> c461d8d8
         self
     }
 }
@@ -131,11 +118,7 @@
 
 impl<C: CubePrimitive> Pipeline<C> {
     /// Create a pipeline instance
-<<<<<<< HEAD
-    pub fn new(_num_steps: u8) -> Self {
-=======
-    pub fn new(_num_stages: u32) -> Self {
->>>>>>> c461d8d8
+    pub fn new(_num_stages: u8) -> Self {
         Self { _c: PhantomData }
     }
 
@@ -169,15 +152,9 @@
         unexpanded!()
     }
 
-<<<<<<< HEAD
-    pub fn __expand_new(context: &mut CubeContext, num_steps: u8) -> PipelineExpand<C> {
-        let elem = C::as_elem(context);
-        let variable = context.create_pipeline(Item::new(elem), num_steps);
-=======
-    pub fn __expand_new(scope: &mut Scope, num_stages: u32) -> PipelineExpand<C> {
+    pub fn __expand_new(scope: &mut Scope, num_stages: u8) -> PipelineExpand<C> {
         let elem = C::as_elem(scope);
-        let variable = scope.create_pipeline(Item::new(elem), num_stages as u8);
->>>>>>> c461d8d8
+        let variable = scope.create_pipeline(Item::new(elem), num_stages );
         PipelineExpand {
             elem: variable,
             _c: PhantomData,
