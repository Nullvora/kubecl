--- conflicted
+++ resolved
@@ -100,13 +100,8 @@
         mut body: impl FnMut(&mut CubeContext, <I as CubeType>::ExpandType),
     ) {
         let mut child = context.child();
-<<<<<<< HEAD
-        let index_ty = Item::new(I::as_elem());
+        let index_ty = Item::new(I::as_elem(context));
         let i = child.create_local_restricted(index_ty);
-=======
-        let index_ty = Item::new(I::as_elem(context));
-        let i = child.create_local_undeclared(index_ty);
->>>>>>> 4d6f50f3
 
         body(&mut child, i.clone().into());
 
@@ -135,13 +130,8 @@
         mut body: impl FnMut(&mut CubeContext, <I as CubeType>::ExpandType),
     ) {
         let mut child = context.child();
-<<<<<<< HEAD
-        let index_ty = Item::new(I::as_elem());
+        let index_ty = Item::new(I::as_elem(context));
         let i = child.create_local_restricted(index_ty);
-=======
-        let index_ty = Item::new(I::as_elem(context));
-        let i = child.create_local_undeclared(index_ty);
->>>>>>> 4d6f50f3
 
         body(&mut child, i.clone().into());
 
