--- conflicted
+++ resolved
@@ -53,13 +53,8 @@
     const BITS: u32;
 
     fn new(val: i64) -> Self;
-<<<<<<< HEAD
-    fn __expand_new(context: &mut Scope, val: i64) -> <Self as CubeType>::ExpandType {
-        __expand_new(context, val)
-=======
     fn __expand_new(scope: &mut Scope, val: i64) -> <Self as CubeType>::ExpandType {
         __expand_new(scope, val)
->>>>>>> e0734dad
     }
 }
 
@@ -76,11 +71,7 @@
         }
 
         impl IntoRuntime for $type {
-<<<<<<< HEAD
-            fn __expand_runtime_method(self, context: &mut Scope) -> ExpandElementTyped<Self> {
-=======
             fn __expand_runtime_method(self, scope: &mut Scope) -> ExpandElementTyped<Self> {
->>>>>>> e0734dad
                 let expand: ExpandElementTyped<Self> = self.into();
                 Init::init(expand, scope)
             }
@@ -96,13 +87,8 @@
         }
 
         impl ExpandElementBaseInit for $type {
-<<<<<<< HEAD
-            fn init_elem(context: &mut Scope, elem: ExpandElement) -> ExpandElement {
-                init_expand_element(context, elem)
-=======
             fn init_elem(scope: &mut Scope, elem: ExpandElement) -> ExpandElement {
                 init_expand_element(scope, elem)
->>>>>>> e0734dad
             }
         }
 
