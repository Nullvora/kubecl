use std::fmt::Display;

use serde::{Deserialize, Serialize};

use super::{
    init_expand_element, ExpandElementBaseInit, ExpandElementTyped, IntoRuntime, LaunchArgExpand,
    Numeric,
};
use crate::{
    frontend::{CubeContext, CubePrimitive, CubeType, ExpandElement},
    ir::{
        BinaryOperator, CompareAndSwapOperator, Elem, Instruction, IntKind, Item, Operation,
        UIntKind, UnaryOperator,
    },
    prelude::KernelBuilder,
    unexpanded,
};

#[derive(Debug, Clone, Serialize, Deserialize, PartialEq)]
pub enum AtomicOp {
    Load(UnaryOperator),
    Store(UnaryOperator),
    Swap(BinaryOperator),
    Add(BinaryOperator),
    Sub(BinaryOperator),
    Max(BinaryOperator),
    Min(BinaryOperator),
    And(BinaryOperator),
    Or(BinaryOperator),
    Xor(BinaryOperator),
    CompareAndSwap(CompareAndSwapOperator),
}

impl Display for AtomicOp {
    fn fmt(&self, f: &mut std::fmt::Formatter<'_>) -> std::fmt::Result {
        match self {
            AtomicOp::Load(op) => write!(f, "atomic_load({})", op.input),
            AtomicOp::Store(op) => write!(f, "atomic_store({})", op.input),
            AtomicOp::Swap(op) => {
                write!(f, "atomic_swap({}, {})", op.lhs, op.rhs)
            }
            AtomicOp::Add(op) => write!(f, "atomic_add({}, {})", op.lhs, op.rhs),
            AtomicOp::Sub(op) => write!(f, "atomic_sub({}, {})", op.lhs, op.rhs),
            AtomicOp::Max(op) => write!(f, "atomic_max({}, {})", op.lhs, op.rhs),
            AtomicOp::Min(op) => write!(f, "atomic_min({}, {})", op.lhs, op.rhs),
            AtomicOp::And(op) => write!(f, "atomic_and({}, {})", op.lhs, op.rhs),
            AtomicOp::Or(op) => write!(f, "atomic_or({}, {})", op.lhs, op.rhs),
            AtomicOp::Xor(op) => write!(f, "atomic_xor({}, {})", op.lhs, op.rhs),
            AtomicOp::CompareAndSwap(op) => {
                write!(f, "compare_and_swap({}, {}, {})", op.input, op.cmp, op.val)
            }
        }
    }
}

/// An atomic type. Represents an shared value that can be operated on atomically.
pub trait Atomic: Sized + CubeType
where
    ExpandElement: From<<Self::Primitive as CubeType>::ExpandType>,
    ExpandElement: From<<Self as CubeType>::ExpandType>,
{
    /// The numeric primitive represented by the atomic wrapper.
    type Primitive: Numeric;

    /// Load the value of the atomic.
    #[allow(unused_variables)]
    fn load(pointer: &Self) -> Self::Primitive {
        unexpanded!()
    }

    /// Store the value of the atomic.
    #[allow(unused_variables)]
    fn store(pointer: &Self, value: Self::Primitive) {
        unexpanded!()
    }

    /// Atomically stores the value into the atomic and returns the old value.
    #[allow(unused_variables)]
    fn swap(pointer: &Self, value: Self::Primitive) -> Self::Primitive {
        unexpanded!()
    }

    /// Compare the value at `pointer` to `cmp` and set it to `value` only if they are the same.
    /// Returns the old value of the pointer before the store.
    ///
    /// ### Tip
    /// Compare the returned value to `cmp` to determine whether the store was successful.
    #[allow(unused_variables)]
    fn compare_and_swap(
        pointer: &Self,
        cmp: Self::Primitive,
        value: Self::Primitive,
    ) -> Self::Primitive {
        unexpanded!()
    }

    /// Atomically add a number to the atomic variable. Returns the old value.
    #[allow(unused_variables)]
    fn add(pointer: &Self, value: Self::Primitive) -> Self::Primitive {
        unexpanded!()
    }

    /// Atomically subtracts a number from the atomic variable. Returns the old value.
    #[allow(unused_variables)]
    fn sub(pointer: &Self, value: Self::Primitive) -> Self::Primitive {
        unexpanded!()
    }

    /// Atomically sets the value of the atomic variable to `max(current_value, value)`. Returns
    /// the old value.
    #[allow(unused_variables)]
    fn max(pointer: &Self, value: Self::Primitive) -> Self::Primitive {
        unexpanded!()
    }

    /// Atomically sets the value of the atomic variable to `min(current_value, value)`. Returns the
    /// old value.
    #[allow(unused_variables)]
    fn min(pointer: &Self, value: Self::Primitive) -> Self::Primitive {
        unexpanded!()
    }

    /// Executes an atomic bitwise and operation on the atomic variable. Returns the old value.
    #[allow(unused_variables)]
    fn and(pointer: &Self, value: Self::Primitive) -> Self::Primitive {
        unexpanded!()
    }

    /// Executes an atomic bitwise or operation on the atomic variable. Returns the old value.
    #[allow(unused_variables)]
    fn or(pointer: &Self, value: Self::Primitive) -> Self::Primitive {
        unexpanded!()
    }

    /// Executes an atomic bitwise xor operation on the atomic variable. Returns the old value.
    #[allow(unused_variables)]
    fn xor(pointer: &Self, value: Self::Primitive) -> Self::Primitive {
        unexpanded!()
    }

    fn __expand_load(
        context: &mut CubeContext,
        pointer: <Self as CubeType>::ExpandType,
    ) -> <Self::Primitive as CubeType>::ExpandType {
        let pointer: ExpandElement = pointer.into();
<<<<<<< HEAD
        let new_var = context.create_local(Item::new(Self::Primitive::as_elem()));
=======
        let new_var = context.create_local_binding(Item::new(Self::Primitive::as_elem(context)));
>>>>>>> 4d6f50f3
        context.register(Instruction::new(
            AtomicOp::Load(UnaryOperator { input: *pointer }),
            *new_var,
        ));
        new_var.into()
    }

    fn __expand_store(
        context: &mut CubeContext,
        pointer: <Self as CubeType>::ExpandType,
        value: <Self::Primitive as CubeType>::ExpandType,
    ) {
        let ptr: ExpandElement = pointer.into();
        let value: ExpandElement = value.into();
        context.register(Instruction::new(
            AtomicOp::Store(UnaryOperator { input: *value }),
            *ptr,
        ));
    }

    fn __expand_swap(
        context: &mut CubeContext,
        pointer: <Self as CubeType>::ExpandType,
        value: <Self::Primitive as CubeType>::ExpandType,
    ) -> <Self::Primitive as CubeType>::ExpandType {
        let ptr: ExpandElement = pointer.into();
        let value: ExpandElement = value.into();
<<<<<<< HEAD
        let new_var = context.create_local(Item::new(Self::Primitive::as_elem()));
=======
        let new_var = context.create_local_binding(Item::new(Self::Primitive::as_elem(context)));
>>>>>>> 4d6f50f3
        context.register(Instruction::new(
            AtomicOp::Swap(BinaryOperator {
                lhs: *ptr,
                rhs: *value,
            }),
            *new_var,
        ));
        new_var.into()
    }

    fn __expand_compare_and_swap(
        context: &mut CubeContext,
        pointer: <Self as CubeType>::ExpandType,
        cmp: <Self::Primitive as CubeType>::ExpandType,
        value: <Self::Primitive as CubeType>::ExpandType,
    ) -> <Self::Primitive as CubeType>::ExpandType {
        let pointer: ExpandElement = pointer.into();
        let cmp: ExpandElement = cmp.into();
        let value: ExpandElement = value.into();
<<<<<<< HEAD
        let new_var = context.create_local(Item::new(Self::Primitive::as_elem()));
=======
        let new_var = context.create_local_binding(Item::new(Self::Primitive::as_elem(context)));
>>>>>>> 4d6f50f3
        context.register(Instruction::new(
            AtomicOp::CompareAndSwap(CompareAndSwapOperator {
                input: *pointer,
                cmp: *cmp,
                val: *value,
            }),
            *new_var,
        ));
        new_var.into()
    }

    fn __expand_add(
        context: &mut CubeContext,
        pointer: <Self as CubeType>::ExpandType,
        value: <Self::Primitive as CubeType>::ExpandType,
    ) -> <Self::Primitive as CubeType>::ExpandType {
        let ptr: ExpandElement = pointer.into();
        let value: ExpandElement = value.into();
<<<<<<< HEAD
        let new_var = context.create_local(Item::new(Self::Primitive::as_elem()));
=======
        let new_var = context.create_local_binding(Item::new(Self::Primitive::as_elem(context)));
>>>>>>> 4d6f50f3
        context.register(Instruction::new(
            AtomicOp::Add(BinaryOperator {
                lhs: *ptr,
                rhs: *value,
            }),
            *new_var,
        ));
        new_var.into()
    }

    fn __expand_sub(
        context: &mut CubeContext,
        pointer: <Self as CubeType>::ExpandType,
        value: <Self::Primitive as CubeType>::ExpandType,
    ) -> <Self::Primitive as CubeType>::ExpandType {
        let ptr: ExpandElement = pointer.into();
        let value: ExpandElement = value.into();
<<<<<<< HEAD
        let new_var = context.create_local(Item::new(Self::Primitive::as_elem()));
=======
        let new_var = context.create_local_binding(Item::new(Self::Primitive::as_elem(context)));
>>>>>>> 4d6f50f3
        context.register(Instruction::new(
            AtomicOp::Sub(BinaryOperator {
                lhs: *ptr,
                rhs: *value,
            }),
            *new_var,
        ));
        new_var.into()
    }

    fn __expand_max(
        context: &mut CubeContext,
        pointer: <Self as CubeType>::ExpandType,
        value: <Self::Primitive as CubeType>::ExpandType,
    ) -> <Self::Primitive as CubeType>::ExpandType {
        let ptr: ExpandElement = pointer.into();
        let value: ExpandElement = value.into();
<<<<<<< HEAD
        let new_var = context.create_local(Item::new(Self::Primitive::as_elem()));
=======
        let new_var = context.create_local_binding(Item::new(Self::Primitive::as_elem(context)));
>>>>>>> 4d6f50f3
        context.register(Instruction::new(
            AtomicOp::Max(BinaryOperator {
                lhs: *ptr,
                rhs: *value,
            }),
            *new_var,
        ));
        new_var.into()
    }

    fn __expand_min(
        context: &mut CubeContext,
        pointer: <Self as CubeType>::ExpandType,
        value: <Self::Primitive as CubeType>::ExpandType,
    ) -> <Self::Primitive as CubeType>::ExpandType {
        let ptr: ExpandElement = pointer.into();
        let value: ExpandElement = value.into();
<<<<<<< HEAD
        let new_var = context.create_local(Item::new(Self::Primitive::as_elem()));
=======
        let new_var = context.create_local_binding(Item::new(Self::Primitive::as_elem(context)));
>>>>>>> 4d6f50f3
        context.register(Instruction::new(
            AtomicOp::Min(BinaryOperator {
                lhs: *ptr,
                rhs: *value,
            }),
            *new_var,
        ));
        new_var.into()
    }

    fn __expand_and(
        context: &mut CubeContext,
        pointer: <Self as CubeType>::ExpandType,
        value: <Self::Primitive as CubeType>::ExpandType,
    ) -> <Self::Primitive as CubeType>::ExpandType {
        let ptr: ExpandElement = pointer.into();
        let value: ExpandElement = value.into();
<<<<<<< HEAD
        let new_var = context.create_local(Item::new(Self::Primitive::as_elem()));
=======
        let new_var = context.create_local_binding(Item::new(Self::Primitive::as_elem(context)));
>>>>>>> 4d6f50f3
        context.register(Instruction::new(
            AtomicOp::And(BinaryOperator {
                lhs: *ptr,
                rhs: *value,
            }),
            *new_var,
        ));
        new_var.into()
    }

    fn __expand_or(
        context: &mut CubeContext,
        pointer: <Self as CubeType>::ExpandType,
        value: <Self::Primitive as CubeType>::ExpandType,
    ) -> <Self::Primitive as CubeType>::ExpandType {
        let ptr: ExpandElement = pointer.into();
        let value: ExpandElement = value.into();
<<<<<<< HEAD
        let new_var = context.create_local(Item::new(Self::Primitive::as_elem()));
=======
        let new_var = context.create_local_binding(Item::new(Self::Primitive::as_elem(context)));
>>>>>>> 4d6f50f3
        context.register(Instruction::new(
            AtomicOp::Or(BinaryOperator {
                lhs: *ptr,
                rhs: *value,
            }),
            *new_var,
        ));
        new_var.into()
    }

    fn __expand_xor(
        context: &mut CubeContext,
        pointer: <Self as CubeType>::ExpandType,
        value: <Self::Primitive as CubeType>::ExpandType,
    ) -> <Self::Primitive as CubeType>::ExpandType {
        let ptr: ExpandElement = pointer.into();
        let value: ExpandElement = value.into();
<<<<<<< HEAD
        let new_var = context.create_local(Item::new(Self::Primitive::as_elem()));
=======
        let new_var = context.create_local_binding(Item::new(Self::Primitive::as_elem(context)));
>>>>>>> 4d6f50f3
        context.register(Instruction::new(
            AtomicOp::Xor(BinaryOperator {
                lhs: *ptr,
                rhs: *value,
            }),
            *new_var,
        ));
        new_var.into()
    }
}

macro_rules! impl_atomic_int {
    ($type:ident, $inner_type:ident, $primitive:ty) => {
        /// An unsigned atomic integer. Can only be acted on atomically.
        #[allow(clippy::derived_hash_with_manual_eq)]
        #[derive(Clone, Copy, Hash, PartialEq, Eq)]
        pub struct $type {
            pub val: $primitive,
        }

        impl CubeType for $type {
            type ExpandType = ExpandElementTyped<Self>;
        }

        impl IntoRuntime for $type {
            fn __expand_runtime_method(
                self,
                _context: &mut CubeContext,
            ) -> ExpandElementTyped<Self> {
                unimplemented!("Atomics don't exist at compile time")
            }
        }

        impl CubePrimitive for $type {
            fn as_elem_native() -> Option<Elem> {
                Some(Elem::AtomicInt(IntKind::$inner_type))
            }
        }

        impl ExpandElementBaseInit for $type {
            fn init_elem(context: &mut CubeContext, elem: ExpandElement) -> ExpandElement {
                init_expand_element(context, elem)
            }
        }

        impl LaunchArgExpand for $type {
            type CompilationArg = ();

            fn expand(
                _: &Self::CompilationArg,
                builder: &mut KernelBuilder,
            ) -> ExpandElementTyped<Self> {
                builder.scalar(Elem::AtomicInt(IntKind::$inner_type)).into()
            }
        }
    };
}

impl_atomic_int!(AtomicI32, I32, i32);
impl_atomic_int!(AtomicI64, I64, i64);

/// An atomic version of `u32`. Can only be acted on atomically.
#[allow(clippy::derived_hash_with_manual_eq)]
#[derive(Clone, Copy, Hash, PartialEq, Eq)]
/// An atomic unsigned int.
pub struct AtomicU32 {
    pub val: u32,
}

impl core::fmt::Debug for AtomicU32 {
    fn fmt(&self, f: &mut std::fmt::Formatter<'_>) -> std::fmt::Result {
        f.write_fmt(format_args!("{}", self.val))
    }
}

impl CubeType for AtomicU32 {
    type ExpandType = ExpandElementTyped<Self>;
}

impl CubePrimitive for AtomicU32 {
    fn as_elem_native() -> Option<Elem> {
        Some(Elem::AtomicUInt(UIntKind::U32))
    }
}

impl IntoRuntime for AtomicU32 {
    fn __expand_runtime_method(self, _context: &mut CubeContext) -> ExpandElementTyped<Self> {
        unimplemented!("Atomics don't exist at compile time")
    }
}

impl ExpandElementBaseInit for AtomicU32 {
    fn init_elem(context: &mut CubeContext, elem: ExpandElement) -> ExpandElement {
        init_expand_element(context, elem)
    }
}

impl LaunchArgExpand for AtomicU32 {
    type CompilationArg = ();

    fn expand(_: &Self::CompilationArg, builder: &mut KernelBuilder) -> ExpandElementTyped<Self> {
        builder.scalar(Elem::AtomicUInt(UIntKind::U32)).into()
    }
}

impl Atomic for AtomicI32 {
    type Primitive = i32;
}
impl Atomic for AtomicI64 {
    type Primitive = i64;
}
impl Atomic for AtomicU32 {
    type Primitive = u32;
}

impl From<AtomicOp> for Operation {
    fn from(value: AtomicOp) -> Self {
        Operation::Atomic(value)
    }
}<|MERGE_RESOLUTION|>--- conflicted
+++ resolved
@@ -143,11 +143,7 @@
         pointer: <Self as CubeType>::ExpandType,
     ) -> <Self::Primitive as CubeType>::ExpandType {
         let pointer: ExpandElement = pointer.into();
-<<<<<<< HEAD
-        let new_var = context.create_local(Item::new(Self::Primitive::as_elem()));
-=======
-        let new_var = context.create_local_binding(Item::new(Self::Primitive::as_elem(context)));
->>>>>>> 4d6f50f3
+        let new_var = context.create_local(Item::new(Self::Primitive::as_elem(context)));
         context.register(Instruction::new(
             AtomicOp::Load(UnaryOperator { input: *pointer }),
             *new_var,
@@ -175,11 +171,7 @@
     ) -> <Self::Primitive as CubeType>::ExpandType {
         let ptr: ExpandElement = pointer.into();
         let value: ExpandElement = value.into();
-<<<<<<< HEAD
-        let new_var = context.create_local(Item::new(Self::Primitive::as_elem()));
-=======
-        let new_var = context.create_local_binding(Item::new(Self::Primitive::as_elem(context)));
->>>>>>> 4d6f50f3
+        let new_var = context.create_local(Item::new(Self::Primitive::as_elem(context)));
         context.register(Instruction::new(
             AtomicOp::Swap(BinaryOperator {
                 lhs: *ptr,
@@ -199,11 +191,7 @@
         let pointer: ExpandElement = pointer.into();
         let cmp: ExpandElement = cmp.into();
         let value: ExpandElement = value.into();
-<<<<<<< HEAD
-        let new_var = context.create_local(Item::new(Self::Primitive::as_elem()));
-=======
-        let new_var = context.create_local_binding(Item::new(Self::Primitive::as_elem(context)));
->>>>>>> 4d6f50f3
+        let new_var = context.create_local(Item::new(Self::Primitive::as_elem(context)));
         context.register(Instruction::new(
             AtomicOp::CompareAndSwap(CompareAndSwapOperator {
                 input: *pointer,
@@ -222,11 +210,7 @@
     ) -> <Self::Primitive as CubeType>::ExpandType {
         let ptr: ExpandElement = pointer.into();
         let value: ExpandElement = value.into();
-<<<<<<< HEAD
-        let new_var = context.create_local(Item::new(Self::Primitive::as_elem()));
-=======
-        let new_var = context.create_local_binding(Item::new(Self::Primitive::as_elem(context)));
->>>>>>> 4d6f50f3
+        let new_var = context.create_local(Item::new(Self::Primitive::as_elem(context)));
         context.register(Instruction::new(
             AtomicOp::Add(BinaryOperator {
                 lhs: *ptr,
@@ -244,11 +228,7 @@
     ) -> <Self::Primitive as CubeType>::ExpandType {
         let ptr: ExpandElement = pointer.into();
         let value: ExpandElement = value.into();
-<<<<<<< HEAD
-        let new_var = context.create_local(Item::new(Self::Primitive::as_elem()));
-=======
-        let new_var = context.create_local_binding(Item::new(Self::Primitive::as_elem(context)));
->>>>>>> 4d6f50f3
+        let new_var = context.create_local(Item::new(Self::Primitive::as_elem(context)));
         context.register(Instruction::new(
             AtomicOp::Sub(BinaryOperator {
                 lhs: *ptr,
@@ -266,11 +246,7 @@
     ) -> <Self::Primitive as CubeType>::ExpandType {
         let ptr: ExpandElement = pointer.into();
         let value: ExpandElement = value.into();
-<<<<<<< HEAD
-        let new_var = context.create_local(Item::new(Self::Primitive::as_elem()));
-=======
-        let new_var = context.create_local_binding(Item::new(Self::Primitive::as_elem(context)));
->>>>>>> 4d6f50f3
+        let new_var = context.create_local(Item::new(Self::Primitive::as_elem(context)));
         context.register(Instruction::new(
             AtomicOp::Max(BinaryOperator {
                 lhs: *ptr,
@@ -288,11 +264,7 @@
     ) -> <Self::Primitive as CubeType>::ExpandType {
         let ptr: ExpandElement = pointer.into();
         let value: ExpandElement = value.into();
-<<<<<<< HEAD
-        let new_var = context.create_local(Item::new(Self::Primitive::as_elem()));
-=======
-        let new_var = context.create_local_binding(Item::new(Self::Primitive::as_elem(context)));
->>>>>>> 4d6f50f3
+        let new_var = context.create_local(Item::new(Self::Primitive::as_elem(context)));
         context.register(Instruction::new(
             AtomicOp::Min(BinaryOperator {
                 lhs: *ptr,
@@ -310,11 +282,7 @@
     ) -> <Self::Primitive as CubeType>::ExpandType {
         let ptr: ExpandElement = pointer.into();
         let value: ExpandElement = value.into();
-<<<<<<< HEAD
-        let new_var = context.create_local(Item::new(Self::Primitive::as_elem()));
-=======
-        let new_var = context.create_local_binding(Item::new(Self::Primitive::as_elem(context)));
->>>>>>> 4d6f50f3
+        let new_var = context.create_local(Item::new(Self::Primitive::as_elem(context)));
         context.register(Instruction::new(
             AtomicOp::And(BinaryOperator {
                 lhs: *ptr,
@@ -332,11 +300,7 @@
     ) -> <Self::Primitive as CubeType>::ExpandType {
         let ptr: ExpandElement = pointer.into();
         let value: ExpandElement = value.into();
-<<<<<<< HEAD
-        let new_var = context.create_local(Item::new(Self::Primitive::as_elem()));
-=======
-        let new_var = context.create_local_binding(Item::new(Self::Primitive::as_elem(context)));
->>>>>>> 4d6f50f3
+        let new_var = context.create_local(Item::new(Self::Primitive::as_elem(context)));
         context.register(Instruction::new(
             AtomicOp::Or(BinaryOperator {
                 lhs: *ptr,
@@ -354,11 +318,7 @@
     ) -> <Self::Primitive as CubeType>::ExpandType {
         let ptr: ExpandElement = pointer.into();
         let value: ExpandElement = value.into();
-<<<<<<< HEAD
-        let new_var = context.create_local(Item::new(Self::Primitive::as_elem()));
-=======
-        let new_var = context.create_local_binding(Item::new(Self::Primitive::as_elem(context)));
->>>>>>> 4d6f50f3
+        let new_var = context.create_local(Item::new(Self::Primitive::as_elem(context)));
         context.register(Instruction::new(
             AtomicOp::Xor(BinaryOperator {
                 lhs: *ptr,
