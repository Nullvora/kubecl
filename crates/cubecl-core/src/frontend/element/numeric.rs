--- conflicted
+++ resolved
@@ -95,13 +95,8 @@
         context: &mut CubeContext,
         vec: [u32; D],
     ) -> <Self as CubeType>::ExpandType {
-<<<<<<< HEAD
         let new_var = context.create_local(Item::vectorized(
-            Self::as_elem(),
-=======
-        let new_var = context.create_local_binding(Item::vectorized(
             Self::as_elem(context),
->>>>>>> 4d6f50f3
             NonZero::new(vec.len() as u8),
         ));
         let elem = Self::as_elem(context);
