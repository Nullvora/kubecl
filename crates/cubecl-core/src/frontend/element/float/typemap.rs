--- conflicted
+++ resolved
@@ -27,17 +27,7 @@
     prelude::Numeric,
 };
 
-<<<<<<< HEAD
-use super::{
-    init_expand_element, Abs, BitwiseNot, Ceil, Clamp, Cos, CountOnes, CubeIndex, CubeIndexMut,
-    CubePrimitive, CubeType, Dot, Erf, Exp, ExpandElementBaseInit, ExpandElementTyped,
-    FindFirstSet, Float, Floor, Index, Init, Int, IntoRuntime, KernelBuilder, KernelLauncher,
-    LaunchArgExpand, LeadingZeros, Log, Log1p, Magnitude, Max, Min, Normalize, Powf, Recip,
-    Remainder, ReverseBits, Round, Runtime, ScalarArgSettings, Sin, Sqrt, Tanh,
-};
-=======
 use super::*;
->>>>>>> 9d921678
 
 #[allow(non_camel_case_types)]
 #[repr(transparent)]
@@ -248,15 +238,6 @@
 impl<const POS: u8> Floor for FloatExpand<POS> {}
 impl<const POS: u8> Ceil for FloatExpand<POS> {}
 
-<<<<<<< HEAD
-impl<const POS: u8> BitwiseNot for IntExpand<POS> {}
-impl<const POS: u8> ReverseBits for IntExpand<POS> {}
-impl<const POS: u8> CountOnes for IntExpand<POS> {}
-impl<const POS: u8> LeadingZeros for IntExpand<POS> {}
-impl<const POS: u8> FindFirstSet for IntExpand<POS> {}
-
-=======
->>>>>>> 9d921678
 impl<T: Index, const POS: u8> CubeIndex<T> for FloatExpand<POS> {
     type Output = Self;
 }
