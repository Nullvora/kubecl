use cubecl_ir::ExpandElement;

use crate::frontend::{ExpandElementBaseInit, ExpandElementTyped, SizedContainer};
use crate::prelude::IntoRuntime;
use crate::{
    frontend::{indexation::Index, CubePrimitive, CubeType},
    ir::{Item, Metadata, Scope},
    prelude::Line,
    unexpanded,
};
use std::{marker::PhantomData, num::NonZero};

/// The tensor type is similar to the [array type](crate::prelude::Array), however it comes with more
/// metadata such as [stride](Tensor::stride) and [shape](Tensor::shape).
#[derive(new)]
pub struct Tensor<T: CubeType> {
    _val: PhantomData<T>,
}

/// Module that contains the implementation details of the metadata functions.
mod metadata {
    use cubecl_ir::ExpandElement;

    use super::*;
    use crate::{
        ir::{Arithmetic, BinaryOperator, Instruction},
        prelude::Array,
    };

    impl<T: CubeType> Tensor<T> {
        /// Obtain the stride of input at dimension dim
        pub fn stride<C: Index>(&self, _dim: C) -> u32 {
            unexpanded!()
        }

        /// Obtain the shape of input at dimension dim
        pub fn shape<C: Index>(&self, _dim: C) -> u32 {
            unexpanded!()
        }

        /// Obtain the coordinate corresponding to the given `index` of the tensor at dimension `dim`.
        ///
        /// A coordinate is a list of indices corresponding to the multi-dimensional position of an element in the tensor.
        /// The `dim` element in a coordinate is the position along the `dim` dimension of the tensor.
        pub fn coordinate<I: Index, D: Index>(&self, _index: I, _dim: D) -> u32 {
            unexpanded!()
        }

        /// The number of vectorized elements in the tensor.
        ///
        /// # Warning
        ///
        /// The length will be affected by the vectorization factor. To obtain the number of elements,
        /// you should multiply the length by the vectorization factor.
        #[allow(clippy::len_without_is_empty)]
        pub fn len(&self) -> u32 {
            unexpanded!()
        }

        /// The length of the buffer representing the tensor in terms of vectorized elements.
        ///
        /// # Warning
        ///
        /// The buffer length will be affected by the vectorization factor. To obtain the number of
        /// elements, you should multiply the length by the vectorization factor.
        #[allow(clippy::len_without_is_empty)]
        pub fn buffer_len(&self) -> u32 {
            unexpanded!()
        }

        /// Returns the rank of the tensor.
        pub fn rank(&self) -> u32 {
            unexpanded!()
        }

        // Expand function of [stride](Tensor::stride).
        pub fn __expand_stride<C: Index>(
<<<<<<< HEAD
            context: &mut Scope,
=======
            scope: &mut Scope,
>>>>>>> e0734dad
            expand: ExpandElementTyped<Tensor<T>>,
            dim: ExpandElementTyped<u32>,
        ) -> ExpandElementTyped<u32> {
            expand.__expand_stride_method(scope, dim)
        }

        // Expand function of [shape](Tensor::shape).
        pub fn __expand_shape<C: Index>(
<<<<<<< HEAD
            context: &mut Scope,
=======
            scope: &mut Scope,
>>>>>>> e0734dad
            expand: ExpandElementTyped<Tensor<T>>,
            dim: ExpandElementTyped<u32>,
        ) -> ExpandElementTyped<u32> {
            expand.__expand_shape_method(scope, dim)
        }

        // Expand function of [coordinate](Tensor::coordinate).
        pub fn __expand_coordinate<I: Index, D: Index>(
<<<<<<< HEAD
            context: &mut Scope,
=======
            scope: &mut Scope,
>>>>>>> e0734dad
            expand: ExpandElementTyped<Tensor<T>>,
            index: ExpandElementTyped<u32>,
            dim: ExpandElementTyped<u32>,
        ) -> ExpandElementTyped<u32> {
            expand.__expand_coordinate_method(scope, index, dim)
        }

        // Expand function of [len](Tensor::len).
        pub fn __expand_len<C: Index>(
<<<<<<< HEAD
            context: &mut Scope,
=======
            scope: &mut Scope,
>>>>>>> e0734dad
            expand: ExpandElementTyped<Tensor<T>>,
        ) -> ExpandElementTyped<u32> {
            expand.__expand_len_method(scope)
        }

        // Expand function of [buffer_len](Tensor::buffer_len).
        pub fn __expand_buffer_len<C: Index>(
<<<<<<< HEAD
            context: &mut Scope,
=======
            scope: &mut Scope,
>>>>>>> e0734dad
            expand: ExpandElementTyped<Tensor<T>>,
        ) -> ExpandElementTyped<u32> {
            expand.__expand_buffer_len_method(scope)
        }

        // Expand function of [rank](Tensor::rank).
        pub fn __expand_rank<C: Index>(
<<<<<<< HEAD
            context: &mut Scope,
=======
            scope: &mut Scope,
>>>>>>> e0734dad
            expand: ExpandElementTyped<Tensor<T>>,
        ) -> ExpandElementTyped<u32> {
            expand.__expand_rank_method(scope)
        }
    }

    impl<T: CubeType> ExpandElementTyped<Tensor<T>> {
        // Expand method of [stride](Tensor::stride).
        pub fn __expand_stride_method(
            self,
<<<<<<< HEAD
            context: &mut Scope,
=======
            scope: &mut Scope,
>>>>>>> e0734dad
            dim: ExpandElementTyped<u32>,
        ) -> ExpandElementTyped<u32> {
            let dim: ExpandElement = dim.into();
            let out = scope.create_local(Item::new(u32::as_elem(scope)));
            scope.register(Instruction::new(
                Metadata::Stride {
                    dim: *dim,
                    var: self.expand.into(),
                },
                out.clone().into(),
            ));
            out.into()
        }

        // Expand method of [shape](Tensor::shape).
        pub fn __expand_shape_method(
            self,
<<<<<<< HEAD
            context: &mut Scope,
=======
            scope: &mut Scope,
>>>>>>> e0734dad
            dim: ExpandElementTyped<u32>,
        ) -> ExpandElementTyped<u32> {
            let dim: ExpandElement = dim.into();
            let out = scope.create_local(Item::new(u32::as_elem(scope)));
            scope.register(Instruction::new(
                Metadata::Shape {
                    dim: *dim,
                    var: self.expand.into(),
                },
                out.clone().into(),
            ));
            out.into()
        }

        // Expand method of [coordinate](Tensor::coordinate).
        pub fn __expand_coordinate_method(
            self,
<<<<<<< HEAD
            context: &mut Scope,
=======
            scope: &mut Scope,
>>>>>>> e0734dad
            index: ExpandElementTyped<u32>,
            dim: ExpandElementTyped<u32>,
        ) -> ExpandElementTyped<u32> {
            let index: ExpandElement = index.into();
            let stride = self.clone().__expand_stride_method(scope, dim.clone());
            let shape = self.clone().__expand_shape_method(scope, dim.clone());

            // Compute `num_strides = index / stride`.
            let num_strides = scope.create_local(Item::new(u32::as_elem(scope)));
            scope.register(Instruction::new(
                Arithmetic::Div(BinaryOperator {
                    lhs: *index,
                    rhs: stride.expand.into(),
                }),
                num_strides.clone().into(),
            ));

            // Compute `coordinate = num_strides % shape `.
            let coordinate = scope.create_local(Item::new(u32::as_elem(scope)));
            scope.register(Instruction::new(
                Arithmetic::Modulo(BinaryOperator {
                    lhs: *num_strides,
                    rhs: shape.expand.into(),
                }),
                coordinate.clone().into(),
            ));

            coordinate.into()
        }

        // Expand method of [len](Tensor::len).
<<<<<<< HEAD
        pub fn __expand_len_method(self, context: &mut Scope) -> ExpandElementTyped<u32> {
=======
        pub fn __expand_len_method(self, scope: &mut Scope) -> ExpandElementTyped<u32> {
>>>>>>> e0734dad
            let elem: ExpandElementTyped<Array<u32>> = self.expand.into();
            elem.__expand_len_method(scope)
        }

        // Expand method of [buffer_len](Tensor::buffer_len).
<<<<<<< HEAD
        pub fn __expand_buffer_len_method(self, context: &mut Scope) -> ExpandElementTyped<u32> {
=======
        pub fn __expand_buffer_len_method(self, scope: &mut Scope) -> ExpandElementTyped<u32> {
>>>>>>> e0734dad
            let elem: ExpandElementTyped<Array<u32>> = self.expand.into();
            elem.__expand_buffer_len_method(scope)
        }

        // Expand method of [rank](Tensor::rank).
<<<<<<< HEAD
        pub fn __expand_rank_method(self, context: &mut Scope) -> ExpandElementTyped<u32> {
            let out = context.create_local(Item::new(u32::as_elem(context)));
            context.register(Instruction::new(Metadata::Rank { var: *self.expand }, *out));
=======
        pub fn __expand_rank_method(self, scope: &mut Scope) -> ExpandElementTyped<u32> {
            let out = scope.create_local(Item::new(u32::as_elem(scope)));
            scope.register(Instruction::new(Metadata::Rank { var: *self.expand }, *out));
>>>>>>> e0734dad
            out.into()
        }
    }
}

/// Module that contains the implementation details of the index functions.
mod indexation {
    use cubecl_ir::Operator;

    use crate::{
        ir::{BinaryOperator, Instruction},
        prelude::{CubeIndex, CubeIndexMut},
    };

    use super::*;

    impl<E: CubePrimitive> Tensor<E> {
        /// Perform an unchecked index into the array
        ///
        /// # Safety
        /// Out of bounds indexing causes undefined behaviour and may segfault. Ensure index is
        /// always in bounds
        pub unsafe fn index_unchecked<I: Index>(&self, _i: I) -> &E
        where
            Self: CubeIndex<I>,
        {
            unexpanded!()
        }

        /// Perform an unchecked index assignment into the array
        ///
        /// # Safety
        /// Out of bounds indexing causes undefined behaviour and may segfault. Ensure index is
        /// always in bounds
        pub unsafe fn index_assign_unchecked<I: Index>(&mut self, _i: I, _value: E)
        where
            Self: CubeIndexMut<I>,
        {
            unexpanded!()
        }
    }

    impl<E: CubePrimitive> ExpandElementTyped<Tensor<E>> {
        pub fn __expand_index_unchecked_method(
            self,
<<<<<<< HEAD
            context: &mut Scope,
=======
            scope: &mut Scope,
>>>>>>> e0734dad
            i: ExpandElementTyped<u32>,
        ) -> ExpandElementTyped<E> {
            let out = scope.create_local(self.expand.item);
            scope.register(Instruction::new(
                Operator::UncheckedIndex(BinaryOperator {
                    lhs: *self.expand,
                    rhs: i.expand.consume(),
                }),
                *out,
            ));
            out.into()
        }

        pub fn __expand_index_assign_unchecked_method(
            self,
<<<<<<< HEAD
            context: &mut Scope,
=======
            scope: &mut Scope,
>>>>>>> e0734dad
            i: ExpandElementTyped<u32>,
            value: ExpandElementTyped<E>,
        ) {
            scope.register(Instruction::new(
                Operator::UncheckedIndexAssign(BinaryOperator {
                    lhs: i.expand.consume(),
                    rhs: value.expand.consume(),
                }),
                *self.expand,
            ));
        }
    }
}

/// Module that contains the implementation details of the line_size function.
mod line {
    use super::*;

    impl<P: CubePrimitive> Tensor<Line<P>> {
        /// Get the size of each line contained in the tensor.
        ///
        /// Same as the following:
        ///
        /// ```rust, ignore
        /// let size = tensor[0].size();
        /// ```
        pub fn line_size(&self) -> u32 {
            unexpanded!()
        }

        // Expand function of [size](Tensor::line_size).
        pub fn __expand_line_size(
            expand: <Self as CubeType>::ExpandType,
<<<<<<< HEAD
            context: &mut Scope,
=======
            scope: &mut Scope,
>>>>>>> e0734dad
        ) -> u32 {
            expand.__expand_line_size_method(scope)
        }
    }

    impl<P: CubePrimitive> ExpandElementTyped<Tensor<Line<P>>> {
        /// Comptime version of [size](Tensor::line_size).
        pub fn line_size(&self) -> u32 {
            self.expand
                .item
                .vectorization
                .unwrap_or(NonZero::new(1).unwrap())
                .get() as u32
        }

        // Expand method of [size](Tensor::line_size).
        pub fn __expand_line_size_method(&self, _content: &mut Scope) -> u32 {
            self.line_size()
        }
    }
}

impl<T: CubeType<ExpandType = ExpandElementTyped<T>>> SizedContainer for Tensor<T> {
    type Item = T;
}

impl<T: CubeType> Iterator for &Tensor<T> {
    type Item = T;

    fn next(&mut self) -> Option<Self::Item> {
        unexpanded!()
    }
}

impl<T: CubeType> CubeType for Tensor<T> {
    type ExpandType = ExpandElementTyped<Tensor<T>>;
}

impl<T: CubeType> CubeType for *const Tensor<T> {
    type ExpandType = ExpandElementTyped<Tensor<T>>;
}

impl<T: CubeType> CubeType for *mut Tensor<T> {
    type ExpandType = ExpandElementTyped<Tensor<T>>;
}

impl<C: CubeType> ExpandElementBaseInit for Tensor<C> {
<<<<<<< HEAD
    fn init_elem(_context: &mut Scope, elem: ExpandElement) -> ExpandElement {
=======
    fn init_elem(_scope: &mut Scope, elem: ExpandElement) -> ExpandElement {
>>>>>>> e0734dad
        // The type can't be deeply cloned/copied.
        elem
    }
}

impl<E: CubePrimitive> IntoRuntime for Tensor<E> {
<<<<<<< HEAD
    fn __expand_runtime_method(self, _context: &mut Scope) -> Self::ExpandType {
=======
    fn __expand_runtime_method(self, _scope: &mut Scope) -> Self::ExpandType {
>>>>>>> e0734dad
        unimplemented!("Tensor can't exist at compile time")
    }
}

impl<E: CubePrimitive> IntoRuntime for *const Tensor<E> {
<<<<<<< HEAD
    fn __expand_runtime_method(self, _context: &mut Scope) -> Self::ExpandType {
=======
    fn __expand_runtime_method(self, _scope: &mut Scope) -> Self::ExpandType {
>>>>>>> e0734dad
        unimplemented!("Tensor can't exist at compile time")
    }
}

impl<E: CubePrimitive> IntoRuntime for *mut Tensor<E> {
<<<<<<< HEAD
    fn __expand_runtime_method(self, _context: &mut Scope) -> Self::ExpandType {
=======
    fn __expand_runtime_method(self, _scope: &mut Scope) -> Self::ExpandType {
>>>>>>> e0734dad
        unimplemented!("Tensor can't exist at compile time")
    }
}<|MERGE_RESOLUTION|>--- conflicted
+++ resolved
@@ -75,11 +75,7 @@
 
         // Expand function of [stride](Tensor::stride).
         pub fn __expand_stride<C: Index>(
-<<<<<<< HEAD
-            context: &mut Scope,
-=======
-            scope: &mut Scope,
->>>>>>> e0734dad
+            scope: &mut Scope,
             expand: ExpandElementTyped<Tensor<T>>,
             dim: ExpandElementTyped<u32>,
         ) -> ExpandElementTyped<u32> {
@@ -88,11 +84,7 @@
 
         // Expand function of [shape](Tensor::shape).
         pub fn __expand_shape<C: Index>(
-<<<<<<< HEAD
-            context: &mut Scope,
-=======
-            scope: &mut Scope,
->>>>>>> e0734dad
+            scope: &mut Scope,
             expand: ExpandElementTyped<Tensor<T>>,
             dim: ExpandElementTyped<u32>,
         ) -> ExpandElementTyped<u32> {
@@ -101,11 +93,7 @@
 
         // Expand function of [coordinate](Tensor::coordinate).
         pub fn __expand_coordinate<I: Index, D: Index>(
-<<<<<<< HEAD
-            context: &mut Scope,
-=======
-            scope: &mut Scope,
->>>>>>> e0734dad
+            scope: &mut Scope,
             expand: ExpandElementTyped<Tensor<T>>,
             index: ExpandElementTyped<u32>,
             dim: ExpandElementTyped<u32>,
@@ -115,11 +103,7 @@
 
         // Expand function of [len](Tensor::len).
         pub fn __expand_len<C: Index>(
-<<<<<<< HEAD
-            context: &mut Scope,
-=======
-            scope: &mut Scope,
->>>>>>> e0734dad
+            scope: &mut Scope,
             expand: ExpandElementTyped<Tensor<T>>,
         ) -> ExpandElementTyped<u32> {
             expand.__expand_len_method(scope)
@@ -127,11 +111,7 @@
 
         // Expand function of [buffer_len](Tensor::buffer_len).
         pub fn __expand_buffer_len<C: Index>(
-<<<<<<< HEAD
-            context: &mut Scope,
-=======
-            scope: &mut Scope,
->>>>>>> e0734dad
+            scope: &mut Scope,
             expand: ExpandElementTyped<Tensor<T>>,
         ) -> ExpandElementTyped<u32> {
             expand.__expand_buffer_len_method(scope)
@@ -139,11 +119,7 @@
 
         // Expand function of [rank](Tensor::rank).
         pub fn __expand_rank<C: Index>(
-<<<<<<< HEAD
-            context: &mut Scope,
-=======
-            scope: &mut Scope,
->>>>>>> e0734dad
+            scope: &mut Scope,
             expand: ExpandElementTyped<Tensor<T>>,
         ) -> ExpandElementTyped<u32> {
             expand.__expand_rank_method(scope)
@@ -154,11 +130,7 @@
         // Expand method of [stride](Tensor::stride).
         pub fn __expand_stride_method(
             self,
-<<<<<<< HEAD
-            context: &mut Scope,
-=======
-            scope: &mut Scope,
->>>>>>> e0734dad
+            scope: &mut Scope,
             dim: ExpandElementTyped<u32>,
         ) -> ExpandElementTyped<u32> {
             let dim: ExpandElement = dim.into();
@@ -176,11 +148,7 @@
         // Expand method of [shape](Tensor::shape).
         pub fn __expand_shape_method(
             self,
-<<<<<<< HEAD
-            context: &mut Scope,
-=======
-            scope: &mut Scope,
->>>>>>> e0734dad
+            scope: &mut Scope,
             dim: ExpandElementTyped<u32>,
         ) -> ExpandElementTyped<u32> {
             let dim: ExpandElement = dim.into();
@@ -198,11 +166,7 @@
         // Expand method of [coordinate](Tensor::coordinate).
         pub fn __expand_coordinate_method(
             self,
-<<<<<<< HEAD
-            context: &mut Scope,
-=======
-            scope: &mut Scope,
->>>>>>> e0734dad
+            scope: &mut Scope,
             index: ExpandElementTyped<u32>,
             dim: ExpandElementTyped<u32>,
         ) -> ExpandElementTyped<u32> {
@@ -234,35 +198,21 @@
         }
 
         // Expand method of [len](Tensor::len).
-<<<<<<< HEAD
-        pub fn __expand_len_method(self, context: &mut Scope) -> ExpandElementTyped<u32> {
-=======
         pub fn __expand_len_method(self, scope: &mut Scope) -> ExpandElementTyped<u32> {
->>>>>>> e0734dad
             let elem: ExpandElementTyped<Array<u32>> = self.expand.into();
             elem.__expand_len_method(scope)
         }
 
         // Expand method of [buffer_len](Tensor::buffer_len).
-<<<<<<< HEAD
-        pub fn __expand_buffer_len_method(self, context: &mut Scope) -> ExpandElementTyped<u32> {
-=======
         pub fn __expand_buffer_len_method(self, scope: &mut Scope) -> ExpandElementTyped<u32> {
->>>>>>> e0734dad
             let elem: ExpandElementTyped<Array<u32>> = self.expand.into();
             elem.__expand_buffer_len_method(scope)
         }
 
         // Expand method of [rank](Tensor::rank).
-<<<<<<< HEAD
-        pub fn __expand_rank_method(self, context: &mut Scope) -> ExpandElementTyped<u32> {
-            let out = context.create_local(Item::new(u32::as_elem(context)));
-            context.register(Instruction::new(Metadata::Rank { var: *self.expand }, *out));
-=======
         pub fn __expand_rank_method(self, scope: &mut Scope) -> ExpandElementTyped<u32> {
             let out = scope.create_local(Item::new(u32::as_elem(scope)));
             scope.register(Instruction::new(Metadata::Rank { var: *self.expand }, *out));
->>>>>>> e0734dad
             out.into()
         }
     }
@@ -308,11 +258,7 @@
     impl<E: CubePrimitive> ExpandElementTyped<Tensor<E>> {
         pub fn __expand_index_unchecked_method(
             self,
-<<<<<<< HEAD
-            context: &mut Scope,
-=======
-            scope: &mut Scope,
->>>>>>> e0734dad
+            scope: &mut Scope,
             i: ExpandElementTyped<u32>,
         ) -> ExpandElementTyped<E> {
             let out = scope.create_local(self.expand.item);
@@ -328,11 +274,7 @@
 
         pub fn __expand_index_assign_unchecked_method(
             self,
-<<<<<<< HEAD
-            context: &mut Scope,
-=======
-            scope: &mut Scope,
->>>>>>> e0734dad
+            scope: &mut Scope,
             i: ExpandElementTyped<u32>,
             value: ExpandElementTyped<E>,
         ) {
@@ -366,11 +308,7 @@
         // Expand function of [size](Tensor::line_size).
         pub fn __expand_line_size(
             expand: <Self as CubeType>::ExpandType,
-<<<<<<< HEAD
-            context: &mut Scope,
-=======
-            scope: &mut Scope,
->>>>>>> e0734dad
+            scope: &mut Scope,
         ) -> u32 {
             expand.__expand_line_size_method(scope)
         }
@@ -418,42 +356,26 @@
 }
 
 impl<C: CubeType> ExpandElementBaseInit for Tensor<C> {
-<<<<<<< HEAD
-    fn init_elem(_context: &mut Scope, elem: ExpandElement) -> ExpandElement {
-=======
     fn init_elem(_scope: &mut Scope, elem: ExpandElement) -> ExpandElement {
->>>>>>> e0734dad
         // The type can't be deeply cloned/copied.
         elem
     }
 }
 
 impl<E: CubePrimitive> IntoRuntime for Tensor<E> {
-<<<<<<< HEAD
-    fn __expand_runtime_method(self, _context: &mut Scope) -> Self::ExpandType {
-=======
     fn __expand_runtime_method(self, _scope: &mut Scope) -> Self::ExpandType {
->>>>>>> e0734dad
         unimplemented!("Tensor can't exist at compile time")
     }
 }
 
 impl<E: CubePrimitive> IntoRuntime for *const Tensor<E> {
-<<<<<<< HEAD
-    fn __expand_runtime_method(self, _context: &mut Scope) -> Self::ExpandType {
-=======
     fn __expand_runtime_method(self, _scope: &mut Scope) -> Self::ExpandType {
->>>>>>> e0734dad
         unimplemented!("Tensor can't exist at compile time")
     }
 }
 
 impl<E: CubePrimitive> IntoRuntime for *mut Tensor<E> {
-<<<<<<< HEAD
-    fn __expand_runtime_method(self, _context: &mut Scope) -> Self::ExpandType {
-=======
     fn __expand_runtime_method(self, _scope: &mut Scope) -> Self::ExpandType {
->>>>>>> e0734dad
         unimplemented!("Tensor can't exist at compile time")
     }
 }