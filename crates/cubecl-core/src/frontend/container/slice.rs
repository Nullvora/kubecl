use std::marker::PhantomData;

use cubecl_ir::{ExpandElement, Operator};

use crate::{
    frontend::{indexation::Index, Tensor},
    ir::{self, Scope},
    prelude::IntoRuntime,
    unexpanded,
};
use crate::{
    frontend::{
        Array, CubePrimitive, CubeType, ExpandElementTyped, Init, SharedMemory, SizedContainer,
    },
    ir::Instruction,
};

use super::Line;

/// A read-only contiguous list of elements
///
/// # Safety
///
/// Since data can't be deallocated during kernel execution, this is safe.
#[derive(Clone)]
pub struct Slice<E> {
    _e: PhantomData<E>,
}

/// A read-write contiguous list of elements.
///
/// # Safety
///
/// Since data can be accessed by any unit during kernel execution, this can never be safe.
pub struct SliceMut<E> {
    _e: PhantomData<E>,
}

mod metadata {
    use super::*;

    impl<E> Slice<E> {
        /// Get the length of the slice.
        #[allow(clippy::len_without_is_empty)]
        pub fn len(&self) -> u32 {
            unexpanded!()
        }

        /// Returns the same slice, but with lines of length 1.
        pub fn to_aligned(&self) -> Slice<Line<E>>
        where
            E: CubePrimitive,
        {
            unexpanded!()
        }
    }

    impl<E> SliceMut<E> {
        /// Get the length of the slice.
        #[allow(clippy::len_without_is_empty)]
        pub fn len(&self) -> u32 {
            unexpanded!()
        }

        /// Returns the same slice, but with lines of length 1.
        pub fn into_aligned(self) -> SliceMut<Line<E>>
        where
            E: CubePrimitive,
        {
            unexpanded!()
        }
    }

    impl<C: CubeType> ExpandElementTyped<Slice<C>> {
        // Expand method of [len](Slice::len).
<<<<<<< HEAD
        pub fn __expand_len_method(self, context: &mut Scope) -> ExpandElementTyped<u32> {
=======
        pub fn __expand_len_method(self, scope: &mut Scope) -> ExpandElementTyped<u32> {
>>>>>>> e0734dad
            let elem: ExpandElementTyped<Array<u32>> = self.expand.into();
            elem.__expand_len_method(scope)
        }

        // Expand method of [len](Slice::to_aligned).
        pub fn __expand_to_aligned_method(
            self,
<<<<<<< HEAD
            _context: &mut Scope,
=======
            _scope: &mut Scope,
>>>>>>> e0734dad
        ) -> ExpandElementTyped<Slice<Line<C>>>
        where
            C: CubePrimitive,
        {
            self.expand.into()
        }

        // Expand method of [clone](Clone::clone).
<<<<<<< HEAD
        pub fn __expand_clone_method(
            self,
            _context: &mut Scope,
        ) -> ExpandElementTyped<Slice<Line<C>>>
=======
        pub fn __expand_clone_method(self, _scope: &mut Scope) -> ExpandElementTyped<Slice<Line<C>>>
>>>>>>> e0734dad
        where
            C: CubePrimitive,
        {
            self.expand.into()
        }
    }

    impl<C: CubeType> ExpandElementTyped<SliceMut<C>> {
        // Expand method of [len](SliceMut::len).
<<<<<<< HEAD
        pub fn __expand_len_method(self, context: &mut Scope) -> ExpandElementTyped<u32> {
=======
        pub fn __expand_len_method(self, scope: &mut Scope) -> ExpandElementTyped<u32> {
>>>>>>> e0734dad
            let elem: ExpandElementTyped<Array<u32>> = self.expand.into();
            elem.__expand_len_method(scope)
        }

        // Expand method of [len](SliceMut::into_aligned).
        pub fn __expand_into_aligned_method(
            self,
<<<<<<< HEAD
            _context: &mut Scope,
=======
            _scope: &mut Scope,
>>>>>>> e0734dad
        ) -> ExpandElementTyped<SliceMut<Line<C>>>
        where
            C: CubePrimitive,
        {
            self.expand.into()
        }
    }
}

/// Module that contains the implementation details of the index functions.
mod indexation {
    use cubecl_ir::Operator;
    use ir::Instruction;

    use crate::{
        ir::BinaryOperator,
        prelude::{CubeIndex, CubeIndexMut},
    };

    use super::*;

    impl<E: CubePrimitive> Slice<E> {
        /// Perform an unchecked index into the array
        ///
        /// # Safety
        /// Out of bounds indexing causes undefined behaviour and may segfault. Ensure index is
        /// always in bounds
        pub unsafe fn index_unchecked<I: Index>(&self, _i: I) -> &E
        where
            Self: CubeIndex<I>,
        {
            unexpanded!()
        }
    }

    impl<E: CubePrimitive> SliceMut<E> {
        /// Perform an unchecked index into the array
        ///
        /// # Safety
        /// Out of bounds indexing causes undefined behaviour and may segfault. Ensure index is
        /// always in bounds
        pub unsafe fn index_unchecked<I: Index>(&self, _i: I) -> &E
        where
            Self: CubeIndex<I>,
        {
            unexpanded!()
        }

        /// Perform an unchecked index assignment into the array
        ///
        /// # Safety
        /// Out of bounds indexing causes undefined behaviour and may segfault. Ensure index is
        /// always in bounds
        pub unsafe fn index_assign_unchecked<I: Index>(&mut self, _i: I, _value: E)
        where
            Self: CubeIndexMut<I>,
        {
            unexpanded!()
        }
    }

    impl<E: CubePrimitive> ExpandElementTyped<Slice<E>> {
        pub fn __expand_index_unchecked_method(
            self,
<<<<<<< HEAD
            context: &mut Scope,
=======
            scope: &mut Scope,
>>>>>>> e0734dad
            i: ExpandElementTyped<u32>,
        ) -> ExpandElementTyped<E> {
            let out = scope.create_local(self.expand.item);
            scope.register(Instruction::new(
                Operator::UncheckedIndex(BinaryOperator {
                    lhs: *self.expand,
                    rhs: i.expand.consume(),
                }),
                *out,
            ));
            out.into()
        }
    }

    impl<E: CubePrimitive> ExpandElementTyped<SliceMut<E>> {
        pub fn __expand_index_unchecked_method(
            self,
<<<<<<< HEAD
            context: &mut Scope,
=======
            scope: &mut Scope,
>>>>>>> e0734dad
            i: ExpandElementTyped<u32>,
        ) -> ExpandElementTyped<E> {
            let out = scope.create_local(self.expand.item);
            scope.register(Instruction::new(
                Operator::UncheckedIndex(BinaryOperator {
                    lhs: *self.expand,
                    rhs: i.expand.consume(),
                }),
                *out,
            ));
            out.into()
        }

        pub fn __expand_index_assign_unchecked_method(
            self,
<<<<<<< HEAD
            context: &mut Scope,
=======
            scope: &mut Scope,
>>>>>>> e0734dad
            i: ExpandElementTyped<u32>,
            value: ExpandElementTyped<E>,
        ) {
            scope.register(Instruction::new(
                Operator::UncheckedIndexAssign(BinaryOperator {
                    lhs: i.expand.consume(),
                    rhs: value.expand.consume(),
                }),
                *self.expand,
            ));
        }
    }
}

impl<E: CubeType> CubeType for Slice<E> {
    type ExpandType = ExpandElementTyped<Slice<E>>;
}

impl<C: CubeType> Init for ExpandElementTyped<Slice<C>> {
<<<<<<< HEAD
    fn init(self, _context: &mut Scope) -> Self {
=======
    fn init(self, _scope: &mut Scope) -> Self {
>>>>>>> e0734dad
        // The type can't be deeply cloned/copied.
        self
    }
}

impl<E: CubeType> CubeType for SliceMut<E> {
    type ExpandType = ExpandElementTyped<SliceMut<E>>;
}

impl<E: CubeType> CubeType for &mut SliceMut<E> {
    type ExpandType = ExpandElementTyped<SliceMut<E>>;
}

impl<C: CubeType> Init for ExpandElementTyped<SliceMut<C>> {
<<<<<<< HEAD
    fn init(self, _context: &mut Scope) -> Self {
=======
    fn init(self, _scope: &mut Scope) -> Self {
>>>>>>> e0734dad
        // The type can't be deeply cloned/copied.
        self
    }
}

impl<C: CubeType<ExpandType = ExpandElementTyped<C>>> SizedContainer for Slice<C> {
    type Item = C;
}

impl<T: CubeType> Iterator for Slice<T> {
    type Item = T;

    fn next(&mut self) -> Option<Self::Item> {
        unexpanded!()
    }
}

pub trait SliceOperator<E: CubeType>: CubeType<ExpandType = Self::Expand> {
    type Expand: SliceOperatorExpand<E>;

    /// Return a read-only view of all elements comprise between the `start` and `end` indices.
    /// In `checked` mode, if the `end` index is out-of-bound, it is replaced by
    /// the length of `self`.
    #[allow(unused_variables)]
    fn slice<Start: Index, End: Index>(&self, start: Start, end: End) -> Slice<E> {
        unexpanded!()
    }
    /// Expand function of [SliceOperator::slice].
    fn __expand_slice(
<<<<<<< HEAD
        context: &mut Scope,
=======
        scope: &mut Scope,
>>>>>>> e0734dad
        expand: Self::Expand,
        start: ExpandElementTyped<u32>,
        end: ExpandElementTyped<u32>,
    ) -> ExpandElementTyped<Slice<E>> {
        expand.__expand_slice_method(scope, start, end)
    }

    /// Return a read-write view of all elements comprise between the `start` and `end` indices.
    /// In `checked` mode, if the `end` index is out-of-bound, it is replaced by
    /// the length of `self`.
    #[allow(unused_variables)]
    fn slice_mut<Start: Index, End: Index>(&mut self, start: Start, end: End) -> SliceMut<E> {
        unexpanded!()
    }

    /// Expand function of [SliceOperator::slice_mut].
    fn __expand_slice_mut(
<<<<<<< HEAD
        context: &mut Scope,
=======
        scope: &mut Scope,
>>>>>>> e0734dad
        expand: Self::Expand,
        start: ExpandElementTyped<u32>,
        end: ExpandElementTyped<u32>,
    ) -> ExpandElementTyped<SliceMut<E>> {
        expand.__expand_slice_mut_method(scope, start, end)
    }

    /// Reinterprete the current type as a read-only slice.
    #[allow(unused_variables)]
    fn to_slice(&self) -> Slice<E> {
        unexpanded!()
    }

    /// Expand function of [SliceOperator::to_slice].
<<<<<<< HEAD
    fn __expand_to_slice(
        context: &mut Scope,
        expand: Self::Expand,
    ) -> ExpandElementTyped<Slice<E>> {
        expand.__expand_to_slice_method(context)
=======
    fn __expand_to_slice(scope: &mut Scope, expand: Self::Expand) -> ExpandElementTyped<Slice<E>> {
        expand.__expand_to_slice_method(scope)
>>>>>>> e0734dad
    }

    /// Reinterprete the current type as a read-write slice.
    #[allow(unused_variables)]
    fn to_slice_mut(&mut self) -> SliceMut<E> {
        unexpanded!()
    }

    /// Expand function of [SliceOperator::to_slice_mut].
    fn __expand_to_slice_mut(
<<<<<<< HEAD
        context: &mut Scope,
=======
        scope: &mut Scope,
>>>>>>> e0734dad
        expand: Self::Expand,
    ) -> ExpandElementTyped<SliceMut<E>> {
        expand.__expand_to_slice_mut_method(scope)
    }
}

pub trait SliceOperatorExpand<E: CubeType>: Into<ExpandElement> + Clone {
    fn slice_base<Start: Index, End: Index>(
        &self,
<<<<<<< HEAD
        context: &mut Scope,
=======
        scope: &mut Scope,
>>>>>>> e0734dad
        start: Start,
        end: End,
    ) -> ExpandElement;

    fn __expand_slice_method(
        &self,
<<<<<<< HEAD
        context: &mut Scope,
=======
        scope: &mut Scope,
>>>>>>> e0734dad
        start: ExpandElementTyped<u32>,
        end: ExpandElementTyped<u32>,
    ) -> ExpandElementTyped<Slice<E>> {
        ExpandElementTyped::new(self.slice_base(scope, start, end))
    }

    fn __expand_slice_mut_method(
        &self,
<<<<<<< HEAD
        context: &mut Scope,
=======
        scope: &mut Scope,
>>>>>>> e0734dad
        start: ExpandElementTyped<u32>,
        end: ExpandElementTyped<u32>,
    ) -> ExpandElementTyped<SliceMut<E>> {
        ExpandElementTyped::new(self.slice_base(scope, start, end))
    }

<<<<<<< HEAD
    fn __expand_to_slice_method(&self, _context: &mut Scope) -> ExpandElementTyped<Slice<E>> {
=======
    fn __expand_to_slice_method(&self, _scope: &mut Scope) -> ExpandElementTyped<Slice<E>> {
>>>>>>> e0734dad
        let expand = self.clone().into();
        ExpandElementTyped::new(expand)
    }

<<<<<<< HEAD
    fn __expand_to_slice_mut_method(
        &self,
        _context: &mut Scope,
    ) -> ExpandElementTyped<SliceMut<E>> {
=======
    fn __expand_to_slice_mut_method(&self, _scope: &mut Scope) -> ExpandElementTyped<SliceMut<E>> {
>>>>>>> e0734dad
        let expand = self.clone().into();
        ExpandElementTyped::new(expand)
    }
}

macro_rules! slice_op {
    ($type:ident) => {
        impl<E: CubePrimitive> SliceOperator<E> for $type<E> {
            type Expand = ExpandElementTyped<$type<E>>;
        }

        impl<E: CubePrimitive> SliceOperatorExpand<E> for ExpandElementTyped<$type<E>> {
            fn slice_base<Start: Index, End: Index>(
                &self,
<<<<<<< HEAD
                context: &mut Scope,
=======
                scope: &mut Scope,
>>>>>>> e0734dad
                start: Start,
                end: End,
            ) -> ExpandElement {
                slice_expand(scope, self.clone(), start, end)
            }
        }
    };
    (slice $type:ident) => {
        impl<E: CubePrimitive> SliceOperator<E> for $type<E> {
            type Expand = ExpandElementTyped<$type<E>>;
        }

        impl<E: CubePrimitive> SliceOperatorExpand<E> for ExpandElementTyped<$type<E>> {
            fn slice_base<Start: Index, End: Index>(
                &self,
<<<<<<< HEAD
                context: &mut Scope,
=======
                scope: &mut Scope,
>>>>>>> e0734dad
                start: Start,
                end: End,
            ) -> ExpandElement {
                slice_expand(scope, self.clone(), start, end)
            }
        }
    };
}

slice_op!(Array);
slice_op!(Tensor);
slice_op!(SharedMemory);
slice_op!(slice Slice);
slice_op!(slice SliceMut);

pub fn slice_expand<I: Into<ExpandElement>, S1: Index, S2: Index>(
<<<<<<< HEAD
    context: &mut Scope,
=======
    scope: &mut Scope,
>>>>>>> e0734dad
    input: I,
    start: S1,
    end: S2, // Todo use it to get the length.
) -> ExpandElement {
    let input = input.into();
    let out = scope.create_slice(input.item);

    scope.register(Instruction::new(
        Operator::Slice(ir::SliceOperator {
            input: *input,
            start: start.value(),
            end: end.value(),
        }),
        *out,
    ));

    out
}

impl<E: CubePrimitive> IntoRuntime for Slice<E> {
<<<<<<< HEAD
    fn __expand_runtime_method(self, _context: &mut Scope) -> Self::ExpandType {
=======
    fn __expand_runtime_method(self, _scope: &mut Scope) -> Self::ExpandType {
>>>>>>> e0734dad
        unimplemented!("Array can't exist at compile time")
    }
}

impl<E: CubePrimitive> IntoRuntime for SliceMut<E> {
<<<<<<< HEAD
    fn __expand_runtime_method(self, _context: &mut Scope) -> Self::ExpandType {
=======
    fn __expand_runtime_method(self, _scope: &mut Scope) -> Self::ExpandType {
>>>>>>> e0734dad
        unimplemented!("Array can't exist at compile time")
    }
}<|MERGE_RESOLUTION|>--- conflicted
+++ resolved
@@ -73,11 +73,7 @@
 
     impl<C: CubeType> ExpandElementTyped<Slice<C>> {
         // Expand method of [len](Slice::len).
-<<<<<<< HEAD
-        pub fn __expand_len_method(self, context: &mut Scope) -> ExpandElementTyped<u32> {
-=======
         pub fn __expand_len_method(self, scope: &mut Scope) -> ExpandElementTyped<u32> {
->>>>>>> e0734dad
             let elem: ExpandElementTyped<Array<u32>> = self.expand.into();
             elem.__expand_len_method(scope)
         }
@@ -85,11 +81,7 @@
         // Expand method of [len](Slice::to_aligned).
         pub fn __expand_to_aligned_method(
             self,
-<<<<<<< HEAD
-            _context: &mut Scope,
-=======
             _scope: &mut Scope,
->>>>>>> e0734dad
         ) -> ExpandElementTyped<Slice<Line<C>>>
         where
             C: CubePrimitive,
@@ -98,14 +90,7 @@
         }
 
         // Expand method of [clone](Clone::clone).
-<<<<<<< HEAD
-        pub fn __expand_clone_method(
-            self,
-            _context: &mut Scope,
-        ) -> ExpandElementTyped<Slice<Line<C>>>
-=======
         pub fn __expand_clone_method(self, _scope: &mut Scope) -> ExpandElementTyped<Slice<Line<C>>>
->>>>>>> e0734dad
         where
             C: CubePrimitive,
         {
@@ -115,11 +100,7 @@
 
     impl<C: CubeType> ExpandElementTyped<SliceMut<C>> {
         // Expand method of [len](SliceMut::len).
-<<<<<<< HEAD
-        pub fn __expand_len_method(self, context: &mut Scope) -> ExpandElementTyped<u32> {
-=======
         pub fn __expand_len_method(self, scope: &mut Scope) -> ExpandElementTyped<u32> {
->>>>>>> e0734dad
             let elem: ExpandElementTyped<Array<u32>> = self.expand.into();
             elem.__expand_len_method(scope)
         }
@@ -127,11 +108,7 @@
         // Expand method of [len](SliceMut::into_aligned).
         pub fn __expand_into_aligned_method(
             self,
-<<<<<<< HEAD
-            _context: &mut Scope,
-=======
             _scope: &mut Scope,
->>>>>>> e0734dad
         ) -> ExpandElementTyped<SliceMut<Line<C>>>
         where
             C: CubePrimitive,
@@ -196,11 +173,7 @@
     impl<E: CubePrimitive> ExpandElementTyped<Slice<E>> {
         pub fn __expand_index_unchecked_method(
             self,
-<<<<<<< HEAD
-            context: &mut Scope,
-=======
             scope: &mut Scope,
->>>>>>> e0734dad
             i: ExpandElementTyped<u32>,
         ) -> ExpandElementTyped<E> {
             let out = scope.create_local(self.expand.item);
@@ -218,11 +191,7 @@
     impl<E: CubePrimitive> ExpandElementTyped<SliceMut<E>> {
         pub fn __expand_index_unchecked_method(
             self,
-<<<<<<< HEAD
-            context: &mut Scope,
-=======
             scope: &mut Scope,
->>>>>>> e0734dad
             i: ExpandElementTyped<u32>,
         ) -> ExpandElementTyped<E> {
             let out = scope.create_local(self.expand.item);
@@ -238,11 +207,7 @@
 
         pub fn __expand_index_assign_unchecked_method(
             self,
-<<<<<<< HEAD
-            context: &mut Scope,
-=======
             scope: &mut Scope,
->>>>>>> e0734dad
             i: ExpandElementTyped<u32>,
             value: ExpandElementTyped<E>,
         ) {
@@ -262,11 +227,7 @@
 }
 
 impl<C: CubeType> Init for ExpandElementTyped<Slice<C>> {
-<<<<<<< HEAD
-    fn init(self, _context: &mut Scope) -> Self {
-=======
     fn init(self, _scope: &mut Scope) -> Self {
->>>>>>> e0734dad
         // The type can't be deeply cloned/copied.
         self
     }
@@ -281,11 +242,7 @@
 }
 
 impl<C: CubeType> Init for ExpandElementTyped<SliceMut<C>> {
-<<<<<<< HEAD
-    fn init(self, _context: &mut Scope) -> Self {
-=======
     fn init(self, _scope: &mut Scope) -> Self {
->>>>>>> e0734dad
         // The type can't be deeply cloned/copied.
         self
     }
@@ -315,11 +272,7 @@
     }
     /// Expand function of [SliceOperator::slice].
     fn __expand_slice(
-<<<<<<< HEAD
-        context: &mut Scope,
-=======
-        scope: &mut Scope,
->>>>>>> e0734dad
+        scope: &mut Scope,
         expand: Self::Expand,
         start: ExpandElementTyped<u32>,
         end: ExpandElementTyped<u32>,
@@ -337,11 +290,7 @@
 
     /// Expand function of [SliceOperator::slice_mut].
     fn __expand_slice_mut(
-<<<<<<< HEAD
-        context: &mut Scope,
-=======
-        scope: &mut Scope,
->>>>>>> e0734dad
+        scope: &mut Scope,
         expand: Self::Expand,
         start: ExpandElementTyped<u32>,
         end: ExpandElementTyped<u32>,
@@ -356,16 +305,8 @@
     }
 
     /// Expand function of [SliceOperator::to_slice].
-<<<<<<< HEAD
-    fn __expand_to_slice(
-        context: &mut Scope,
-        expand: Self::Expand,
-    ) -> ExpandElementTyped<Slice<E>> {
-        expand.__expand_to_slice_method(context)
-=======
     fn __expand_to_slice(scope: &mut Scope, expand: Self::Expand) -> ExpandElementTyped<Slice<E>> {
         expand.__expand_to_slice_method(scope)
->>>>>>> e0734dad
     }
 
     /// Reinterprete the current type as a read-write slice.
@@ -376,11 +317,7 @@
 
     /// Expand function of [SliceOperator::to_slice_mut].
     fn __expand_to_slice_mut(
-<<<<<<< HEAD
-        context: &mut Scope,
-=======
-        scope: &mut Scope,
->>>>>>> e0734dad
+        scope: &mut Scope,
         expand: Self::Expand,
     ) -> ExpandElementTyped<SliceMut<E>> {
         expand.__expand_to_slice_mut_method(scope)
@@ -390,22 +327,14 @@
 pub trait SliceOperatorExpand<E: CubeType>: Into<ExpandElement> + Clone {
     fn slice_base<Start: Index, End: Index>(
         &self,
-<<<<<<< HEAD
-        context: &mut Scope,
-=======
-        scope: &mut Scope,
->>>>>>> e0734dad
+        scope: &mut Scope,
         start: Start,
         end: End,
     ) -> ExpandElement;
 
     fn __expand_slice_method(
         &self,
-<<<<<<< HEAD
-        context: &mut Scope,
-=======
-        scope: &mut Scope,
->>>>>>> e0734dad
+        scope: &mut Scope,
         start: ExpandElementTyped<u32>,
         end: ExpandElementTyped<u32>,
     ) -> ExpandElementTyped<Slice<E>> {
@@ -414,34 +343,19 @@
 
     fn __expand_slice_mut_method(
         &self,
-<<<<<<< HEAD
-        context: &mut Scope,
-=======
-        scope: &mut Scope,
->>>>>>> e0734dad
+        scope: &mut Scope,
         start: ExpandElementTyped<u32>,
         end: ExpandElementTyped<u32>,
     ) -> ExpandElementTyped<SliceMut<E>> {
         ExpandElementTyped::new(self.slice_base(scope, start, end))
     }
 
-<<<<<<< HEAD
-    fn __expand_to_slice_method(&self, _context: &mut Scope) -> ExpandElementTyped<Slice<E>> {
-=======
     fn __expand_to_slice_method(&self, _scope: &mut Scope) -> ExpandElementTyped<Slice<E>> {
->>>>>>> e0734dad
         let expand = self.clone().into();
         ExpandElementTyped::new(expand)
     }
 
-<<<<<<< HEAD
-    fn __expand_to_slice_mut_method(
-        &self,
-        _context: &mut Scope,
-    ) -> ExpandElementTyped<SliceMut<E>> {
-=======
     fn __expand_to_slice_mut_method(&self, _scope: &mut Scope) -> ExpandElementTyped<SliceMut<E>> {
->>>>>>> e0734dad
         let expand = self.clone().into();
         ExpandElementTyped::new(expand)
     }
@@ -456,11 +370,7 @@
         impl<E: CubePrimitive> SliceOperatorExpand<E> for ExpandElementTyped<$type<E>> {
             fn slice_base<Start: Index, End: Index>(
                 &self,
-<<<<<<< HEAD
-                context: &mut Scope,
-=======
                 scope: &mut Scope,
->>>>>>> e0734dad
                 start: Start,
                 end: End,
             ) -> ExpandElement {
@@ -476,11 +386,7 @@
         impl<E: CubePrimitive> SliceOperatorExpand<E> for ExpandElementTyped<$type<E>> {
             fn slice_base<Start: Index, End: Index>(
                 &self,
-<<<<<<< HEAD
-                context: &mut Scope,
-=======
                 scope: &mut Scope,
->>>>>>> e0734dad
                 start: Start,
                 end: End,
             ) -> ExpandElement {
@@ -497,11 +403,7 @@
 slice_op!(slice SliceMut);
 
 pub fn slice_expand<I: Into<ExpandElement>, S1: Index, S2: Index>(
-<<<<<<< HEAD
-    context: &mut Scope,
-=======
     scope: &mut Scope,
->>>>>>> e0734dad
     input: I,
     start: S1,
     end: S2, // Todo use it to get the length.
@@ -522,21 +424,13 @@
 }
 
 impl<E: CubePrimitive> IntoRuntime for Slice<E> {
-<<<<<<< HEAD
-    fn __expand_runtime_method(self, _context: &mut Scope) -> Self::ExpandType {
-=======
     fn __expand_runtime_method(self, _scope: &mut Scope) -> Self::ExpandType {
->>>>>>> e0734dad
         unimplemented!("Array can't exist at compile time")
     }
 }
 
 impl<E: CubePrimitive> IntoRuntime for SliceMut<E> {
-<<<<<<< HEAD
-    fn __expand_runtime_method(self, _context: &mut Scope) -> Self::ExpandType {
-=======
     fn __expand_runtime_method(self, _scope: &mut Scope) -> Self::ExpandType {
->>>>>>> e0734dad
         unimplemented!("Array can't exist at compile time")
     }
 }