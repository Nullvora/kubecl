use std::marker::PhantomData;

<<<<<<< HEAD
use crate::frontend::{
    Array, CubePrimitive, CubeType, ExpandElement, ExpandElementTyped, Init, SharedMemory,
    SizedContainer,
};
use crate::prelude::IntoRuntime;
=======
>>>>>>> 80b3f8dc
use crate::{
    frontend::indexation::Index,
    frontend::Tensor,
    ir::{self, Operator},
    prelude::CubeContext,
    unexpanded,
};
use crate::{
    frontend::{
        Array, CubePrimitive, CubeType, ExpandElement, ExpandElementTyped, Init, SharedMemory,
        SizedContainer,
    },
    ir::Instruction,
};

use super::Line;

/// A read-only contiguous list of elements
pub struct Slice<'a, E> {
    _e: PhantomData<E>,
    _l: &'a (),
}

/// A read-write contiguous list of elements.
pub struct SliceMut<'a, E> {
    _e: PhantomData<E>,
    _l: &'a mut (),
}

mod metadata {
    use super::*;

    impl<'a, E> Slice<'a, E> {
        /// Get the length of the slice.
        #[allow(clippy::len_without_is_empty)]
        pub fn len(&self) -> u32 {
            unexpanded!()
        }

        /// Returns the same slice, but with lines of length 1.
        pub fn as_aligned(&self) -> Slice<'a, Line<E>>
        where
            E: CubePrimitive,
        {
            unexpanded!()
        }
    }

    impl<'a, E> SliceMut<'a, E> {
        /// Get the length of the slice.
        #[allow(clippy::len_without_is_empty)]
        pub fn len(&self) -> u32 {
            unexpanded!()
        }

        /// Returns the same slice, but with lines of length 1.
        pub fn as_aligned(&self) -> SliceMut<'a, Line<E>>
        where
            E: CubePrimitive,
        {
            unexpanded!()
        }
    }

    impl<'a, C: CubeType> ExpandElementTyped<Slice<'a, C>> {
        // Expand method of [len](Slice::len).
        pub fn __expand_len_method(self, context: &mut CubeContext) -> ExpandElementTyped<u32> {
            let elem: ExpandElementTyped<Array<u32>> = self.expand.into();
            elem.__expand_len_method(context)
        }

        // Expand method of [len](Slice::as_aligned).
        pub fn __expand_as_aligned_method(
            self,
            _context: &mut CubeContext,
        ) -> ExpandElementTyped<Slice<'a, Line<C>>>
        where
            C: CubePrimitive,
        {
            self.expand.into()
        }
    }

    impl<'a, C: CubeType> ExpandElementTyped<SliceMut<'a, C>> {
        // Expand method of [len](SliceMut::len).
        pub fn __expand_len_method(self, context: &mut CubeContext) -> ExpandElementTyped<u32> {
            let elem: ExpandElementTyped<Array<u32>> = self.expand.into();
            elem.__expand_len_method(context)
        }

        // Expand method of [len](SliceMut::as_aligned).
        pub fn __expand_as_aligned_method(
            self,
            _context: &mut CubeContext,
        ) -> ExpandElementTyped<SliceMut<'a, Line<C>>>
        where
            C: CubePrimitive,
        {
            self.expand.into()
        }
    }
}

/// Module that contains the implementation details of the index functions.
mod indexation {
    use ir::Instruction;

    use crate::{
        ir::{BinaryOperator, Operator},
        prelude::{CubeIndex, CubeIndexMut},
    };

    use super::*;

    impl<'a, E: CubePrimitive> Slice<'a, E> {
        /// Perform an unchecked index into the array
        ///
        /// # Safety
        /// Out of bounds indexing causes undefined behaviour and may segfault. Ensure index is
        /// always in bounds
        pub unsafe fn index_unchecked<I: Index>(&self, _i: I) -> &E
        where
            Self: CubeIndex<I>,
        {
            unexpanded!()
        }
    }

    impl<'a, E: CubePrimitive> SliceMut<'a, E> {
        /// Perform an unchecked index into the array
        ///
        /// # Safety
        /// Out of bounds indexing causes undefined behaviour and may segfault. Ensure index is
        /// always in bounds
        pub unsafe fn index_unchecked<I: Index>(&self, _i: I) -> &E
        where
            Self: CubeIndex<I>,
        {
            unexpanded!()
        }

        /// Perform an unchecked index assignment into the array
        ///
        /// # Safety
        /// Out of bounds indexing causes undefined behaviour and may segfault. Ensure index is
        /// always in bounds
        pub unsafe fn index_assign_unchecked<I: Index>(&mut self, _i: I, _value: E)
        where
            Self: CubeIndexMut<I>,
        {
            unexpanded!()
        }
    }

    impl<'a, E: CubePrimitive> ExpandElementTyped<Slice<'a, E>> {
        pub fn __expand_index_unchecked_method(
            self,
            context: &mut CubeContext,
            i: ExpandElementTyped<u32>,
        ) -> ExpandElementTyped<E> {
            let out = context.create_local_binding(self.expand.item);
            context.register(Instruction::new(
                Operator::UncheckedIndex(BinaryOperator {
                    lhs: *self.expand,
                    rhs: i.expand.consume(),
                }),
                *out,
            ));
            out.into()
        }
    }

    impl<'a, E: CubePrimitive> ExpandElementTyped<SliceMut<'a, E>> {
        pub fn __expand_index_unchecked_method(
            self,
            context: &mut CubeContext,
            i: ExpandElementTyped<u32>,
        ) -> ExpandElementTyped<E> {
            let out = context.create_local_binding(self.expand.item);
            context.register(Instruction::new(
                Operator::UncheckedIndex(BinaryOperator {
                    lhs: *self.expand,
                    rhs: i.expand.consume(),
                }),
                *out,
            ));
            out.into()
        }

        pub fn __expand_index_assign_unchecked_method(
            self,
            context: &mut CubeContext,
            i: ExpandElementTyped<u32>,
            value: ExpandElementTyped<E>,
        ) {
            context.register(Instruction::new(
                Operator::UncheckedIndexAssign(BinaryOperator {
                    lhs: i.expand.consume(),
                    rhs: value.expand.consume(),
                }),
                *self.expand,
            ));
        }
    }
}

impl<'a, E: CubeType> CubeType for Slice<'a, E> {
    type ExpandType = ExpandElementTyped<Slice<'static, E>>;
}

impl<'a, E: CubeType> CubeType for &Slice<'a, E> {
    type ExpandType = ExpandElementTyped<Slice<'static, E>>;
}

impl<'a, C: CubeType> Init for ExpandElementTyped<Slice<'a, C>> {
    fn init(self, _context: &mut crate::prelude::CubeContext) -> Self {
        // The type can't be deeply cloned/copied.
        self
    }
}

impl<'a, E: CubeType> CubeType for SliceMut<'a, E> {
    type ExpandType = ExpandElementTyped<SliceMut<'static, E>>;
}

impl<'a, E: CubeType> CubeType for &mut SliceMut<'a, E> {
    type ExpandType = ExpandElementTyped<SliceMut<'static, E>>;
}

impl<'a, C: CubeType> Init for ExpandElementTyped<SliceMut<'a, C>> {
    fn init(self, _context: &mut crate::prelude::CubeContext) -> Self {
        // The type can't be deeply cloned/copied.
        self
    }
}

impl<'a, C: CubeType<ExpandType = ExpandElementTyped<C>>> SizedContainer for Slice<'a, C> {
    type Item = C;
}

impl<'a, T: CubeType> Iterator for Slice<'a, T> {
    type Item = T;

    fn next(&mut self) -> Option<Self::Item> {
        unexpanded!()
    }
}
impl<'a, T: CubeType> Iterator for &Slice<'a, T> {
    type Item = T;

    fn next(&mut self) -> Option<Self::Item> {
        unexpanded!()
    }
}

pub trait SliceOperator<E: CubeType>: CubeType<ExpandType = Self::Expand> {
    type Expand: SliceOperatorExpand<E>;

    /// Return a read-only view of all elements comprise between the start and end index.
    #[allow(unused_variables)]
    fn slice<Start: Index, End: Index>(&self, start: Start, end: End) -> &'_ Slice<'_, E> {
        unexpanded!()
    }
    /// Expand function of [SliceOperator::slice].
    fn __expand_slice(
        context: &mut CubeContext,
        expand: Self::Expand,
        start: ExpandElementTyped<u32>,
        end: ExpandElementTyped<u32>,
    ) -> ExpandElementTyped<Slice<'static, E>> {
        expand.__expand_slice_method(context, start, end)
    }

    /// Return a read-write view of all elements comprise between the start and end index.
    #[allow(unused_variables)]
    fn slice_mut<Start: Index, End: Index>(
        &mut self,
        start: Start,
        end: End,
    ) -> &'_ mut SliceMut<'_, E> {
        unexpanded!()
    }

    /// Expand function of [SliceOperator::slice_mut].
    fn __expand_slice_mut(
        context: &mut CubeContext,
        expand: Self::Expand,
        start: ExpandElementTyped<u32>,
        end: ExpandElementTyped<u32>,
    ) -> ExpandElementTyped<SliceMut<'static, E>> {
        expand.__expand_slice_mut_method(context, start, end)
    }

    /// Return a read-write view of all elements comprise between the start and end index.
    ///
    /// # Warning
    ///
    /// Ignore the multiple borrow rule.
    #[allow(unused_variables)]
    fn slice_mut_unsafe<Start: Index, End: Index>(
        &self,
        start: Start,
        end: End,
    ) -> &'_ mut SliceMut<'_, E> {
        unexpanded!()
    }

    /// Expand function of [SliceOperator::slice_mut_unsafe].
    fn __expand_slice_mut_unsafe(
        context: &mut CubeContext,
        expand: Self::Expand,
        start: ExpandElementTyped<u32>,
        end: ExpandElementTyped<u32>,
    ) -> ExpandElementTyped<SliceMut<'static, E>> {
        expand.__expand_slice_mut_unsafe_method(context, start, end)
    }

    /// Reinterprete the current type as a read-only slice.
    #[allow(unused_variables)]
    fn as_slice(&self) -> &'_ Slice<'_, E> {
        unexpanded!()
    }

    /// Expand function of [SliceOperator::as_slice].
    fn __expand_as_slice(
        context: &mut CubeContext,
        expand: Self::Expand,
    ) -> ExpandElementTyped<Slice<'static, E>> {
        expand.__expand_as_slice_method(context)
    }

    /// Reinterprete the current type as a read-write slice.
    #[allow(unused_variables)]
    fn as_slice_mut(&mut self) -> &'_ mut SliceMut<'_, E> {
        unexpanded!()
    }

    /// Expand function of [SliceOperator::as_slice_mut].
    fn __expand_as_slice_mut(
        context: &mut CubeContext,
        expand: Self::Expand,
    ) -> ExpandElementTyped<SliceMut<'static, E>> {
        expand.__expand_as_slice_mut_method(context)
    }

    /// Reinterprete the current type as a read-write slice.
    ///
    /// # Warning
    ///
    /// Ignore the multiple borrow rule.
    #[allow(unused_variables)]
    fn as_slice_mut_unsafe(&self) -> &'_ mut SliceMut<'_, E> {
        unexpanded!()
    }

    /// Expand function of [SliceOperator::as_slice_mut_unsafe].
    fn __expand_as_slice_mut_unsafe(
        context: &mut CubeContext,
        expand: Self::Expand,
    ) -> ExpandElementTyped<SliceMut<'static, E>> {
        expand.__expand_as_slice_mut_unsafe_method(context)
    }
}

pub trait SliceOperatorExpand<E: CubeType>: Into<ExpandElement> + Clone {
    fn slice_base<Start: Index, End: Index>(
        &self,
        context: &mut CubeContext,
        start: Start,
        end: End,
    ) -> ExpandElement;

    fn __expand_slice_method(
        &self,
        context: &mut CubeContext,
        start: ExpandElementTyped<u32>,
        end: ExpandElementTyped<u32>,
    ) -> ExpandElementTyped<Slice<'static, E>> {
        ExpandElementTyped::new(self.slice_base(context, start, end))
    }

    fn __expand_slice_mut_method(
        &self,
        context: &mut CubeContext,
        start: ExpandElementTyped<u32>,
        end: ExpandElementTyped<u32>,
    ) -> ExpandElementTyped<SliceMut<'static, E>> {
        ExpandElementTyped::new(self.slice_base(context, start, end))
    }

    fn __expand_slice_mut_unsafe_method(
        &self,
        context: &mut CubeContext,
        start: ExpandElementTyped<u32>,
        end: ExpandElementTyped<u32>,
    ) -> ExpandElementTyped<SliceMut<'static, E>> {
        ExpandElementTyped::new(self.slice_base(context, start, end))
    }

    fn __expand_as_slice_method(
        &self,
        _context: &mut CubeContext,
    ) -> ExpandElementTyped<Slice<'static, E>> {
        let expand = self.clone().into();
        ExpandElementTyped::new(expand)
    }

    fn __expand_as_slice_mut_unsafe_method(
        &self,
        context: &mut CubeContext,
    ) -> ExpandElementTyped<SliceMut<'static, E>> {
        self.__expand_as_slice_mut_method(context)
    }

    fn __expand_as_slice_mut_method(
        &self,
        _context: &mut CubeContext,
    ) -> ExpandElementTyped<SliceMut<'static, E>> {
        let expand = self.clone().into();
        ExpandElementTyped::new(expand)
    }
}

macro_rules! slice_op {
    ($type:ident) => {
        impl<E: CubePrimitive> SliceOperator<E> for $type<E> {
            type Expand = ExpandElementTyped<$type<E>>;
        }

        impl<E: CubePrimitive> SliceOperatorExpand<E> for ExpandElementTyped<$type<E>> {
            fn slice_base<Start: Index, End: Index>(
                &self,
                context: &mut CubeContext,
                start: Start,
                end: End,
            ) -> ExpandElement {
                slice_expand(context, self.clone(), start, end)
            }
        }
    };
    (slice $type:ident) => {
        impl<'a, E: CubePrimitive> SliceOperator<E> for $type<'a, E> {
            type Expand = ExpandElementTyped<$type<'static, E>>;
        }

        impl<'a, E: CubePrimitive> SliceOperatorExpand<E> for ExpandElementTyped<$type<'a, E>> {
            fn slice_base<Start: Index, End: Index>(
                &self,
                context: &mut CubeContext,
                start: Start,
                end: End,
            ) -> ExpandElement {
                slice_expand(context, self.clone(), start, end)
            }
        }
    };
}

slice_op!(Array);
slice_op!(Tensor);
slice_op!(SharedMemory);
slice_op!(slice Slice);
slice_op!(slice SliceMut);

pub fn slice_expand<I: Into<ExpandElement>, S1: Index, S2: Index>(
    context: &mut CubeContext,
    input: I,
    start: S1,
    end: S2, // Todo use it to get the length.
) -> ExpandElement {
    let input = input.into();
    let out = context.create_slice(input.item);

    context.register(Instruction::new(
        Operator::Slice(ir::SliceOperator {
            input: *input,
            start: start.value(),
            end: end.value(),
        }),
        *out,
    ));

    out
}

impl<'a, E: CubePrimitive> IntoRuntime for Slice<'a, E> {
    fn __expand_runtime_method(self, _context: &mut CubeContext) -> Self::ExpandType {
        unimplemented!("Array can't exist at compile time")
    }
}

impl<'a, E: CubePrimitive> IntoRuntime for &Slice<'a, E> {
    fn __expand_runtime_method(self, _context: &mut CubeContext) -> Self::ExpandType {
        unimplemented!("Array can't exist at compile time")
    }
}

impl<'a, E: CubePrimitive> IntoRuntime for SliceMut<'a, E> {
    fn __expand_runtime_method(self, _context: &mut CubeContext) -> Self::ExpandType {
        unimplemented!("Array can't exist at compile time")
    }
}<|MERGE_RESOLUTION|>--- conflicted
+++ resolved
@@ -1,18 +1,9 @@
 use std::marker::PhantomData;
 
-<<<<<<< HEAD
-use crate::frontend::{
-    Array, CubePrimitive, CubeType, ExpandElement, ExpandElementTyped, Init, SharedMemory,
-    SizedContainer,
-};
-use crate::prelude::IntoRuntime;
-=======
->>>>>>> 80b3f8dc
 use crate::{
-    frontend::indexation::Index,
-    frontend::Tensor,
+    frontend::{indexation::Index, Tensor},
     ir::{self, Operator},
-    prelude::CubeContext,
+    prelude::{CubeContext, IntoRuntime},
     unexpanded,
 };
 use crate::{
