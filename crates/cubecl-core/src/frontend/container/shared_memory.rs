use std::{marker::PhantomData, num::NonZero};

use crate::{
    frontend::{indexation::Index, CubePrimitive, CubeType, ExpandElementTyped, Init, IntoRuntime},
    ir::{Item, Scope},
    prelude::Line,
};

#[derive(Clone, Copy)]
pub struct SharedMemory<T: CubeType> {
    _val: PhantomData<T>,
}

impl<T: CubePrimitive> Init for ExpandElementTyped<SharedMemory<T>> {
<<<<<<< HEAD
    fn init(self, _context: &mut Scope) -> Self {
=======
    fn init(self, _scope: &mut Scope) -> Self {
>>>>>>> e0734dad
        self
    }
}

impl<T: CubePrimitive> IntoRuntime for SharedMemory<T> {
<<<<<<< HEAD
    fn __expand_runtime_method(self, _context: &mut Scope) -> ExpandElementTyped<Self> {
=======
    fn __expand_runtime_method(self, _scope: &mut Scope) -> ExpandElementTyped<Self> {
>>>>>>> e0734dad
        unimplemented!("Shared memory can't exist at comptime");
    }
}

impl<T: CubePrimitive> CubeType for SharedMemory<T> {
    type ExpandType = ExpandElementTyped<SharedMemory<T>>;
}

impl<T: CubePrimitive + Clone> SharedMemory<T> {
    pub fn new<S: Index>(_size: S) -> Self {
        SharedMemory { _val: PhantomData }
    }

    pub fn new_lined<S: Index>(_size: S, _vectorization_factor: u32) -> SharedMemory<Line<T>> {
        SharedMemory { _val: PhantomData }
    }

    pub fn __expand_new_lined(
<<<<<<< HEAD
        context: &mut Scope,
=======
        scope: &mut Scope,
>>>>>>> e0734dad
        size: ExpandElementTyped<u32>,
        vectorization_factor: u32,
    ) -> <SharedMemory<Line<T>> as CubeType>::ExpandType {
        let size = size
            .constant()
            .expect("Shared memory need constant initialization value")
            .as_u32();
        let var = scope.create_shared(
            Item::vectorized(T::as_elem(scope), NonZero::new(vectorization_factor as u8)),
            size,
        );
        ExpandElementTyped::new(var)
    }
    pub fn vectorized<S: Index>(_size: S, _vectorization_factor: u32) -> Self {
        SharedMemory { _val: PhantomData }
    }

    pub fn __expand_vectorized(
<<<<<<< HEAD
        context: &mut Scope,
=======
        scope: &mut Scope,
>>>>>>> e0734dad
        size: ExpandElementTyped<u32>,
        vectorization_factor: u32,
    ) -> <Self as CubeType>::ExpandType {
        let size = size
            .constant()
            .expect("Shared memory need constant initialization value")
            .as_u32();
        let var = scope.create_shared(
            Item::vectorized(T::as_elem(scope), NonZero::new(vectorization_factor as u8)),
            size,
        );
        ExpandElementTyped::new(var)
    }

    pub fn __expand_new(
<<<<<<< HEAD
        context: &mut Scope,
=======
        scope: &mut Scope,
>>>>>>> e0734dad
        size: ExpandElementTyped<u32>,
    ) -> <Self as CubeType>::ExpandType {
        let size = size
            .constant()
            .expect("Shared memory need constant initialization value")
            .as_u32();
        let var = scope.create_shared(Item::new(T::as_elem(scope)), size);
        ExpandElementTyped::new(var)
    }
}

/// Module that contains the implementation details of the index functions.
mod indexation {
    use cubecl_ir::Operator;

    use crate::{
        ir::{BinaryOperator, Instruction},
        prelude::{CubeIndex, CubeIndexMut},
        unexpanded,
    };

    use super::*;

    impl<E: CubePrimitive> SharedMemory<E> {
        /// Perform an unchecked index into the array
        ///
        /// # Safety
        /// Out of bounds indexing causes undefined behaviour and may segfault. Ensure index is
        /// always in bounds
        pub unsafe fn index_unchecked<I: Index>(&self, _i: I) -> &E
        where
            Self: CubeIndex<I>,
        {
            unexpanded!()
        }

        /// Perform an unchecked index assignment into the array
        ///
        /// # Safety
        /// Out of bounds indexing causes undefined behaviour and may segfault. Ensure index is
        /// always in bounds
        pub unsafe fn index_assign_unchecked<I: Index>(&mut self, _i: I, _value: E)
        where
            Self: CubeIndexMut<I>,
        {
            unexpanded!()
        }
    }

    impl<E: CubePrimitive> ExpandElementTyped<SharedMemory<E>> {
        pub fn __expand_index_unchecked_method(
            self,
<<<<<<< HEAD
            context: &mut Scope,
=======
            scope: &mut Scope,
>>>>>>> e0734dad
            i: ExpandElementTyped<u32>,
        ) -> ExpandElementTyped<E> {
            let out = scope.create_local(self.expand.item);
            scope.register(Instruction::new(
                Operator::UncheckedIndex(BinaryOperator {
                    lhs: *self.expand,
                    rhs: i.expand.consume(),
                }),
                *out,
            ));
            out.into()
        }

        pub fn __expand_index_assign_unchecked_method(
            self,
<<<<<<< HEAD
            context: &mut Scope,
=======
            scope: &mut Scope,
>>>>>>> e0734dad
            i: ExpandElementTyped<u32>,
            value: ExpandElementTyped<E>,
        ) {
            scope.register(Instruction::new(
                Operator::UncheckedIndexAssign(BinaryOperator {
                    lhs: i.expand.consume(),
                    rhs: value.expand.consume(),
                }),
                *self.expand,
            ));
        }
    }
}<|MERGE_RESOLUTION|>--- conflicted
+++ resolved
@@ -12,21 +12,13 @@
 }
 
 impl<T: CubePrimitive> Init for ExpandElementTyped<SharedMemory<T>> {
-<<<<<<< HEAD
-    fn init(self, _context: &mut Scope) -> Self {
-=======
     fn init(self, _scope: &mut Scope) -> Self {
->>>>>>> e0734dad
         self
     }
 }
 
 impl<T: CubePrimitive> IntoRuntime for SharedMemory<T> {
-<<<<<<< HEAD
-    fn __expand_runtime_method(self, _context: &mut Scope) -> ExpandElementTyped<Self> {
-=======
     fn __expand_runtime_method(self, _scope: &mut Scope) -> ExpandElementTyped<Self> {
->>>>>>> e0734dad
         unimplemented!("Shared memory can't exist at comptime");
     }
 }
@@ -45,11 +37,7 @@
     }
 
     pub fn __expand_new_lined(
-<<<<<<< HEAD
-        context: &mut Scope,
-=======
         scope: &mut Scope,
->>>>>>> e0734dad
         size: ExpandElementTyped<u32>,
         vectorization_factor: u32,
     ) -> <SharedMemory<Line<T>> as CubeType>::ExpandType {
@@ -68,11 +56,7 @@
     }
 
     pub fn __expand_vectorized(
-<<<<<<< HEAD
-        context: &mut Scope,
-=======
         scope: &mut Scope,
->>>>>>> e0734dad
         size: ExpandElementTyped<u32>,
         vectorization_factor: u32,
     ) -> <Self as CubeType>::ExpandType {
@@ -88,11 +72,7 @@
     }
 
     pub fn __expand_new(
-<<<<<<< HEAD
-        context: &mut Scope,
-=======
         scope: &mut Scope,
->>>>>>> e0734dad
         size: ExpandElementTyped<u32>,
     ) -> <Self as CubeType>::ExpandType {
         let size = size
@@ -145,11 +125,7 @@
     impl<E: CubePrimitive> ExpandElementTyped<SharedMemory<E>> {
         pub fn __expand_index_unchecked_method(
             self,
-<<<<<<< HEAD
-            context: &mut Scope,
-=======
             scope: &mut Scope,
->>>>>>> e0734dad
             i: ExpandElementTyped<u32>,
         ) -> ExpandElementTyped<E> {
             let out = scope.create_local(self.expand.item);
@@ -165,11 +141,7 @@
 
         pub fn __expand_index_assign_unchecked_method(
             self,
-<<<<<<< HEAD
-            context: &mut Scope,
-=======
             scope: &mut Scope,
->>>>>>> e0734dad
             i: ExpandElementTyped<u32>,
             value: ExpandElementTyped<E>,
         ) {
