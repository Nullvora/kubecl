use std::{marker::PhantomData, num::NonZero};

use crate as cubecl;
use cubecl_macros::{cube, intrinsic};

use crate::{
    frontend::{CubePrimitive, CubeType, ExpandElementTyped, Init, indexation::Index},
    ir::{Item, Scope},
    prelude::{
        Line, List, ListExpand, ListMut, ListMutExpand, index, index_assign, index_unchecked,
    },
};

#[derive(Clone, Copy)]
pub struct SharedMemory<T: CubeType> {
    _val: PhantomData<T>,
}

impl<T: CubePrimitive> Init for ExpandElementTyped<SharedMemory<T>> {
    fn init(self, _scope: &mut Scope) -> Self {
        self
    }
}

impl<T: CubePrimitive> CubeType for SharedMemory<T> {
    type ExpandType = ExpandElementTyped<SharedMemory<T>>;
}

impl<T: CubePrimitive + Clone> SharedMemory<T> {
    pub fn new<S: Index>(_size: S) -> Self {
        SharedMemory { _val: PhantomData }
    }

    pub fn new_lined<S: Index>(_size: S, _vectorization_factor: u32) -> SharedMemory<Line<T>> {
        SharedMemory { _val: PhantomData }
    }

    pub fn __expand_new_lined(
        scope: &mut Scope,
        size: ExpandElementTyped<u32>,
        vectorization_factor: u32,
    ) -> <SharedMemory<Line<T>> as CubeType>::ExpandType {
        let size = size
            .constant()
            .expect("Shared memory need constant initialization value")
            .as_u32();
        let var = scope.create_shared(
            Item::vectorized(T::as_elem(scope), NonZero::new(vectorization_factor as u8)),
            size,
            None,
        );
        ExpandElementTyped::new(var)
    }

    pub fn vectorized<S: Index>(_size: S, _vectorization_factor: u32) -> Self {
        SharedMemory { _val: PhantomData }
    }

    pub fn __expand_vectorized(
        scope: &mut Scope,
        size: ExpandElementTyped<u32>,
        vectorization_factor: u32,
    ) -> <Self as CubeType>::ExpandType {
        let size = size
            .constant()
            .expect("Shared memory need constant initialization value")
            .as_u32();
        let var = scope.create_shared(
            Item::vectorized(T::as_elem(scope), NonZero::new(vectorization_factor as u8)),
            size,
            None,
        );
        ExpandElementTyped::new(var)
    }

    pub fn __expand_new(
        scope: &mut Scope,
        size: ExpandElementTyped<u32>,
    ) -> <Self as CubeType>::ExpandType {
        let size = size
            .constant()
            .expect("Shared memory need constant initialization value")
            .as_u32();
        let var = scope.create_shared(Item::new(T::as_elem(scope)), size, None);
        ExpandElementTyped::new(var)
    }
}

#[cube]
impl<T: CubePrimitive + Clone> SharedMemory<T> {
    #[allow(unused_variables)]
    pub fn new_aligned(
        #[comptime] size: u32,
        #[comptime] vectorization_factor: u32,
        #[comptime] alignment: u32,
    ) -> SharedMemory<Line<T>> {
        intrinsic!(|scope| {
            let var = scope.create_shared(
                Item::vectorized(T::as_elem(scope), NonZero::new(vectorization_factor as u8)),
                size,
                Some(alignment),
            );
            ExpandElementTyped::new(var)
        })
    }
}

/// Module that contains the implementation details of the index functions.
mod indexation {
    use cubecl_ir::Operator;

    use crate::ir::{BinaryOperator, Instruction};

    use super::*;

    type SharedMemoryExpand<E> = ExpandElementTyped<SharedMemory<E>>;

    #[cube]
    impl<E: CubePrimitive> SharedMemory<E> {
        /// Perform an unchecked index into the array
        ///
        /// # Safety
        /// Out of bounds indexing causes undefined behaviour and may segfault. Ensure index is
        /// always in bounds
<<<<<<< HEAD
        pub unsafe fn index_unchecked<I: Index>(&self, _i: I) -> &E
        where
            Self: CubeIndex,
        {
            unexpanded!()
=======
        #[allow(unused_variables)]
        pub unsafe fn index_unchecked(&self, i: u32) -> &E {
            intrinsic!(|scope| {
                let out = scope.create_local(self.expand.item);
                scope.register(Instruction::new(
                    Operator::UncheckedIndex(BinaryOperator {
                        lhs: *self.expand,
                        rhs: i.expand.consume(),
                    }),
                    *out,
                ));
                out.into()
            })
>>>>>>> 967df0ef
        }

        /// Perform an unchecked index assignment into the array
        ///
        /// # Safety
        /// Out of bounds indexing causes undefined behaviour and may segfault. Ensure index is
        /// always in bounds
<<<<<<< HEAD
        pub unsafe fn index_assign_unchecked<I: Index>(&mut self, _i: I, _value: E)
        where
            Self: CubeIndexMut,
        {
            unexpanded!()
        }
    }

    impl<E: CubePrimitive> ExpandElementTyped<SharedMemory<E>> {
        pub fn __expand_index_unchecked_method(
            self,
            scope: &mut Scope,
            i: ExpandElementTyped<u32>,
        ) -> ExpandElementTyped<E> {
            let out = scope.create_local(self.expand.item);
            scope.register(Instruction::new(
                Operator::UncheckedIndex(BinaryOperator {
                    lhs: *self.expand,
                    rhs: i.expand.consume(),
                }),
                *out,
            ));
            out.into()
        }

        pub fn __expand_index_assign_unchecked_method(
            self,
            scope: &mut Scope,
            i: ExpandElementTyped<u32>,
            value: ExpandElementTyped<E>,
        ) {
            scope.register(Instruction::new(
                Operator::UncheckedIndexAssign(BinaryOperator {
                    lhs: i.expand.consume(),
                    rhs: value.expand.consume(),
                }),
                *self.expand,
            ));
=======
        #[allow(unused_variables)]
        pub unsafe fn index_assign_unchecked(&mut self, i: u32, value: E) {
            intrinsic!(|scope| {
                scope.register(Instruction::new(
                    Operator::UncheckedIndexAssign(BinaryOperator {
                        lhs: i.expand.consume(),
                        rhs: value.expand.consume(),
                    }),
                    *self.expand,
                ));
            })
>>>>>>> 967df0ef
        }
    }
}

impl<T: CubePrimitive> List<T> for SharedMemory<T> {
    fn __expand_read(
        scope: &mut Scope,
        this: ExpandElementTyped<SharedMemory<T>>,
        idx: ExpandElementTyped<u32>,
    ) -> ExpandElementTyped<T> {
        index::expand(scope, this, idx)
    }
}

impl<T: CubePrimitive> ListExpand<T> for ExpandElementTyped<SharedMemory<T>> {
    fn __expand_read_method(
        &self,
        scope: &mut Scope,
        idx: ExpandElementTyped<u32>,
    ) -> ExpandElementTyped<T> {
        index::expand(scope, self.clone(), idx)
    }
    fn __expand_read_unchecked_method(
        &self,
        scope: &mut Scope,
        idx: ExpandElementTyped<u32>,
    ) -> ExpandElementTyped<T> {
        index_unchecked::expand(scope, self.clone(), idx)
    }
}

impl<T: CubePrimitive> ListMut<T> for SharedMemory<T> {
    fn __expand_write(
        scope: &mut Scope,
        this: ExpandElementTyped<SharedMemory<T>>,
        idx: ExpandElementTyped<u32>,
        value: ExpandElementTyped<T>,
    ) {
        index_assign::expand(scope, this, idx, value);
    }
}

impl<T: CubePrimitive> ListMutExpand<T> for ExpandElementTyped<SharedMemory<T>> {
    fn __expand_write_method(
        &self,
        scope: &mut Scope,
        idx: ExpandElementTyped<u32>,
        value: ExpandElementTyped<T>,
    ) {
        index_assign::expand(scope, self.clone(), idx, value);
    }
}<|MERGE_RESOLUTION|>--- conflicted
+++ resolved
@@ -122,13 +122,6 @@
         /// # Safety
         /// Out of bounds indexing causes undefined behaviour and may segfault. Ensure index is
         /// always in bounds
-<<<<<<< HEAD
-        pub unsafe fn index_unchecked<I: Index>(&self, _i: I) -> &E
-        where
-            Self: CubeIndex,
-        {
-            unexpanded!()
-=======
         #[allow(unused_variables)]
         pub unsafe fn index_unchecked(&self, i: u32) -> &E {
             intrinsic!(|scope| {
@@ -142,7 +135,6 @@
                 ));
                 out.into()
             })
->>>>>>> 967df0ef
         }
 
         /// Perform an unchecked index assignment into the array
@@ -150,46 +142,6 @@
         /// # Safety
         /// Out of bounds indexing causes undefined behaviour and may segfault. Ensure index is
         /// always in bounds
-<<<<<<< HEAD
-        pub unsafe fn index_assign_unchecked<I: Index>(&mut self, _i: I, _value: E)
-        where
-            Self: CubeIndexMut,
-        {
-            unexpanded!()
-        }
-    }
-
-    impl<E: CubePrimitive> ExpandElementTyped<SharedMemory<E>> {
-        pub fn __expand_index_unchecked_method(
-            self,
-            scope: &mut Scope,
-            i: ExpandElementTyped<u32>,
-        ) -> ExpandElementTyped<E> {
-            let out = scope.create_local(self.expand.item);
-            scope.register(Instruction::new(
-                Operator::UncheckedIndex(BinaryOperator {
-                    lhs: *self.expand,
-                    rhs: i.expand.consume(),
-                }),
-                *out,
-            ));
-            out.into()
-        }
-
-        pub fn __expand_index_assign_unchecked_method(
-            self,
-            scope: &mut Scope,
-            i: ExpandElementTyped<u32>,
-            value: ExpandElementTyped<E>,
-        ) {
-            scope.register(Instruction::new(
-                Operator::UncheckedIndexAssign(BinaryOperator {
-                    lhs: i.expand.consume(),
-                    rhs: value.expand.consume(),
-                }),
-                *self.expand,
-            ));
-=======
         #[allow(unused_variables)]
         pub unsafe fn index_assign_unchecked(&mut self, i: u32, value: E) {
             intrinsic!(|scope| {
@@ -201,7 +153,6 @@
                     *self.expand,
                 ));
             })
->>>>>>> 967df0ef
         }
     }
 }
