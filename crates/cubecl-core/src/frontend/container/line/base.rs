use std::num::NonZero;

<<<<<<< HEAD
use cubecl_ir::{Comparison, ExpandElement};
use derive_more::derive::Neg;

use crate::{
    ir::{Arithmetic, BinaryOperator, ConstantScalarValue, Elem, Instruction, Item, Scope},
    prelude::{binary_expand_fixed_output, Dot, Numeric},
    unexpanded,
};

=======
>>>>>>> e0734dad
use crate::frontend::{
    CubePrimitive, CubeType, ExpandElementBaseInit, ExpandElementTyped, IntoRuntime,
};
use crate::{
    ir::{Arithmetic, BinaryOperator, ConstantScalarValue, Elem, Instruction, Item, Scope},
    prelude::{binary_expand_fixed_output, Dot, Numeric},
    unexpanded,
};
use cubecl_ir::{Comparison, ExpandElement};
use derive_more::derive::Neg;
/// A contiguous list of elements that supports auto-vectorized operations.
<<<<<<< HEAD
=======

>>>>>>> e0734dad
#[derive(Neg)]
pub struct Line<P> {
    // Comptime lines only support 1 element.
    pub(crate) val: P,
}

impl<P: CubePrimitive> Clone for Line<P> {
    fn clone(&self) -> Self {
        *self
    }
}
impl<P: CubePrimitive> Eq for Line<P> {}
impl<P: CubePrimitive> Copy for Line<P> {}

/// Module that contains the implementation details of the new function.
mod new {
    use super::*;

    impl<P: CubePrimitive> Line<P> {
        /// Create a new line of size 1 using the given value.
        pub fn new(val: P) -> Self {
            Self { val }
        }

        /// Expand function of [Self::new].
<<<<<<< HEAD
        pub fn __expand_new(_context: &mut Scope, val: P::ExpandType) -> ExpandElementTyped<Self> {
=======
        pub fn __expand_new(_scope: &mut Scope, val: P::ExpandType) -> ExpandElementTyped<Self> {
>>>>>>> e0734dad
            let elem: ExpandElementTyped<P> = val;
            elem.expand.into()
        }
    }
}

/// Module that contains the implementation details of the fill function.
mod fill {
    use crate::prelude::cast;

    use super::*;

    impl<P: CubePrimitive + Into<ExpandElementTyped<P>>> Line<P> {
        /// Fill the line with the given value.
        ///
        /// If you want to fill the line with different values, consider using the index API
        /// instead.
        ///
        /// ```rust, ignore
        /// let mut line = Line::<u32>::empty(2);
        /// line[0] = 1;
        /// line[1] = 2;
        /// ```
        #[allow(unused_variables)]
        pub fn fill(mut self, value: P) -> Self {
            self.val = value;
            self
        }

        /// Expand function of [fill](Self::fill).
        pub fn __expand_fill(
<<<<<<< HEAD
            context: &mut Scope,
=======
            scope: &mut Scope,
>>>>>>> e0734dad
            line: ExpandElementTyped<Self>,
            value: ExpandElementTyped<P>,
        ) -> ExpandElementTyped<Self> {
            line.__expand_fill_method(scope, value)
        }
    }

    impl<P: CubePrimitive> ExpandElementTyped<Line<P>> {
        /// Expand method of [fill](Line::fill).
<<<<<<< HEAD
        pub fn __expand_fill_method(
            self,
            context: &mut Scope,
            value: ExpandElementTyped<P>,
        ) -> Self {
=======
        pub fn __expand_fill_method(self, scope: &mut Scope, value: ExpandElementTyped<P>) -> Self {
>>>>>>> e0734dad
            let length = self.expand.item.vectorization;
            let output = scope.create_local(Item::vectorized(P::as_elem(scope), length));

            cast::expand::<P>(scope, value, output.clone().into());

            output.into()
        }
    }
}

/// Module that contains the implementation details of the empty function.
mod empty {
    use super::*;

    impl<P: CubePrimitive + Into<ExpandElementTyped<P>>> Line<P> {
        /// Create an empty line of the given size.
        ///
        /// Note that a line can't change in size once it's fixed.
        #[allow(unused_variables)]
        pub fn empty(size: u32) -> Self {
            unexpanded!()
        }

        /// Expand function of [empty](Self::empty).
        pub fn __expand_empty(
<<<<<<< HEAD
            context: &mut Scope,
=======
            scope: &mut Scope,
>>>>>>> e0734dad
            length: ExpandElementTyped<u32>,
        ) -> ExpandElementTyped<Self> {
            let length = match length.expand.as_const() {
                Some(val) => match val {
                    ConstantScalarValue::Int(val, _) => NonZero::new(val)
                        .map(|val| val.get() as u8)
                        .map(|val| NonZero::new(val).unwrap()),
                    ConstantScalarValue::Float(val, _) => NonZero::new(val as i64)
                        .map(|val| val.get() as u8)
                        .map(|val| NonZero::new(val).unwrap()),
                    ConstantScalarValue::UInt(val, _) => NonZero::new(val as u8),
                    ConstantScalarValue::Bool(_) => None,
                },
                None => None,
            };
            scope
                .create_local_mut(Item::vectorized(Self::as_elem(scope), length))
                .into()
        }
    }
}

/// Module that contains the implementation details of the size function.
mod size {
    use super::*;

    impl<P: CubePrimitive> Line<P> {
        /// Get the number of individual elements a line contains.
        ///
        /// The size is available at comptime and may be used in combination with the comptime
        /// macro.
        ///
        /// ```rust, ignore
        /// // The if statement is going to be executed at comptime.
        /// if comptime!(line.size() == 1) {
        /// }
        /// ```
        pub fn size(&self) -> u32 {
            unexpanded!()
        }

        /// Expand function of [size](Self::size).
<<<<<<< HEAD
        pub fn __expand_size(context: &mut Scope, element: ExpandElementTyped<P>) -> u32 {
            element.__expand_vectorization_factor_method(context)
=======
        pub fn __expand_size(scope: &mut Scope, element: ExpandElementTyped<P>) -> u32 {
            element.__expand_vectorization_factor_method(scope)
>>>>>>> e0734dad
        }
    }

    impl<P: CubePrimitive> ExpandElementTyped<Line<P>> {
        /// Comptime version of [size](Line::size).
        pub fn size(&self) -> u32 {
            self.expand
                .item
                .vectorization
                .unwrap_or(NonZero::new(1).unwrap())
                .get() as u32
        }

        /// Expand method of [size](Line::size).
<<<<<<< HEAD
        pub fn __expand_size_method(&self, _context: &mut Scope) -> u32 {
=======
        pub fn __expand_size_method(&self, _scope: &mut Scope) -> u32 {
>>>>>>> e0734dad
            self.size()
        }
    }
}

// Implement a comparison operator define in
macro_rules! impl_line_comparison {
    ($name:ident, $operator:ident, $comment:literal) => {
        ::paste::paste! {
            /// Module that contains the implementation details of the $name function.
            mod $name {

                use super::*;

                impl<P: CubePrimitive> Line<P> {
                    #[doc = concat!(
                        "Return a new line with the element-wise comparison of the first line being ",
                        $comment,
                        " the second line."
                    )]
                    pub fn $name(self, _other: Self) -> Line<bool> {
                        unexpanded!()
                    }

                    /// Expand function of [$name](Self::$name).
                    pub fn [< __expand_ $name >](
<<<<<<< HEAD
                        context: &mut Scope,
=======
                        scope: &mut Scope,
>>>>>>> e0734dad
                        lhs: ExpandElementTyped<Self>,
                        rhs: ExpandElementTyped<Self>,
                    ) -> ExpandElementTyped<Line<bool>> {
                        lhs.[< __expand_ $name _method >](scope, rhs)
                    }
                }

                impl<P: CubePrimitive> ExpandElementTyped<Line<P>> {
                    /// Expand method of [equal](Line::equal).
                    pub fn [< __expand_ $name _method >](
                        self,
<<<<<<< HEAD
                        context: &mut Scope,
=======
                        scope: &mut Scope,
>>>>>>> e0734dad
                        rhs: Self,
                    ) -> ExpandElementTyped<Line<bool>> {
                        let size = self.expand.item.vectorization;
                        let lhs = self.expand.into();
                        let rhs = rhs.expand.into();

                        let output = scope.create_local_mut(Item::vectorized(bool::as_elem(scope), size));

                        scope.register(Instruction::new(
                            Comparison::$operator(BinaryOperator { lhs, rhs }),
                            output.clone().into(),
                        ));

                        output.into()
                    }
                }
            }
        }

    };
}

impl_line_comparison!(equal, Equal, "equal to");
impl_line_comparison!(not_equal, NotEqual, "not equal to");
impl_line_comparison!(less_than, Lower, "less than");
impl_line_comparison!(greater_than, Greater, "greater than");
impl_line_comparison!(less_equal, LowerEqual, "less than or equal to");
impl_line_comparison!(greater_equal, GreaterEqual, "greater than or equal to");

impl<P: CubePrimitive> CubeType for Line<P> {
    type ExpandType = ExpandElementTyped<Self>;
}

impl<P: CubePrimitive> ExpandElementBaseInit for Line<P> {
<<<<<<< HEAD
    fn init_elem(context: &mut crate::ir::Scope, elem: ExpandElement) -> ExpandElement {
        P::init_elem(context, elem)
=======
    fn init_elem(scope: &mut crate::ir::Scope, elem: ExpandElement) -> ExpandElement {
        P::init_elem(scope, elem)
>>>>>>> e0734dad
    }
}

impl<P: CubePrimitive> IntoRuntime for Line<P> {
<<<<<<< HEAD
    fn __expand_runtime_method(self, context: &mut crate::ir::Scope) -> Self::ExpandType {
        self.val.__expand_runtime_method(context).expand.into()
=======
    fn __expand_runtime_method(self, scope: &mut crate::ir::Scope) -> Self::ExpandType {
        self.val.__expand_runtime_method(scope).expand.into()
>>>>>>> e0734dad
    }
}

impl<P: CubePrimitive> CubePrimitive for Line<P> {
<<<<<<< HEAD
    fn as_elem(context: &Scope) -> Elem {
        P::as_elem(context)
=======
    fn as_elem(scope: &Scope) -> Elem {
        P::as_elem(scope)
>>>>>>> e0734dad
    }

    fn as_elem_native() -> Option<Elem> {
        P::as_elem_native()
    }

    fn size() -> Option<usize> {
        P::size()
    }
}

impl<N: Numeric> Dot for Line<N> {
    fn dot(self, _rhs: Self) -> Self {
        unexpanded!()
    }

    fn __expand_dot(
<<<<<<< HEAD
        context: &mut Scope,
=======
        scope: &mut Scope,
>>>>>>> e0734dad
        lhs: ExpandElementTyped<Self>,
        rhs: ExpandElementTyped<Self>,
    ) -> ExpandElementTyped<Self> {
        let lhs: ExpandElement = lhs.into();
        let mut item = lhs.item;
        item.vectorization = None;
        binary_expand_fixed_output(scope, lhs, rhs.into(), item, Arithmetic::Dot).into()
    }
}<|MERGE_RESOLUTION|>--- conflicted
+++ resolved
@@ -1,17 +1,5 @@
 use std::num::NonZero;
 
-<<<<<<< HEAD
-use cubecl_ir::{Comparison, ExpandElement};
-use derive_more::derive::Neg;
-
-use crate::{
-    ir::{Arithmetic, BinaryOperator, ConstantScalarValue, Elem, Instruction, Item, Scope},
-    prelude::{binary_expand_fixed_output, Dot, Numeric},
-    unexpanded,
-};
-
-=======
->>>>>>> e0734dad
 use crate::frontend::{
     CubePrimitive, CubeType, ExpandElementBaseInit, ExpandElementTyped, IntoRuntime,
 };
@@ -23,10 +11,7 @@
 use cubecl_ir::{Comparison, ExpandElement};
 use derive_more::derive::Neg;
 /// A contiguous list of elements that supports auto-vectorized operations.
-<<<<<<< HEAD
-=======
-
->>>>>>> e0734dad
+
 #[derive(Neg)]
 pub struct Line<P> {
     // Comptime lines only support 1 element.
@@ -52,11 +37,7 @@
         }
 
         /// Expand function of [Self::new].
-<<<<<<< HEAD
-        pub fn __expand_new(_context: &mut Scope, val: P::ExpandType) -> ExpandElementTyped<Self> {
-=======
         pub fn __expand_new(_scope: &mut Scope, val: P::ExpandType) -> ExpandElementTyped<Self> {
->>>>>>> e0734dad
             let elem: ExpandElementTyped<P> = val;
             elem.expand.into()
         }
@@ -88,11 +69,7 @@
 
         /// Expand function of [fill](Self::fill).
         pub fn __expand_fill(
-<<<<<<< HEAD
-            context: &mut Scope,
-=======
             scope: &mut Scope,
->>>>>>> e0734dad
             line: ExpandElementTyped<Self>,
             value: ExpandElementTyped<P>,
         ) -> ExpandElementTyped<Self> {
@@ -102,15 +79,7 @@
 
     impl<P: CubePrimitive> ExpandElementTyped<Line<P>> {
         /// Expand method of [fill](Line::fill).
-<<<<<<< HEAD
-        pub fn __expand_fill_method(
-            self,
-            context: &mut Scope,
-            value: ExpandElementTyped<P>,
-        ) -> Self {
-=======
         pub fn __expand_fill_method(self, scope: &mut Scope, value: ExpandElementTyped<P>) -> Self {
->>>>>>> e0734dad
             let length = self.expand.item.vectorization;
             let output = scope.create_local(Item::vectorized(P::as_elem(scope), length));
 
@@ -136,11 +105,7 @@
 
         /// Expand function of [empty](Self::empty).
         pub fn __expand_empty(
-<<<<<<< HEAD
-            context: &mut Scope,
-=======
             scope: &mut Scope,
->>>>>>> e0734dad
             length: ExpandElementTyped<u32>,
         ) -> ExpandElementTyped<Self> {
             let length = match length.expand.as_const() {
@@ -183,13 +148,8 @@
         }
 
         /// Expand function of [size](Self::size).
-<<<<<<< HEAD
-        pub fn __expand_size(context: &mut Scope, element: ExpandElementTyped<P>) -> u32 {
-            element.__expand_vectorization_factor_method(context)
-=======
         pub fn __expand_size(scope: &mut Scope, element: ExpandElementTyped<P>) -> u32 {
             element.__expand_vectorization_factor_method(scope)
->>>>>>> e0734dad
         }
     }
 
@@ -204,11 +164,7 @@
         }
 
         /// Expand method of [size](Line::size).
-<<<<<<< HEAD
-        pub fn __expand_size_method(&self, _context: &mut Scope) -> u32 {
-=======
         pub fn __expand_size_method(&self, _scope: &mut Scope) -> u32 {
->>>>>>> e0734dad
             self.size()
         }
     }
@@ -235,11 +191,7 @@
 
                     /// Expand function of [$name](Self::$name).
                     pub fn [< __expand_ $name >](
-<<<<<<< HEAD
-                        context: &mut Scope,
-=======
                         scope: &mut Scope,
->>>>>>> e0734dad
                         lhs: ExpandElementTyped<Self>,
                         rhs: ExpandElementTyped<Self>,
                     ) -> ExpandElementTyped<Line<bool>> {
@@ -251,11 +203,7 @@
                     /// Expand method of [equal](Line::equal).
                     pub fn [< __expand_ $name _method >](
                         self,
-<<<<<<< HEAD
-                        context: &mut Scope,
-=======
                         scope: &mut Scope,
->>>>>>> e0734dad
                         rhs: Self,
                     ) -> ExpandElementTyped<Line<bool>> {
                         let size = self.expand.item.vectorization;
@@ -290,35 +238,20 @@
 }
 
 impl<P: CubePrimitive> ExpandElementBaseInit for Line<P> {
-<<<<<<< HEAD
-    fn init_elem(context: &mut crate::ir::Scope, elem: ExpandElement) -> ExpandElement {
-        P::init_elem(context, elem)
-=======
     fn init_elem(scope: &mut crate::ir::Scope, elem: ExpandElement) -> ExpandElement {
         P::init_elem(scope, elem)
->>>>>>> e0734dad
     }
 }
 
 impl<P: CubePrimitive> IntoRuntime for Line<P> {
-<<<<<<< HEAD
-    fn __expand_runtime_method(self, context: &mut crate::ir::Scope) -> Self::ExpandType {
-        self.val.__expand_runtime_method(context).expand.into()
-=======
     fn __expand_runtime_method(self, scope: &mut crate::ir::Scope) -> Self::ExpandType {
         self.val.__expand_runtime_method(scope).expand.into()
->>>>>>> e0734dad
     }
 }
 
 impl<P: CubePrimitive> CubePrimitive for Line<P> {
-<<<<<<< HEAD
-    fn as_elem(context: &Scope) -> Elem {
-        P::as_elem(context)
-=======
     fn as_elem(scope: &Scope) -> Elem {
         P::as_elem(scope)
->>>>>>> e0734dad
     }
 
     fn as_elem_native() -> Option<Elem> {
@@ -336,11 +269,7 @@
     }
 
     fn __expand_dot(
-<<<<<<< HEAD
-        context: &mut Scope,
-=======
         scope: &mut Scope,
->>>>>>> e0734dad
         lhs: ExpandElementTyped<Self>,
         rhs: ExpandElementTyped<Self>,
     ) -> ExpandElementTyped<Self> {
