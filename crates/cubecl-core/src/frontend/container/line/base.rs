--- conflicted
+++ resolved
@@ -86,12 +86,8 @@
             value: ExpandElementTyped<P>,
         ) -> Self {
             let length = self.expand.item.vectorization;
-<<<<<<< HEAD
-            let output = context.create_local(Item::vectorized(P::as_elem(), length));
-=======
             let output =
-                context.create_local_binding(Item::vectorized(P::as_elem(context), length));
->>>>>>> 4d6f50f3
+                context.create_local(Item::vectorized(P::as_elem(context), length));
 
             cast::expand::<P>(context, value, output.clone().into());
 
@@ -132,11 +128,7 @@
                 None => None,
             };
             context
-<<<<<<< HEAD
-                .create_local_mut(Item::vectorized(Self::as_elem(), length))
-=======
-                .create_local_variable(Item::vectorized(Self::as_elem(context), length))
->>>>>>> 4d6f50f3
+                .create_local_mut(Item::vectorized(Self::as_elem(context), length))
                 .into()
         }
     }
@@ -224,11 +216,7 @@
                         let lhs = self.expand.into();
                         let rhs = rhs.expand.into();
 
-<<<<<<< HEAD
-                        let output = context.create_local_mut(Item::vectorized(bool::as_elem(), size));
-=======
-                        let output = context.create_local_binding(Item::vectorized(bool::as_elem(context), size));
->>>>>>> 4d6f50f3
+                        let output = context.create_local_mut(Item::vectorized(bool::as_elem(context), size));
 
                         context.register(Instruction::new(
                             Operator::$operator(BinaryOperator { lhs, rhs }),
