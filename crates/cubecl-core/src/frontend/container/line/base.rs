use std::num::NonZero;

use cubecl_ir::{Comparison, ExpandElement};
<<<<<<< HEAD
use derive_more::derive::Neg;

use crate::{
    ir::{Arithmetic, BinaryOperator, ConstantScalarValue, Elem, Instruction, Item, Scope},
    prelude::{binary_expand_fixed_output, Dot, Numeric},
=======

use crate::{
    ir::{Arithmetic, BinaryOperator, ConstantScalarValue, Elem, Instruction, Item},
    prelude::{binary_expand_fixed_output, CubeContext, Dot, Numeric},
>>>>>>> 42fa4bcd
    unexpanded,
};

use crate::frontend::{
    CubePrimitive, CubeType, ExpandElementBaseInit, ExpandElementTyped, IntoRuntime,
};

/// A contiguous list of elements that supports auto-vectorized operations.
#[derive(Neg)]
pub struct Line<P> {
    // Comptime lines only support 1 element.
    pub(crate) val: P,
}

impl<P: CubePrimitive> Clone for Line<P> {
    fn clone(&self) -> Self {
        *self
    }
}
impl<P: CubePrimitive> Eq for Line<P> {}
impl<P: CubePrimitive> Copy for Line<P> {}

/// Module that contains the implementation details of the new function.
mod new {
    use super::*;

    impl<P: CubePrimitive> Line<P> {
        /// Create a new line of size 1 using the given value.
        pub fn new(val: P) -> Self {
            Self { val }
        }

        /// Expand function of [Self::new].
        pub fn __expand_new(_context: &mut Scope, val: P::ExpandType) -> ExpandElementTyped<Self> {
            let elem: ExpandElementTyped<P> = val;
            elem.expand.into()
        }
    }
}

/// Module that contains the implementation details of the fill function.
mod fill {
    use crate::prelude::cast;

    use super::*;

    impl<P: CubePrimitive + Into<ExpandElementTyped<P>>> Line<P> {
        /// Fill the line with the given value.
        ///
        /// If you want to fill the line with different values, consider using the index API
        /// instead.
        ///
        /// ```rust, ignore
        /// let mut line = Line::<u32>::empty(2);
        /// line[0] = 1;
        /// line[1] = 2;
        /// ```
        #[allow(unused_variables)]
        pub fn fill(mut self, value: P) -> Self {
            self.val = value;
            self
        }

        /// Expand function of [fill](Self::fill).
        pub fn __expand_fill(
            context: &mut Scope,
            line: ExpandElementTyped<Self>,
            value: ExpandElementTyped<P>,
        ) -> ExpandElementTyped<Self> {
            line.__expand_fill_method(context, value)
        }
    }

    impl<P: CubePrimitive> ExpandElementTyped<Line<P>> {
        /// Expand method of [fill](Line::fill).
        pub fn __expand_fill_method(
            self,
            context: &mut Scope,
            value: ExpandElementTyped<P>,
        ) -> Self {
            let length = self.expand.item.vectorization;
            let output = context.create_local(Item::vectorized(P::as_elem(context), length));

            cast::expand::<P>(context, value, output.clone().into());

            output.into()
        }
    }
}

/// Module that contains the implementation details of the empty function.
mod empty {
    use super::*;

    impl<P: CubePrimitive + Into<ExpandElementTyped<P>>> Line<P> {
        /// Create an empty line of the given size.
        ///
        /// Note that a line can't change in size once it's fixed.
        #[allow(unused_variables)]
        pub fn empty(size: u32) -> Self {
            unexpanded!()
        }

        /// Expand function of [empty](Self::empty).
        pub fn __expand_empty(
            context: &mut Scope,
            length: ExpandElementTyped<u32>,
        ) -> ExpandElementTyped<Self> {
            let length = match length.expand.as_const() {
                Some(val) => match val {
                    ConstantScalarValue::Int(val, _) => NonZero::new(val)
                        .map(|val| val.get() as u8)
                        .map(|val| NonZero::new(val).unwrap()),
                    ConstantScalarValue::Float(val, _) => NonZero::new(val as i64)
                        .map(|val| val.get() as u8)
                        .map(|val| NonZero::new(val).unwrap()),
                    ConstantScalarValue::UInt(val, _) => NonZero::new(val as u8),
                    ConstantScalarValue::Bool(_) => None,
                },
                None => None,
            };
            context
                .create_local_mut(Item::vectorized(Self::as_elem(context), length))
                .into()
        }
    }
}

/// Module that contains the implementation details of the size function.
mod size {
    use super::*;

    impl<P: CubePrimitive> Line<P> {
        /// Get the number of individual elements a line contains.
        ///
        /// The size is available at comptime and may be used in combination with the comptime
        /// macro.
        ///
        /// ```rust, ignore
        /// // The if statement is going to be executed at comptime.
        /// if comptime!(line.size() == 1) {
        /// }
        /// ```
        pub fn size(&self) -> u32 {
            unexpanded!()
        }

        /// Expand function of [size](Self::size).
        pub fn __expand_size(context: &mut Scope, element: ExpandElementTyped<P>) -> u32 {
            element.__expand_vectorization_factor_method(context)
        }
    }

    impl<P: CubePrimitive> ExpandElementTyped<Line<P>> {
        /// Comptime version of [size](Line::size).
        pub fn size(&self) -> u32 {
            self.expand
                .item
                .vectorization
                .unwrap_or(NonZero::new(1).unwrap())
                .get() as u32
        }

        /// Expand method of [size](Line::size).
        pub fn __expand_size_method(&self, _context: &mut Scope) -> u32 {
            self.size()
        }
    }
}

// Implement a comparison operator define in
macro_rules! impl_line_comparison {
    ($name:ident, $operator:ident, $comment:literal) => {
        ::paste::paste! {
            /// Module that contains the implementation details of the $name function.
            mod $name {

                use super::*;

                impl<P: CubePrimitive> Line<P> {
                    #[doc = concat!(
                        "Return a new line with the element-wise comparison of the first line being ",
                        $comment,
                        " the second line."
                    )]
                    pub fn $name(self, _other: Self) -> Line<bool> {
                        unexpanded!()
                    }

                    /// Expand function of [$name](Self::$name).
                    pub fn [< __expand_ $name >](
                        context: &mut Scope,
                        lhs: ExpandElementTyped<Self>,
                        rhs: ExpandElementTyped<Self>,
                    ) -> ExpandElementTyped<Line<bool>> {
                        lhs.[< __expand_ $name _method >](context, rhs)
                    }
                }

                impl<P: CubePrimitive> ExpandElementTyped<Line<P>> {
                    /// Expand method of [equal](Line::equal).
                    pub fn [< __expand_ $name _method >](
                        self,
                        context: &mut Scope,
                        rhs: Self,
                    ) -> ExpandElementTyped<Line<bool>> {
                        let size = self.expand.item.vectorization;
                        let lhs = self.expand.into();
                        let rhs = rhs.expand.into();

                        let output = context.create_local_mut(Item::vectorized(bool::as_elem(context), size));

                        context.register(Instruction::new(
                            Comparison::$operator(BinaryOperator { lhs, rhs }),
                            output.clone().into(),
                        ));

                        output.into()
                    }
                }
            }
        }

    };
}

impl_line_comparison!(equal, Equal, "equal to");
impl_line_comparison!(not_equal, NotEqual, "not equal to");
impl_line_comparison!(less_than, Lower, "less than");
impl_line_comparison!(greater_than, Greater, "greater than");
impl_line_comparison!(less_equal, LowerEqual, "less than or equal to");
impl_line_comparison!(greater_equal, GreaterEqual, "greater than or equal to");

impl<P: CubePrimitive> CubeType for Line<P> {
    type ExpandType = ExpandElementTyped<Self>;
}

impl<P: CubePrimitive> ExpandElementBaseInit for Line<P> {
    fn init_elem(context: &mut crate::ir::Scope, elem: ExpandElement) -> ExpandElement {
        P::init_elem(context, elem)
    }
}

impl<P: CubePrimitive> IntoRuntime for Line<P> {
    fn __expand_runtime_method(self, context: &mut crate::ir::Scope) -> Self::ExpandType {
        self.val.__expand_runtime_method(context).expand.into()
    }
}

impl<P: CubePrimitive> CubePrimitive for Line<P> {
    fn as_elem(context: &Scope) -> Elem {
        P::as_elem(context)
    }

    fn as_elem_native() -> Option<Elem> {
        P::as_elem_native()
    }

    fn size() -> Option<usize> {
        P::size()
    }
}

impl<N: Numeric> Dot for Line<N> {
    fn dot(self, _rhs: Self) -> Self {
        unexpanded!()
    }

    fn __expand_dot(
        context: &mut Scope,
        lhs: ExpandElementTyped<Self>,
        rhs: ExpandElementTyped<Self>,
    ) -> ExpandElementTyped<Self> {
        let lhs: ExpandElement = lhs.into();
        let mut item = lhs.item;
        item.vectorization = None;
        binary_expand_fixed_output(context, lhs, rhs.into(), item, Arithmetic::Dot).into()
    }
}<|MERGE_RESOLUTION|>--- conflicted
+++ resolved
@@ -1,26 +1,17 @@
 use std::num::NonZero;
 
 use cubecl_ir::{Comparison, ExpandElement};
-<<<<<<< HEAD
 use derive_more::derive::Neg;
-
 use crate::{
     ir::{Arithmetic, BinaryOperator, ConstantScalarValue, Elem, Instruction, Item, Scope},
     prelude::{binary_expand_fixed_output, Dot, Numeric},
-=======
-
-use crate::{
-    ir::{Arithmetic, BinaryOperator, ConstantScalarValue, Elem, Instruction, Item},
-    prelude::{binary_expand_fixed_output, CubeContext, Dot, Numeric},
->>>>>>> 42fa4bcd
     unexpanded,
 };
-
 use crate::frontend::{
     CubePrimitive, CubeType, ExpandElementBaseInit, ExpandElementTyped, IntoRuntime,
 };
-
 /// A contiguous list of elements that supports auto-vectorized operations.
+
 #[derive(Neg)]
 pub struct Line<P> {
     // Comptime lines only support 1 element.
