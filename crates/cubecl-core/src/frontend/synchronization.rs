--- conflicted
+++ resolved
@@ -15,13 +15,8 @@
 pub mod sync_units {
     use super::*;
 
-<<<<<<< HEAD
-    pub fn expand(context: &mut Scope) {
-        context.register(Synchronization::SyncUnits)
-=======
     pub fn expand(scope: &mut Scope) {
         scope.register(Synchronization::SyncUnits)
->>>>>>> e0734dad
     }
 }
 
@@ -33,12 +28,7 @@
 pub mod sync_storage {
     use super::*;
 
-<<<<<<< HEAD
-    pub fn expand(context: &mut Scope) {
-        context.register(Synchronization::SyncStorage)
-=======
     pub fn expand(scope: &mut Scope) {
         scope.register(Synchronization::SyncStorage)
->>>>>>> e0734dad
     }
 }