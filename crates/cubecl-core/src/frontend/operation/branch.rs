use crate::{
<<<<<<< HEAD
    ir::{Instruction, Operator, Scope, Select},
=======
    ir::{Operator, Scope, Select},
>>>>>>> e0734dad
    prelude::*,
};
use crate::{
    prelude::{CubePrimitive, Line},
    unexpanded,
};

/// Executes both branches, *then* selects a value based on the condition. This *should* be
/// branchless, but might depend on the compiler.
///
/// # Safety
///
/// Since both branches are *evaluated* regardless of the condition, both branches must be *valid*
/// regardless of the condition. Illegal memory accesses should not be done in either branch.
pub fn select<C: CubePrimitive>(condition: bool, then: C, or_else: C) -> C {
    if condition {
        then
    } else {
        or_else
    }
}

/// Same as [select()] but with lines instead.
#[allow(unused_variables)]
pub fn select_many<C: CubePrimitive>(
    condition: Line<bool>,
    then: Line<C>,
    or_else: Line<C>,
) -> Line<C> {
    unexpanded!()
}

pub mod select {
    use std::num::NonZero;

    use super::*;

    pub fn expand<C: CubePrimitive>(
<<<<<<< HEAD
        context: &mut Scope,
=======
        scope: &mut Scope,
>>>>>>> e0734dad
        condition: ExpandElementTyped<bool>,
        then: ExpandElementTyped<C>,
        or_else: ExpandElementTyped<C>,
    ) -> ExpandElementTyped<C> {
        let cond = condition.expand.consume();
        let then = then.expand.consume();
        let or_else = or_else.expand.consume();

        let vf = cond.vectorization_factor();
        let vf = Ord::max(vf, then.vectorization_factor());
        let vf = Ord::max(vf, or_else.vectorization_factor());

        let output = scope.create_local(then.item.vectorize(NonZero::new(vf)));
        let out = *output;

        let select = Operator::Select(Select {
            cond,
            then,
            or_else,
        });
        scope.register(Instruction::new(select, out));

        output.into()
    }
}

pub mod select_many {
    use super::*;

    pub fn expand<C: CubePrimitive>(
<<<<<<< HEAD
        context: &mut Scope,
=======
        scope: &mut Scope,
>>>>>>> e0734dad
        condition: ExpandElementTyped<Line<bool>>,
        then: ExpandElementTyped<Line<C>>,
        or_else: ExpandElementTyped<Line<C>>,
    ) -> ExpandElementTyped<Line<C>> {
        select::expand(scope, condition.expand.into(), then, or_else)
    }
}<|MERGE_RESOLUTION|>--- conflicted
+++ resolved
@@ -1,9 +1,5 @@
 use crate::{
-<<<<<<< HEAD
-    ir::{Instruction, Operator, Scope, Select},
-=======
     ir::{Operator, Scope, Select},
->>>>>>> e0734dad
     prelude::*,
 };
 use crate::{
@@ -39,14 +35,12 @@
 pub mod select {
     use std::num::NonZero;
 
+    use cubecl_ir::Instruction;
+
     use super::*;
 
     pub fn expand<C: CubePrimitive>(
-<<<<<<< HEAD
-        context: &mut Scope,
-=======
         scope: &mut Scope,
->>>>>>> e0734dad
         condition: ExpandElementTyped<bool>,
         then: ExpandElementTyped<C>,
         or_else: ExpandElementTyped<C>,
@@ -77,11 +71,7 @@
     use super::*;
 
     pub fn expand<C: CubePrimitive>(
-<<<<<<< HEAD
-        context: &mut Scope,
-=======
         scope: &mut Scope,
->>>>>>> e0734dad
         condition: ExpandElementTyped<Line<bool>>,
         then: ExpandElementTyped<Line<C>>,
         or_else: ExpandElementTyped<Line<C>>,
