--- conflicted
+++ resolved
@@ -1,24 +1,14 @@
 use std::num::NonZeroU8;
 
-<<<<<<< HEAD
-use crate::prelude::{CubeIndex, CubeType, ExpandElementTyped};
-=======
->>>>>>> e0734dad
 use cubecl_ir::{
     Arithmetic, BinaryOperator, Comparison, Elem, ExpandElement, Instruction, Item, Operation,
     Operator, Scope, UnaryOperator, Variable, VariableKind, Vectorization,
 };
-<<<<<<< HEAD
+
+use crate::prelude::{CubeIndex, CubeType, ExpandElementTyped};
 
 pub(crate) fn binary_expand<F, Op>(
-    context: &mut Scope,
-=======
-
-use crate::prelude::{CubeIndex, CubeType, ExpandElementTyped};
-
-pub(crate) fn binary_expand<F, Op>(
-    scope: &mut Scope,
->>>>>>> e0734dad
+    scope: &mut Scope,
     lhs: ExpandElement,
     rhs: ExpandElement,
     func: F,
@@ -48,11 +38,7 @@
 }
 
 pub(crate) fn binary_expand_fixed_output<F>(
-<<<<<<< HEAD
-    context: &mut Scope,
-=======
-    scope: &mut Scope,
->>>>>>> e0734dad
+    scope: &mut Scope,
     lhs: ExpandElement,
     rhs: ExpandElement,
     out_item: Item,
@@ -79,11 +65,7 @@
 }
 
 pub(crate) fn binary_expand_no_vec<F>(
-<<<<<<< HEAD
-    context: &mut Scope,
-=======
-    scope: &mut Scope,
->>>>>>> e0734dad
+    scope: &mut Scope,
     lhs: ExpandElement,
     rhs: ExpandElement,
     func: F,
@@ -109,11 +91,7 @@
 }
 
 pub(crate) fn cmp_expand<F>(
-<<<<<<< HEAD
-    context: &mut Scope,
-=======
-    scope: &mut Scope,
->>>>>>> e0734dad
+    scope: &mut Scope,
     lhs: ExpandElement,
     rhs: ExpandElement,
     func: F,
@@ -143,11 +121,7 @@
 }
 
 pub(crate) fn assign_op_expand<F, Op>(
-<<<<<<< HEAD
-    context: &mut Scope,
-=======
-    scope: &mut Scope,
->>>>>>> e0734dad
+    scope: &mut Scope,
     lhs: ExpandElement,
     rhs: ExpandElement,
     func: F,
@@ -168,11 +142,7 @@
     lhs
 }
 
-<<<<<<< HEAD
-pub fn unary_expand<F, Op>(context: &mut Scope, input: ExpandElement, func: F) -> ExpandElement
-=======
 pub fn unary_expand<F, Op>(scope: &mut Scope, input: ExpandElement, func: F) -> ExpandElement
->>>>>>> e0734dad
 where
     F: Fn(UnaryOperator) -> Op,
     Op: Into<Operation>,
@@ -191,11 +161,7 @@
 }
 
 pub fn unary_expand_fixed_output<F, Op>(
-<<<<<<< HEAD
-    context: &mut Scope,
-=======
-    scope: &mut Scope,
->>>>>>> e0734dad
+    scope: &mut Scope,
     input: ExpandElement,
     out_item: Item,
     func: F,
@@ -215,11 +181,7 @@
     output
 }
 
-<<<<<<< HEAD
-pub fn init_expand<F>(context: &mut Scope, input: ExpandElement, func: F) -> ExpandElement
-=======
 pub fn init_expand<F>(scope: &mut Scope, input: ExpandElement, func: F) -> ExpandElement
->>>>>>> e0734dad
 where
     F: Fn(Variable) -> Operation,
 {
@@ -265,11 +227,7 @@
     F: Fn(BinaryOperator) -> Op,
     Op: Into<Operation>,
 >(
-<<<<<<< HEAD
-    context: &mut Scope,
-=======
-    scope: &mut Scope,
->>>>>>> e0734dad
+    scope: &mut Scope,
     array: ExpandElementTyped<A>,
     index: ExpandElementTyped<u32>,
     value: ExpandElementTyped<V>,
