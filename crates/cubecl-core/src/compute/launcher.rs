use std::marker::PhantomData;

use crate::MetadataBuilder;
use crate::compute::KernelTask;
use crate::prelude::{ArrayArg, TensorArg, TensorMapArg};
use crate::{Kernel, Runtime};
use crate::{KernelSettings, prelude::CubePrimitive};
use bytemuck::{AnyBitPattern, NoUninit};
use cubecl_runtime::server::{Binding, CubeCount, ScalarBinding, TensorMapBinding};
use cubecl_runtime::{client::ComputeClient, server::Bindings};

/// Prepare a kernel for [launch](KernelLauncher::launch).
pub struct KernelLauncher<R: Runtime> {
    tensors: TensorState<R>,
    scalar_bf16: ScalarState<half::bf16>,
    scalar_f16: ScalarState<half::f16>,
    scalar_f32: ScalarState<f32>,
    scalar_f64: ScalarState<f64>,
    scalar_u64: ScalarState<u64>,
    scalar_u32: ScalarState<u32>,
    scalar_u16: ScalarState<u16>,
    scalar_u8: ScalarState<u8>,
    scalar_i64: ScalarState<i64>,
    scalar_i32: ScalarState<i32>,
    scalar_i16: ScalarState<i16>,
    scalar_i8: ScalarState<i8>,
    pub settings: KernelSettings,
    runtime: PhantomData<R>,
}

impl<R: Runtime> KernelLauncher<R> {
    /// Register an input tensor to be launched.
    pub fn register_tensor(&mut self, tensor: &TensorArg<'_, R>) {
        self.tensors.push_tensor(tensor);
    }

    /// Register a mapped tensor to be launched.
    pub fn register_tensor_map(&mut self, tensor: &TensorMapArg<'_, R>) {
        self.tensors.push_tensor_map(tensor);
    }

    /// Register an input array to be launched.
    pub fn register_array(&mut self, array: &ArrayArg<'_, R>) {
        self.tensors.push_array(array);
    }

    /// Register a u8 scalar to be launched.
    pub fn register_u8(&mut self, scalar: u8) {
        self.scalar_u8.push(scalar);
    }

    /// Register a u16 scalar to be launched.
    pub fn register_u16(&mut self, scalar: u16) {
        self.scalar_u16.push(scalar);
    }

    /// Register a u32 scalar to be launched.
    pub fn register_u32(&mut self, scalar: u32) {
        self.scalar_u32.push(scalar);
    }

    /// Register a u64 scalar to be launched.
    pub fn register_u64(&mut self, scalar: u64) {
        self.scalar_u64.push(scalar);
    }

    /// Register a i8 scalar to be launched.
    pub fn register_i8(&mut self, scalar: i8) {
        self.scalar_i8.push(scalar);
    }

    /// Register a i16 scalar to be launched.
    pub fn register_i16(&mut self, scalar: i16) {
        self.scalar_i16.push(scalar);
    }

    /// Register a i32 scalar to be launched.
    pub fn register_i32(&mut self, scalar: i32) {
        self.scalar_i32.push(scalar);
    }

    /// Register a i64 scalar to be launched.
    pub fn register_i64(&mut self, scalar: i64) {
        self.scalar_i64.push(scalar);
    }

    /// Register a bf16 scalar to be launched.
    pub fn register_bf16(&mut self, scalar: half::bf16) {
        self.scalar_bf16.push(scalar);
    }

    /// Register a f16 scalar to be launched.
    pub fn register_f16(&mut self, scalar: half::f16) {
        self.scalar_f16.push(scalar);
    }

    /// Register a f32 scalar to be launched.
    pub fn register_f32(&mut self, scalar: f32) {
        self.scalar_f32.push(scalar);
    }

    /// Register a f64 scalar to be launched.
    pub fn register_f64(&mut self, scalar: f64) {
        self.scalar_f64.push(scalar);
    }

    /// Launch the kernel.
    pub fn launch<K: Kernel>(
        self,
        cube_count: CubeCount,
        kernel: K,
        client: &ComputeClient<R::Server, R::Channel>,
    ) {
        let bindings = self.into_bindings();
        let kernel = Box::new(KernelTask::<R::Compiler, K>::new(kernel));

        client.execute(kernel, cube_count, bindings);
    }

    /// Launch the kernel without check bounds.
    ///
    /// # Safety
    ///
    /// The kernel must not:
    /// - Contain any out of bounds reads or writes. Doing so is immediate UB.
    /// - Contain any loops that never terminate. These may be optimized away entirely or cause
    ///   other unpredictable behaviour.
    pub unsafe fn launch_unchecked<K: Kernel>(
        self,
        cube_count: CubeCount,
        kernel: K,
        client: &ComputeClient<R::Server, R::Channel>,
    ) {
        unsafe {
            let bindings = self.into_bindings();
            let kernel = Box::new(KernelTask::<R::Compiler, K>::new(kernel));

            client.execute_unchecked(kernel, cube_count, bindings);
        }
    }

    /// We need to create the bindings in the same order they are defined in the compilation step.
    ///
    /// The function [crate::KernelIntegrator::integrate] stars by registering the input tensors followed
    /// by the output tensors. Then the tensor metadata, and the scalars at the end. The scalars
    /// are registered in the same order they are added. This is why we store the scalar data type
    /// in the `scalar_order` vector, so that we can register them in the same order.
    ///
    /// Also returns an ordered list of constant bindings. The ordering between constants and tensors
    /// is up to the runtime.
    fn into_bindings(self) -> Bindings {
        let mut bindings = Bindings::new();

        self.tensors.register(&mut bindings);

        self.scalar_u8.register(&mut bindings);
        self.scalar_u16.register(&mut bindings);
        self.scalar_u32.register(&mut bindings);
        self.scalar_u64.register(&mut bindings);
        self.scalar_i8.register(&mut bindings);
        self.scalar_i16.register(&mut bindings);
        self.scalar_i32.register(&mut bindings);
        self.scalar_i64.register(&mut bindings);
        self.scalar_f16.register(&mut bindings);
        self.scalar_bf16.register(&mut bindings);
        self.scalar_f32.register(&mut bindings);
        self.scalar_f64.register(&mut bindings);

<<<<<<< HEAD
        bindings.scalars.sort_by_key(|it| it.elem);

=======
>>>>>>> b8bf6867
        bindings
    }
}

/// Handles the tensor state.
pub enum TensorState<R: Runtime> {
    /// No tensor is registered yet.
    Empty,
    /// The registered tensors.
    Some {
        buffers: Vec<Binding>,
        tensor_maps: Vec<TensorMapBinding>,
        metadata: MetadataBuilder,
        runtime: PhantomData<R>,
    },
}

/// Handles the scalar state of an element type
///
/// The scalars are grouped to reduce the number of buffers needed to send data to the compute device.
pub enum ScalarState<T> {
    /// No scalar of that type is registered yet.
    Empty,
    /// The registered scalars.
    Some(Vec<T>),
}

impl<R: Runtime> TensorState<R> {
    fn maybe_init(&mut self) {
        if matches!(self, TensorState::Empty) {
            *self = TensorState::Some {
                buffers: Vec::new(),
                tensor_maps: Vec::new(),
                metadata: MetadataBuilder::default(),
                runtime: PhantomData,
            };
        }
    }

    fn buffers(&mut self) -> &mut Vec<Binding> {
        self.maybe_init();
        let TensorState::Some { buffers, .. } = self else {
            panic!("Should be init");
        };
        buffers
    }

    fn tensor_maps(&mut self) -> &mut Vec<TensorMapBinding> {
        self.maybe_init();
        let TensorState::Some { tensor_maps, .. } = self else {
            panic!("Should be init");
        };
        tensor_maps
    }

    fn metadata(&mut self) -> &mut MetadataBuilder {
        self.maybe_init();
        let TensorState::Some { metadata, .. } = self else {
            panic!("Should be init");
        };
        metadata
    }

    /// Push a new input tensor to the state.
    pub fn push_tensor(&mut self, tensor: &TensorArg<'_, R>) {
        if let Some(tensor) = self.process_tensor(tensor) {
            self.buffers().push(tensor);
        }
    }

    fn process_tensor(&mut self, tensor: &TensorArg<'_, R>) -> Option<Binding> {
        let (tensor, vectorization) = match tensor {
            TensorArg::Handle {
                handle,
                vectorization_factor,
                ..
            } => (handle, vectorization_factor),
            TensorArg::Alias { .. } => return None,
        };

        let elem_size = tensor.elem_size * *vectorization as usize;
        let buffer_len = tensor.handle.size() / elem_size as u64;
        let len = tensor.shape.iter().product::<usize>() / *vectorization as usize;
        self.metadata().with_tensor(
            tensor.strides.len() as u32,
            buffer_len as u32,
            len as u32,
            tensor.shape.iter().map(|it| *it as u32).collect(),
            tensor.strides.iter().map(|it| *it as u32).collect(),
        );
        Some(tensor.handle.clone().binding())
    }

    /// Push a new input array to the state.
    pub fn push_array(&mut self, array: &ArrayArg<'_, R>) {
        if let Some(tensor) = self.process_array(array) {
            self.buffers().push(tensor);
        }
    }

    fn process_array(&mut self, array: &ArrayArg<'_, R>) -> Option<Binding> {
        let (array, vectorization) = match array {
            ArrayArg::Handle {
                handle,
                vectorization_factor,
                ..
            } => (handle, vectorization_factor),
            ArrayArg::Alias { .. } => return None,
        };

        let elem_size = array.elem_size * *vectorization as usize;
        let buffer_len = array.handle.size() / elem_size as u64;
        self.metadata()
            .with_array(buffer_len as u32, array.length[0] as u32);
        Some(array.handle.clone().binding())
    }

    /// Push a new tensor to the state.
    pub fn push_tensor_map(&mut self, map: &TensorMapArg<'_, R>) {
        let binding = self
            .process_tensor(&map.tensor)
            .expect("Can't use alias for TensorMap");

        let map = map.metadata.clone();
        self.tensor_maps().push(TensorMapBinding { binding, map });
    }

    fn register(self, bindings_global: &mut Bindings) {
        if let Self::Some {
            buffers,
            tensor_maps,
            metadata,
            ..
        } = self
        {
            let metadata = metadata.finish();

            bindings_global.buffers = buffers;
            bindings_global.tensor_maps = tensor_maps;
            bindings_global.metadata = metadata;
        }
    }
}

impl<T: NoUninit + AnyBitPattern + CubePrimitive> ScalarState<T> {
    /// Add a new scalar value to the state.
    pub fn push(&mut self, val: T) {
        match self {
            ScalarState::Empty => *self = Self::Some(vec![val]),
            ScalarState::Some(values) => values.push(val),
        }
    }

    fn register(&self, bindings: &mut Bindings) {
        if let ScalarState::Some(values) = self {
            let len = values.len();
            let len_u64 = len.div_ceil(size_of::<u64>() / size_of::<T>());
            let mut data = vec![0; len_u64];
            let slice = bytemuck::cast_slice_mut::<u64, T>(&mut data);
            slice[0..values.len()].copy_from_slice(values);
            let elem = T::as_elem_native_unchecked();
<<<<<<< HEAD
            bindings.scalars.push(ScalarBinding::new(elem, len, data));
=======
            bindings
                .scalars
                .insert(elem, ScalarBinding::new(elem, len, data));
>>>>>>> b8bf6867
        }
    }
}

impl<R: Runtime> Default for KernelLauncher<R> {
    fn default() -> Self {
        Self {
            tensors: TensorState::Empty,
            scalar_bf16: ScalarState::Empty,
            scalar_f16: ScalarState::Empty,
            scalar_f32: ScalarState::Empty,
            scalar_f64: ScalarState::Empty,
            scalar_u64: ScalarState::Empty,
            scalar_u32: ScalarState::Empty,
            scalar_u16: ScalarState::Empty,
            scalar_u8: ScalarState::Empty,
            scalar_i64: ScalarState::Empty,
            scalar_i32: ScalarState::Empty,
            scalar_i16: ScalarState::Empty,
            scalar_i8: ScalarState::Empty,
            settings: Default::default(),
            runtime: PhantomData,
        }
    }
}<|MERGE_RESOLUTION|>--- conflicted
+++ resolved
@@ -166,11 +166,6 @@
         self.scalar_f32.register(&mut bindings);
         self.scalar_f64.register(&mut bindings);
 
-<<<<<<< HEAD
-        bindings.scalars.sort_by_key(|it| it.elem);
-
-=======
->>>>>>> b8bf6867
         bindings
     }
 }
@@ -332,13 +327,9 @@
             let slice = bytemuck::cast_slice_mut::<u64, T>(&mut data);
             slice[0..values.len()].copy_from_slice(values);
             let elem = T::as_elem_native_unchecked();
-<<<<<<< HEAD
-            bindings.scalars.push(ScalarBinding::new(elem, len, data));
-=======
             bindings
                 .scalars
                 .insert(elem, ScalarBinding::new(elem, len, data));
->>>>>>> b8bf6867
         }
     }
 }
