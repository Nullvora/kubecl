use std::{
    fmt::{Debug, Display},
    marker::PhantomData,
};

use crate::{codegen::CompilerRepresentation, ir::CubeDim, Compiler, Kernel, KernelId};
use alloc::sync::Arc;
use cubecl_runtime::{
    server::{Binding, ComputeServer},
    ExecutionMode,
};

/// A kernel, compiled in the target language
<<<<<<< HEAD
pub struct CompiledKernel<Repr: CompilerRepresentation> {
=======
pub struct CompiledKernel<C: Compiler> {
>>>>>>> e377fdf8
    pub name: Option<&'static str>,
    /// Source code of the kernel
    pub source: String,
    /// In-memory representation of the kernel
<<<<<<< HEAD
    pub repr: Repr,
=======
    pub repr: C::Representation,
>>>>>>> e377fdf8
    /// Size of a cube for the compiled kernel
    pub cube_dim: CubeDim,
    /// The number of bytes used by the share memory
    pub shared_mem_bytes: usize,
    /// Extra debugging information about the compiled kernel.
    pub debug_info: Option<DebugInformation>,
}

/// Extra debugging information about the compiled kernel.
#[derive(new)]
pub struct DebugInformation {
    /// The language tag of the source..
    pub lang_tag: &'static str,
    /// The compilation id.
    pub id: KernelId,
}

impl Display for KernelId {
    fn fmt(&self, f: &mut std::fmt::Formatter<'_>) -> std::fmt::Result {
        match &self.info {
            Some(info) => f.write_str(
                format_str(
                    format!("{:?}", info).as_str(),
                    &[('(', ')'), ('[', ']'), ('{', '}')],
                    true,
                )
                .as_str(),
            ),
            None => f.write_str("No info"),
        }
    }
}

<<<<<<< HEAD
impl<R: CompilerRepresentation> Display for CompiledKernel<R> {
=======
impl<C: Compiler> Display for CompiledKernel<C> {
>>>>>>> e377fdf8
    fn fmt(&self, f: &mut std::fmt::Formatter<'_>) -> std::fmt::Result {
        f.write_str("\n[START_KERNEL_COMPILATION]")?;

        if let Some(name) = self.name {
            if name.len() <= 32 {
                f.write_fmt(format_args!("\nname: {name}"))?;
            } else {
                let name = format_str(name, &[('<', '>')], false);
                f.write_fmt(format_args!("\nname: {name}"))?;
            }
        }

        f.write_fmt(format_args!(
            "
cube_dim: ({}, {}, {})
shared_memory: {} bytes",
            self.cube_dim.x, self.cube_dim.y, self.cube_dim.z, self.shared_mem_bytes,
        ))?;

        if let Some(info) = &self.debug_info {
            f.write_fmt(format_args!(
                "\ninfo: {}",
                format_str(
                    format!("{:?}", info.id).as_str(),
                    &[('(', ')'), ('[', ']'), ('{', '}')],
                    true
                )
            ))?;
        }

        f.write_fmt(format_args!(
            "
source:
```{}
{}
```
[END_KERNEL_COMPILATION]
",
            self.debug_info
                .as_ref()
                .map(|info| info.lang_tag)
                .unwrap_or(""),
            self.source
        ))
    }
}

fn format_str(kernel_id: &str, markers: &[(char, char)], include_space: bool) -> String {
    let kernel_id = kernel_id.to_string();
    let mut result = String::new();
    let mut depth = 0;
    let indentation = 4;

    let mut prev = ' ';

    for c in kernel_id.chars() {
        if c == ' ' {
            continue;
        }

        let mut found_marker = false;

        for (start, end) in markers {
            let (start, end) = (*start, *end);

            if c == start {
                depth += 1;
                if prev != ' ' && include_space {
                    result.push(' ');
                }
                result.push(start);
                result.push('\n');
                result.push_str(&" ".repeat(indentation * depth));
                found_marker = true;
            } else if c == end {
                depth -= 1;
                if prev != start {
                    if prev == ' ' {
                        result.pop();
                    }
                    result.push_str(",\n");
                    result.push_str(&" ".repeat(indentation * depth));
                    result.push(end);
                } else {
                    for _ in 0..(&" ".repeat(indentation * depth).len()) + 1 + indentation {
                        result.pop();
                    }
                    result.push(end);
                }
                found_marker = true;
            }
        }

        if found_marker {
            prev = c;
            continue;
        }

        if c == ',' && depth > 0 {
            if prev == ' ' {
                result.pop();
            }

            result.push_str(",\n");
            result.push_str(&" ".repeat(indentation * depth));
            continue;
        }

        if c == ':' && include_space {
            result.push(c);
            result.push(' ');
            prev = ' ';
        } else {
            result.push(c);
            prev = c;
        }
    }

    result
}

/// Kernel trait with the ComputeShader that will be compiled and cached based on the
/// provided id.
<<<<<<< HEAD
pub trait CubeTask<Repr: CompilerRepresentation>: Send + Sync {
    /// Identifier for the kernel, used for caching kernel compilation.
    fn id(&self) -> KernelId;
    /// Compile the kernel into source
    fn compile(&self, mode: ExecutionMode) -> CompiledKernel<Repr>;
=======
pub trait CubeTask<C: Compiler>: Send + Sync {
    /// Identifier for the kernel, used for caching kernel compilation.
    fn id(&self) -> KernelId;
    /// Compile the kernel into source
    fn compile(&self, mode: ExecutionMode) -> CompiledKernel<C>;
>>>>>>> e377fdf8
    fn name(&self) -> &'static str {
        core::any::type_name::<Self>()
    }
}

/// Wraps a [kernel](Kernel) to create a [cube task](CubeTask).
#[derive(new)]
pub struct KernelTask<C: Compiler, K: Kernel> {
    kernel_definition: K,
    _compiler: PhantomData<C>,
}

<<<<<<< HEAD
impl<C: Compiler, K: Kernel> CubeTask<C::Representation> for KernelTask<C, K> {
    fn compile(&self, mode: ExecutionMode) -> CompiledKernel<C::Representation> {
=======
impl<C: Compiler, K: Kernel> CubeTask<C> for KernelTask<C, K> {
    fn compile(&self, mode: ExecutionMode) -> CompiledKernel<C> {
>>>>>>> e377fdf8
        let gpu_ir = self.kernel_definition.define();
        let cube_dim = gpu_ir.cube_dim;
        let lower_level_ir = C::compile(gpu_ir, mode);
        let shared_mem_bytes = lower_level_ir.shared_memory_size();

        CompiledKernel {
            name: Some(core::any::type_name::<K>()),
            source: lower_level_ir.to_string(),
            repr: lower_level_ir,
            cube_dim,
            shared_mem_bytes,
            debug_info: None,
        }
    }

    fn id(&self) -> KernelId {
        self.kernel_definition.id().clone()
    }

    fn name(&self) -> &'static str {
        core::any::type_name::<K>()
    }
}

<<<<<<< HEAD
impl<R: CompilerRepresentation> CubeTask<R> for Arc<dyn CubeTask<R>> {
    fn compile(&self, mode: ExecutionMode) -> CompiledKernel<R> {
=======
impl<C: Compiler> CubeTask<C> for Arc<dyn CubeTask<C>> {
    fn compile(&self, mode: ExecutionMode) -> CompiledKernel<C> {
>>>>>>> e377fdf8
        self.as_ref().compile(mode)
    }

    fn id(&self) -> KernelId {
        self.as_ref().id()
    }
    fn name(&self) -> &'static str {
        self.as_ref().name()
    }
}

<<<<<<< HEAD
impl<R: CompilerRepresentation> CubeTask<R> for Box<dyn CubeTask<R>> {
    fn compile(&self, mode: ExecutionMode) -> CompiledKernel<R> {
=======
impl<C: Compiler> CubeTask<C> for Box<dyn CubeTask<C>> {
    fn compile(&self, mode: ExecutionMode) -> CompiledKernel<C> {
>>>>>>> e377fdf8
        self.as_ref().compile(mode)
    }

    fn id(&self) -> KernelId {
        self.as_ref().id()
    }

    fn name(&self) -> &'static str {
        self.as_ref().name()
    }
}

/// Provides launch information specifying the number of work groups to be used by a compute shader.
pub enum CubeCount<S: ComputeServer> {
    /// Dispatch x,y,z work groups.
    Static(u32, u32, u32),
    /// Dispatch work groups based on the values in this buffer. The buffer should contain a u32 array [x, y, z].
    Dynamic(Binding<S>),
}

impl<S: ComputeServer> Debug for CubeCount<S> {
    fn fmt(&self, f: &mut std::fmt::Formatter<'_>) -> std::fmt::Result {
        match self {
            CubeCount::Static(x, y, z) => f.write_fmt(format_args!("({x}, {y}, {z})")),
            CubeCount::Dynamic(_) => f.write_str("binding"),
        }
    }
}

impl<S: ComputeServer> Clone for CubeCount<S> {
    fn clone(&self) -> Self {
        match self {
            Self::Static(x, y, z) => Self::Static(*x, *y, *z),
            Self::Dynamic(handle) => Self::Dynamic(handle.clone()),
        }
    }
}<|MERGE_RESOLUTION|>--- conflicted
+++ resolved
@@ -11,20 +11,12 @@
 };
 
 /// A kernel, compiled in the target language
-<<<<<<< HEAD
-pub struct CompiledKernel<Repr: CompilerRepresentation> {
-=======
 pub struct CompiledKernel<C: Compiler> {
->>>>>>> e377fdf8
     pub name: Option<&'static str>,
     /// Source code of the kernel
     pub source: String,
     /// In-memory representation of the kernel
-<<<<<<< HEAD
-    pub repr: Repr,
-=======
     pub repr: C::Representation,
->>>>>>> e377fdf8
     /// Size of a cube for the compiled kernel
     pub cube_dim: CubeDim,
     /// The number of bytes used by the share memory
@@ -58,11 +50,7 @@
     }
 }
 
-<<<<<<< HEAD
-impl<R: CompilerRepresentation> Display for CompiledKernel<R> {
-=======
 impl<C: Compiler> Display for CompiledKernel<C> {
->>>>>>> e377fdf8
     fn fmt(&self, f: &mut std::fmt::Formatter<'_>) -> std::fmt::Result {
         f.write_str("\n[START_KERNEL_COMPILATION]")?;
 
@@ -186,19 +174,11 @@
 
 /// Kernel trait with the ComputeShader that will be compiled and cached based on the
 /// provided id.
-<<<<<<< HEAD
-pub trait CubeTask<Repr: CompilerRepresentation>: Send + Sync {
-    /// Identifier for the kernel, used for caching kernel compilation.
-    fn id(&self) -> KernelId;
-    /// Compile the kernel into source
-    fn compile(&self, mode: ExecutionMode) -> CompiledKernel<Repr>;
-=======
 pub trait CubeTask<C: Compiler>: Send + Sync {
     /// Identifier for the kernel, used for caching kernel compilation.
     fn id(&self) -> KernelId;
     /// Compile the kernel into source
     fn compile(&self, mode: ExecutionMode) -> CompiledKernel<C>;
->>>>>>> e377fdf8
     fn name(&self) -> &'static str {
         core::any::type_name::<Self>()
     }
@@ -211,13 +191,8 @@
     _compiler: PhantomData<C>,
 }
 
-<<<<<<< HEAD
-impl<C: Compiler, K: Kernel> CubeTask<C::Representation> for KernelTask<C, K> {
-    fn compile(&self, mode: ExecutionMode) -> CompiledKernel<C::Representation> {
-=======
 impl<C: Compiler, K: Kernel> CubeTask<C> for KernelTask<C, K> {
     fn compile(&self, mode: ExecutionMode) -> CompiledKernel<C> {
->>>>>>> e377fdf8
         let gpu_ir = self.kernel_definition.define();
         let cube_dim = gpu_ir.cube_dim;
         let lower_level_ir = C::compile(gpu_ir, mode);
@@ -242,13 +217,8 @@
     }
 }
 
-<<<<<<< HEAD
-impl<R: CompilerRepresentation> CubeTask<R> for Arc<dyn CubeTask<R>> {
-    fn compile(&self, mode: ExecutionMode) -> CompiledKernel<R> {
-=======
 impl<C: Compiler> CubeTask<C> for Arc<dyn CubeTask<C>> {
     fn compile(&self, mode: ExecutionMode) -> CompiledKernel<C> {
->>>>>>> e377fdf8
         self.as_ref().compile(mode)
     }
 
@@ -260,13 +230,8 @@
     }
 }
 
-<<<<<<< HEAD
-impl<R: CompilerRepresentation> CubeTask<R> for Box<dyn CubeTask<R>> {
-    fn compile(&self, mode: ExecutionMode) -> CompiledKernel<R> {
-=======
 impl<C: Compiler> CubeTask<C> for Box<dyn CubeTask<C>> {
     fn compile(&self, mode: ExecutionMode) -> CompiledKernel<C> {
->>>>>>> e377fdf8
         self.as_ref().compile(mode)
     }
 
