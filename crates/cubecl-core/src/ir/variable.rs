use std::fmt::Display;
use std::num::NonZero;

use crate::prelude::CubePrimitive;

use super::{Elem, FloatKind, IntKind, Item, Matrix, UIntKind};
use serde::{Deserialize, Serialize};

#[derive(Debug, Clone, Copy, Serialize, Deserialize, PartialEq)]
#[allow(missing_docs)]
pub struct Variable {
    pub kind: VariableKind,
    pub item: Item,
}

impl Variable {
    pub fn new(kind: VariableKind, item: Item) -> Self {
        Self { kind, item }
    }

    pub fn builtin(builtin: Builtin) -> Self {
        Self::new(VariableKind::Builtin(builtin), Item::new(Elem::UInt))
    }

    pub fn constant(scalar: ConstantScalarValue) -> Self {
        let elem = match scalar {
            ConstantScalarValue::Int(_, int_kind) => Elem::Int(int_kind),
            ConstantScalarValue::Float(_, float_kind) => Elem::Float(float_kind),
            ConstantScalarValue::UInt(_) => Elem::UInt,
            ConstantScalarValue::Bool(_) => Elem::Bool,
        };
        Self::new(VariableKind::ConstantScalar(scalar), Item::new(elem))
    }
}

type Id = u16;

#[derive(Debug, Clone, Copy, Serialize, Deserialize, PartialEq)]
pub enum VariableKind {
    GlobalInputArray(Id),
    GlobalOutputArray(Id),
    GlobalScalar(Id),
    Local { id: Id, depth: u8 },
    Versioned { id: Id, depth: u8, version: u16 },
    LocalBinding { id: Id, depth: u8 },
    ConstantScalar(ConstantScalarValue),
    ConstantArray { id: Id, length: u32 },
    SharedMemory { id: Id, length: u32 },
    LocalArray { id: Id, depth: u8, length: u32 },
    Matrix { id: Id, mat: Matrix, depth: u8 },
    Slice { id: Id, depth: u8 },
    Builtin(Builtin),
}

#[derive(Debug, Clone, Copy, Serialize, Deserialize, PartialEq, Eq, Hash, PartialOrd, Ord)]
pub enum Builtin {
    Rank,
    UnitPos,
    UnitPosX,
    UnitPosY,
    UnitPosZ,
    CubePos,
    CubePosX,
    CubePosY,
    CubePosZ,
    CubeDim,
    CubeDimX,
    CubeDimY,
    CubeDimZ,
    CubeCount,
    CubeCountX,
    CubeCountY,
    CubeCountZ,
    SubcubeDim,
    AbsolutePos,
    AbsolutePosX,
    AbsolutePosY,
    AbsolutePosZ,
}

impl Variable {
    /// Whether a variable is always immutable. Used for optimizations to determine whether it's
    /// safe to inline/merge
    pub fn is_immutable(&self) -> bool {
        match self.kind {
            VariableKind::GlobalOutputArray { .. } => false,
            VariableKind::Local { .. } => false,
            VariableKind::SharedMemory { .. } => false,
            VariableKind::Matrix { .. } => false,
            VariableKind::Slice { .. } => false,
            VariableKind::LocalArray { .. } => false,
            VariableKind::GlobalInputArray { .. } => false,
            VariableKind::GlobalScalar { .. } => true,
            VariableKind::Versioned { .. } => true,
            VariableKind::LocalBinding { .. } => true,
            VariableKind::ConstantScalar(_) => true,
            VariableKind::ConstantArray { .. } => true,
            VariableKind::Builtin(_) => true,
        }
    }

    /// Is this an array type that yields [`Item`]s when indexed, or a scalar/vector that yields
    /// [`Elem`]s when indexed?
    pub fn is_array(&self) -> bool {
        matches!(
            self.kind,
            VariableKind::GlobalInputArray { .. }
                | VariableKind::GlobalOutputArray { .. }
                | VariableKind::ConstantArray { .. }
                | VariableKind::SharedMemory { .. }
                | VariableKind::LocalArray { .. }
                | VariableKind::Matrix { .. }
                | VariableKind::Slice { .. }
        )
    }

    /// Determines if the value is a constant with the specified value (converted if necessary)
    pub fn is_constant(&self, value: i64) -> bool {
<<<<<<< HEAD
        match self {
            Variable::ConstantScalar(ConstantScalarValue::Int(val, _)) => *val == value,
            Variable::ConstantScalar(ConstantScalarValue::UInt(val, _)) => *val as i64 == value,
            Variable::ConstantScalar(ConstantScalarValue::Float(val, _)) => *val == value as f64,
=======
        match self.kind {
            VariableKind::ConstantScalar(ConstantScalarValue::Int(val, _)) => val == value,
            VariableKind::ConstantScalar(ConstantScalarValue::UInt(val)) => val as i64 == value,
            VariableKind::ConstantScalar(ConstantScalarValue::Float(val, _)) => val == value as f64,
>>>>>>> 412e1932
            _ => false,
        }
    }

    /// Determines if the value is a boolean constant with the `true` value
    pub fn is_true(&self) -> bool {
        match self.kind {
            VariableKind::ConstantScalar(ConstantScalarValue::Bool(val)) => val,
            _ => false,
        }
    }

    /// Determines if the value is a boolean constant with the `false` value
    pub fn is_false(&self) -> bool {
        match self.kind {
            VariableKind::ConstantScalar(ConstantScalarValue::Bool(val)) => !val,
            _ => false,
        }
    }
}

/// The scalars are stored with the highest precision possible, but they might get reduced during
/// compilation.
#[derive(Debug, Clone, PartialEq, Copy, Serialize, Deserialize, PartialOrd)]
#[allow(missing_docs)]
pub enum ConstantScalarValue {
    Int(i64, IntKind),
    Float(f64, FloatKind),
    UInt(u64, UIntKind),
    Bool(bool),
}

impl ConstantScalarValue {
    /// Returns the element type of the scalar.
    pub fn elem(&self) -> Elem {
        match self {
            ConstantScalarValue::Int(_, kind) => Elem::Int(*kind),
            ConstantScalarValue::Float(_, kind) => Elem::Float(*kind),
            ConstantScalarValue::UInt(_) => Elem::UInt,
            ConstantScalarValue::Bool(_) => Elem::Bool,
        }
    }

    /// Returns the value of the scalar as a usize.
    ///
    /// It will return [None] if the scalar type is a float or a bool.
    pub fn try_as_usize(&self) -> Option<usize> {
        match self {
            ConstantScalarValue::UInt(val) => Some(*val as usize),
            ConstantScalarValue::Int(val, _) => Some(*val as usize),
            ConstantScalarValue::Float(_, _) => None,
            ConstantScalarValue::Bool(_) => None,
        }
    }

    /// Returns the value of the scalar as a usize.
    ///
    /// It will panic if the scalar type is a float or a bool.
    pub fn as_usize(&self) -> usize {
        self.try_as_usize()
            .expect("Only Int and UInt kind can be made into usize.")
    }

    /// Returns the value of the scalar as a u32.
    ///
    /// It will return [None] if the scalar type is a float or a bool.
    pub fn try_as_u32(&self) -> Option<u32> {
        match self {
            ConstantScalarValue::UInt(val) => Some(*val as u32),
            ConstantScalarValue::Int(val, _) => Some(*val as u32),
            ConstantScalarValue::Float(_, _) => None,
            ConstantScalarValue::Bool(_) => None,
        }
    }

    /// Returns the value of the scalar as a u32.
    ///
    /// It will panic if the scalar type is a float or a bool.
    pub fn as_u32(&self) -> u32 {
        self.try_as_u32()
            .expect("Only Int and UInt kind can be made into u32.")
    }

    /// Returns the value of the scalar as a u64.
    ///
    /// It will return [None] if the scalar type is a float or a bool.
    pub fn try_as_u64(&self) -> Option<u64> {
        match self {
            ConstantScalarValue::UInt(val) => Some(*val),
            ConstantScalarValue::Int(val, _) => Some(*val as u64),
            ConstantScalarValue::Float(_, _) => None,
            ConstantScalarValue::Bool(_) => None,
        }
    }

    /// Returns the value of the scalar as a u64.
    ///
    /// It will panic if the scalar type is a float or a bool.
    pub fn as_u64(&self) -> u64 {
        self.try_as_u64()
            .expect("Only Int and UInt kind can be made into u64.")
    }

    /// Returns the value of the scalar as a i64.
    ///
    /// It will return [None] if the scalar type is a float or a bool.
    pub fn try_as_i64(&self) -> Option<i64> {
        match self {
            ConstantScalarValue::UInt(val) => Some(*val as i64),
            ConstantScalarValue::Int(val, _) => Some(*val),
            ConstantScalarValue::Float(_, _) => None,
            ConstantScalarValue::Bool(_) => None,
        }
    }

    /// Returns the value of the scalar as a u32.
    ///
    /// It will panic if the scalar type is a float or a bool.
    pub fn as_i64(&self) -> i64 {
        self.try_as_i64()
            .expect("Only Int and UInt kind can be made into i64.")
    }

    /// Returns the value of the variable as a bool if it actually is a bool.
    pub fn try_as_bool(&self) -> Option<bool> {
        match self {
            ConstantScalarValue::Bool(val) => Some(*val),
            _ => None,
        }
    }

    /// Returns the value of the variable as a bool.
    ///
    /// It will panic if the scalar isn't a bool.
    pub fn as_bool(&self) -> bool {
        self.try_as_bool()
            .expect("Only bool can be made into a bool")
    }

    pub fn is_zero(&self) -> bool {
        match self {
            ConstantScalarValue::Int(val, _) => *val == 0,
            ConstantScalarValue::Float(val, _) => *val == 0.0,
            ConstantScalarValue::UInt(val) => *val == 0,
            ConstantScalarValue::Bool(_) => false,
        }
    }

    pub fn is_one(&self) -> bool {
        match self {
            ConstantScalarValue::Int(val, _) => *val == 1,
            ConstantScalarValue::Float(val, _) => *val == 1.0,
            ConstantScalarValue::UInt(val) => *val == 1,
            ConstantScalarValue::Bool(_) => false,
        }
    }

    pub fn cast_to(&self, other: Elem) -> ConstantScalarValue {
        match (self, other) {
            (ConstantScalarValue::Int(val, _), Elem::Float(float_kind)) => {
                ConstantScalarValue::Float(*val as f64, float_kind)
            }
            (ConstantScalarValue::Int(val, _), Elem::Int(int_kind)) => {
                ConstantScalarValue::Int(*val, int_kind)
            }
            (ConstantScalarValue::Int(val, _), Elem::UInt) => {
                ConstantScalarValue::UInt(*val as u64)
            }
            (ConstantScalarValue::Int(val, _), Elem::Bool) => ConstantScalarValue::Bool(*val == 1),
            (ConstantScalarValue::Float(val, _), Elem::Float(float_kind)) => {
                ConstantScalarValue::Float(*val, float_kind)
            }
            (ConstantScalarValue::Float(val, _), Elem::Int(int_kind)) => {
                ConstantScalarValue::Int(*val as i64, int_kind)
            }
            (ConstantScalarValue::Float(val, _), Elem::UInt) => {
                ConstantScalarValue::UInt(*val as u64)
            }
            (ConstantScalarValue::Float(val, _), Elem::Bool) => {
                ConstantScalarValue::Bool(*val == 0.0)
            }
            (ConstantScalarValue::UInt(val), Elem::Float(float_kind)) => {
                ConstantScalarValue::Float(*val as f64, float_kind)
            }
            (ConstantScalarValue::UInt(val), Elem::Int(int_kind)) => {
                ConstantScalarValue::Int(*val as i64, int_kind)
            }
            (ConstantScalarValue::UInt(val), Elem::UInt) => ConstantScalarValue::UInt(*val),
            (ConstantScalarValue::UInt(val), Elem::Bool) => ConstantScalarValue::Bool(*val == 1),
            (ConstantScalarValue::Bool(val), Elem::Float(float_kind)) => {
                ConstantScalarValue::Float(*val as u32 as f64, float_kind)
            }
            (ConstantScalarValue::Bool(val), Elem::Int(int_kind)) => {
                ConstantScalarValue::Int(*val as i64, int_kind)
            }
            (ConstantScalarValue::Bool(val), Elem::UInt) => ConstantScalarValue::UInt(*val as u64),
            (ConstantScalarValue::Bool(val), Elem::Bool) => ConstantScalarValue::Bool(*val),
            _ => unreachable!(),
        }
    }
}

impl Display for ConstantScalarValue {
    fn fmt(&self, f: &mut std::fmt::Formatter<'_>) -> std::fmt::Result {
        match self {
            ConstantScalarValue::Int(val, IntKind::I8) => write!(f, "{val}i8"),
            ConstantScalarValue::Int(val, IntKind::I16) => write!(f, "{val}i16"),
            ConstantScalarValue::Int(val, IntKind::I32) => write!(f, "{val}i32"),
            ConstantScalarValue::Int(val, IntKind::I64) => write!(f, "{val}i64"),
            ConstantScalarValue::Float(val, FloatKind::BF16) => write!(f, "{val}bf16"),
            ConstantScalarValue::Float(val, FloatKind::F16) => write!(f, "{val}f16"),
            ConstantScalarValue::Float(val, FloatKind::F32) => write!(f, "{val}f32"),
            ConstantScalarValue::Float(val, FloatKind::F64) => write!(f, "{val}f64"),
            ConstantScalarValue::UInt(val) => write!(f, "{val}u32"),
            ConstantScalarValue::Bool(val) => write!(f, "{val}"),
        }
    }
}

impl Variable {
    pub fn vectorization_factor(&self) -> u8 {
        self.item.vectorization.map(NonZero::get).unwrap_or(1u8)
    }
    pub fn index(&self) -> Option<u16> {
<<<<<<< HEAD
        match self {
            Variable::GlobalInputArray { id, .. } => Some(*id),
            Variable::GlobalScalar { id, .. } => Some(*id),
            Variable::Local { id, .. } => Some(*id),
            Variable::Versioned { id, .. } => Some(*id),
            Variable::LocalBinding { id, .. } => Some(*id),
            Variable::Slice { id, .. } => Some(*id),
            Variable::GlobalOutputArray { id, .. } => Some(*id),
            Variable::ConstantScalar { .. } => None,
            Variable::ConstantArray { id, .. } => Some(*id),
            Variable::SharedMemory { id, .. } => Some(*id),
            Variable::LocalArray { id, .. } => Some(*id),
            Variable::Matrix { id, .. } => Some(*id),
            Variable::AbsolutePos => None,
            Variable::UnitPos => None,
            Variable::UnitPosX => None,
            Variable::UnitPosY => None,
            Variable::UnitPosZ => None,
            Variable::Rank => None,
            Variable::CubePosX => None,
            Variable::CubePosY => None,
            Variable::CubePosZ => None,
            Variable::AbsolutePosX => None,
            Variable::AbsolutePosY => None,
            Variable::AbsolutePosZ => None,
            Variable::CubeDimX => None,
            Variable::CubeDimY => None,
            Variable::CubeDimZ => None,
            Variable::CubeCountX => None,
            Variable::CubeCountY => None,
            Variable::CubeCountZ => None,
            Variable::CubePos => None,
            Variable::CubeCount => None,
            Variable::CubeDim => None,
            Variable::SubcubeDim => None,
        }
    }

    /// Fetch the item of the variable.
    pub fn item(&self) -> Item {
        match self {
            Variable::GlobalInputArray { item, .. } => *item,
            Variable::GlobalOutputArray { item, .. } => *item,
            Variable::GlobalScalar { elem, .. } => Item::new(*elem),
            Variable::Local { item, .. } => *item,
            Variable::Versioned { item, .. } => *item,
            Variable::LocalBinding { item, .. } => *item,
            Variable::ConstantScalar(value) => Item::new(value.elem()),
            Variable::ConstantArray { item, .. } => *item,
            Variable::SharedMemory { item, .. } => *item,
            Variable::LocalArray { item, .. } => *item,
            Variable::Slice { item, .. } => *item,
            Variable::Matrix { mat, .. } => Item::new(mat.elem),
            Variable::AbsolutePos => Item::new(u32::as_elem()),
            Variable::Rank => Item::new(u32::as_elem()),
            Variable::UnitPos => Item::new(u32::as_elem()),
            Variable::UnitPosX => Item::new(u32::as_elem()),
            Variable::UnitPosY => Item::new(u32::as_elem()),
            Variable::UnitPosZ => Item::new(u32::as_elem()),
            Variable::CubePosX => Item::new(u32::as_elem()),
            Variable::CubePosY => Item::new(u32::as_elem()),
            Variable::CubePosZ => Item::new(u32::as_elem()),
            Variable::AbsolutePosX => Item::new(Elem::UInt),
            Variable::AbsolutePosY => Item::new(u32::as_elem()),
            Variable::AbsolutePosZ => Item::new(Elem::UInt),
            Variable::CubeDimX => Item::new(Elem::UInt),
            Variable::CubeDimY => Item::new(Elem::UInt),
            Variable::CubeDimZ => Item::new(Elem::UInt),
            Variable::CubeCountX => Item::new(Elem::UInt),
            Variable::CubeCountY => Item::new(Elem::UInt),
            Variable::CubeCountZ => Item::new(Elem::UInt),
            Variable::CubePos => Item::new(Elem::UInt),
            Variable::CubeCount => Item::new(Elem::UInt),
            Variable::CubeDim => Item::new(Elem::UInt),
            Variable::SubcubeDim => Item::new(Elem::UInt),
=======
        match self.kind {
            VariableKind::GlobalInputArray(id) => Some(id),
            VariableKind::GlobalScalar(id) => Some(id),
            VariableKind::Local { id, .. } => Some(id),
            VariableKind::Versioned { id, .. } => Some(id),
            VariableKind::LocalBinding { id, .. } => Some(id),
            VariableKind::Slice { id, .. } => Some(id),
            VariableKind::GlobalOutputArray(id) => Some(id),
            VariableKind::ConstantScalar(_) => None,
            VariableKind::ConstantArray { id, .. } => Some(id),
            VariableKind::SharedMemory { id, .. } => Some(id),
            VariableKind::LocalArray { id, .. } => Some(id),
            VariableKind::Matrix { id, .. } => Some(id),
            VariableKind::Builtin(_) => None,
>>>>>>> 412e1932
        }
    }

    pub fn as_const(&self) -> Option<ConstantScalarValue> {
        match self.kind {
            VariableKind::ConstantScalar(constant) => Some(constant),
            _ => None,
        }
    }
}

impl Display for Variable {
    fn fmt(&self, f: &mut std::fmt::Formatter<'_>) -> std::fmt::Result {
        match self.kind {
            VariableKind::GlobalInputArray(id) => write!(f, "input({id})"),
            VariableKind::GlobalOutputArray(id) => write!(f, "output({id})"),
            VariableKind::GlobalScalar(id) => write!(f, "scalar({id})"),
            VariableKind::ConstantScalar(constant) => write!(f, "{constant}"),
            VariableKind::Local { id, depth } => write!(f, "local({id}, {depth})"),
            VariableKind::Versioned { id, depth, version } => {
                write!(f, "local({id}, {depth}).v{version}")
            }
            VariableKind::LocalBinding { id, depth } => write!(f, "binding({id}, {depth})"),
            VariableKind::ConstantArray { id, .. } => write!(f, "const_array({id})"),
            VariableKind::SharedMemory { id, .. } => write!(f, "shared({id})"),
            VariableKind::LocalArray { id, .. } => write!(f, "array({id})"),
            VariableKind::Matrix { id, depth, .. } => write!(f, "matrix({id}, {depth})"),
            VariableKind::Slice { id, depth } => write!(f, "slice({id}, {depth})"),
            VariableKind::Builtin(builtin) => write!(f, "{builtin:?}"),
        }
    }
}

// Useful with the cube_inline macro.
impl From<&Variable> for Variable {
    fn from(value: &Variable) -> Self {
        *value
    }
}<|MERGE_RESOLUTION|>--- conflicted
+++ resolved
@@ -116,17 +116,10 @@
 
     /// Determines if the value is a constant with the specified value (converted if necessary)
     pub fn is_constant(&self, value: i64) -> bool {
-<<<<<<< HEAD
-        match self {
-            Variable::ConstantScalar(ConstantScalarValue::Int(val, _)) => *val == value,
-            Variable::ConstantScalar(ConstantScalarValue::UInt(val, _)) => *val as i64 == value,
-            Variable::ConstantScalar(ConstantScalarValue::Float(val, _)) => *val == value as f64,
-=======
         match self.kind {
             VariableKind::ConstantScalar(ConstantScalarValue::Int(val, _)) => val == value,
-            VariableKind::ConstantScalar(ConstantScalarValue::UInt(val)) => val as i64 == value,
+            VariableKind::ConstantScalar(ConstantScalarValue::UInt(val, _)) => val as i64 == value,
             VariableKind::ConstantScalar(ConstantScalarValue::Float(val, _)) => val == value as f64,
->>>>>>> 412e1932
             _ => false,
         }
     }
@@ -351,83 +344,6 @@
         self.item.vectorization.map(NonZero::get).unwrap_or(1u8)
     }
     pub fn index(&self) -> Option<u16> {
-<<<<<<< HEAD
-        match self {
-            Variable::GlobalInputArray { id, .. } => Some(*id),
-            Variable::GlobalScalar { id, .. } => Some(*id),
-            Variable::Local { id, .. } => Some(*id),
-            Variable::Versioned { id, .. } => Some(*id),
-            Variable::LocalBinding { id, .. } => Some(*id),
-            Variable::Slice { id, .. } => Some(*id),
-            Variable::GlobalOutputArray { id, .. } => Some(*id),
-            Variable::ConstantScalar { .. } => None,
-            Variable::ConstantArray { id, .. } => Some(*id),
-            Variable::SharedMemory { id, .. } => Some(*id),
-            Variable::LocalArray { id, .. } => Some(*id),
-            Variable::Matrix { id, .. } => Some(*id),
-            Variable::AbsolutePos => None,
-            Variable::UnitPos => None,
-            Variable::UnitPosX => None,
-            Variable::UnitPosY => None,
-            Variable::UnitPosZ => None,
-            Variable::Rank => None,
-            Variable::CubePosX => None,
-            Variable::CubePosY => None,
-            Variable::CubePosZ => None,
-            Variable::AbsolutePosX => None,
-            Variable::AbsolutePosY => None,
-            Variable::AbsolutePosZ => None,
-            Variable::CubeDimX => None,
-            Variable::CubeDimY => None,
-            Variable::CubeDimZ => None,
-            Variable::CubeCountX => None,
-            Variable::CubeCountY => None,
-            Variable::CubeCountZ => None,
-            Variable::CubePos => None,
-            Variable::CubeCount => None,
-            Variable::CubeDim => None,
-            Variable::SubcubeDim => None,
-        }
-    }
-
-    /// Fetch the item of the variable.
-    pub fn item(&self) -> Item {
-        match self {
-            Variable::GlobalInputArray { item, .. } => *item,
-            Variable::GlobalOutputArray { item, .. } => *item,
-            Variable::GlobalScalar { elem, .. } => Item::new(*elem),
-            Variable::Local { item, .. } => *item,
-            Variable::Versioned { item, .. } => *item,
-            Variable::LocalBinding { item, .. } => *item,
-            Variable::ConstantScalar(value) => Item::new(value.elem()),
-            Variable::ConstantArray { item, .. } => *item,
-            Variable::SharedMemory { item, .. } => *item,
-            Variable::LocalArray { item, .. } => *item,
-            Variable::Slice { item, .. } => *item,
-            Variable::Matrix { mat, .. } => Item::new(mat.elem),
-            Variable::AbsolutePos => Item::new(u32::as_elem()),
-            Variable::Rank => Item::new(u32::as_elem()),
-            Variable::UnitPos => Item::new(u32::as_elem()),
-            Variable::UnitPosX => Item::new(u32::as_elem()),
-            Variable::UnitPosY => Item::new(u32::as_elem()),
-            Variable::UnitPosZ => Item::new(u32::as_elem()),
-            Variable::CubePosX => Item::new(u32::as_elem()),
-            Variable::CubePosY => Item::new(u32::as_elem()),
-            Variable::CubePosZ => Item::new(u32::as_elem()),
-            Variable::AbsolutePosX => Item::new(Elem::UInt),
-            Variable::AbsolutePosY => Item::new(u32::as_elem()),
-            Variable::AbsolutePosZ => Item::new(Elem::UInt),
-            Variable::CubeDimX => Item::new(Elem::UInt),
-            Variable::CubeDimY => Item::new(Elem::UInt),
-            Variable::CubeDimZ => Item::new(Elem::UInt),
-            Variable::CubeCountX => Item::new(Elem::UInt),
-            Variable::CubeCountY => Item::new(Elem::UInt),
-            Variable::CubeCountZ => Item::new(Elem::UInt),
-            Variable::CubePos => Item::new(Elem::UInt),
-            Variable::CubeCount => Item::new(Elem::UInt),
-            Variable::CubeDim => Item::new(Elem::UInt),
-            Variable::SubcubeDim => Item::new(Elem::UInt),
-=======
         match self.kind {
             VariableKind::GlobalInputArray(id) => Some(id),
             VariableKind::GlobalScalar(id) => Some(id),
@@ -442,7 +358,6 @@
             VariableKind::LocalArray { id, .. } => Some(id),
             VariableKind::Matrix { id, .. } => Some(id),
             VariableKind::Builtin(_) => None,
->>>>>>> 412e1932
         }
     }
 
