--- conflicted
+++ resolved
@@ -1,8 +1,5 @@
-<<<<<<< HEAD
 use std::fmt::Display;
-=======
 use std::num::NonZero;
->>>>>>> ef11d89e
 
 use super::{Elem, FloatKind, IntKind, Item, Matrix};
 use serde::{Deserialize, Serialize};
