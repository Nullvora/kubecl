mod allocator;
mod branch;
mod cmma;
mod kernel;
mod macros;
mod non_semantic;
mod operation;
mod plane;
mod processing;
mod scope;
mod synchronization;
mod variable;

pub use super::frontend::AtomicOp;
pub use allocator::*;
pub use branch::*;
pub use cmma::*;
pub use kernel::*;
<<<<<<< HEAD
pub use local_allocator::*;
pub use non_semantic::*;
=======
>>>>>>> 41d25488
pub use operation::*;
pub use plane::*;
pub use scope::*;
pub use synchronization::*;
pub use variable::*;

pub(crate) use macros::cpa;<|MERGE_RESOLUTION|>--- conflicted
+++ resolved
@@ -16,11 +16,7 @@
 pub use branch::*;
 pub use cmma::*;
 pub use kernel::*;
-<<<<<<< HEAD
-pub use local_allocator::*;
 pub use non_semantic::*;
-=======
->>>>>>> 41d25488
 pub use operation::*;
 pub use plane::*;
 pub use scope::*;
