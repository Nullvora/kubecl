--- conflicted
+++ resolved
@@ -6,17 +6,11 @@
 version.workspace = true
 
 [dependencies]
-<<<<<<< HEAD
-cubecl-common = { path = "../cubecl-common", version = "0.2.0" }
-cubecl-core = { path = "../cubecl-core", version = "0.2.0" }
+cubecl-common = { path = "../cubecl-common", version = "0.2.0", default-features = false }
+cubecl-core = { path = "../cubecl-core", version = "0.2.0", default-features = false }
 float-ord = "0.3"
 log = "0.4"
 num = "0.4"
-=======
-cubecl-common = { path = "../cubecl-common", version = "0.2.0", default-features = false }
-cubecl-core = { path = "../cubecl-core", version = "0.2.0", default-features = false }
-num = { version = "0.4" }
->>>>>>> 53266265
 petgraph = { version = "0.6" }
 smallvec = { version = "1", features = ["union", "const_generics"] }
 stable-vec = { version = "0.4" }