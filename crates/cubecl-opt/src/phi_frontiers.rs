<<<<<<< HEAD
use cubecl_core::ir::{Item, Variable, VariableKind};
use petgraph::graph::NodeIndex;
=======
use cubecl_core::ir::{Id, Item, Variable, VariableKind};
use petgraph::{algo::dominators::simple_fast, graph::NodeIndex, visit::EdgeRef, Direction};
>>>>>>> db201a30

use crate::{
    analyses::{dominance::DomFrontiers, liveness::Liveness, writes::Writes},
    Optimizer,
};

use super::version::{PhiEntry, PhiInstruction};

impl Optimizer {
    /// Places a phi node for each live variable at each frontier
    pub fn place_phi_nodes(&mut self) {
        let keys: Vec<_> = self.program.variables.keys().cloned().collect();
        let writes = self.analysis::<Writes>();
        let liveness = self.analysis::<Liveness>();
        let dom_frontiers = self.analysis::<DomFrontiers>();

        for var in keys {
            let mut workset: Vec<_> = self
                .node_ids()
                .iter()
                .filter(|index| writes[*index].contains(&var))
                .copied()
                .collect();
            let mut considered = workset.clone();
            let mut already_inserted = Vec::new();

            while let Some(node) = workset.pop() {
                for frontier in dom_frontiers[&node].clone() {
                    if already_inserted.contains(&frontier) || liveness.is_dead(frontier, var) {
                        continue;
                    }
                    self.insert_phi(frontier, var, self.program.variables[&var]);
                    already_inserted.push(frontier);
                    if !considered.contains(&frontier) {
                        workset.push(frontier);
                        considered.push(frontier);
                    }
                }
            }
        }
    }

    /// Insert a phi node for variable `id` at `block`
<<<<<<< HEAD
    pub fn insert_phi(&mut self, block: NodeIndex, id: (u16, u8), item: Item) {
        let var = Variable::new(
            VariableKind::Versioned {
                id: id.0,
                depth: id.1,
                version: 0,
            },
            item,
        );
        let entries = self.predecessors(block).into_iter().map(|pred| PhiEntry {
            block: pred,
            value: var,
        });
=======
    pub fn insert_phi(&mut self, block: NodeIndex, id: Id, item: Item) {
        let var = Variable::new(VariableKind::Versioned { id, version: 0 }, item);
        let entries = self
            .edges_directed(block, Direction::Incoming)
            .map(|edge| edge.source())
            .map(|pred| PhiEntry {
                block: pred,
                value: var,
            });
>>>>>>> db201a30
        let phi = PhiInstruction {
            out: var,
            entries: entries.collect(),
        };
        self.program[block].phi_nodes.borrow_mut().push(phi);
    }
}<|MERGE_RESOLUTION|>--- conflicted
+++ resolved
@@ -1,10 +1,5 @@
-<<<<<<< HEAD
-use cubecl_core::ir::{Item, Variable, VariableKind};
+use cubecl_core::ir::{Id, Item, Variable, VariableKind};
 use petgraph::graph::NodeIndex;
-=======
-use cubecl_core::ir::{Id, Item, Variable, VariableKind};
-use petgraph::{algo::dominators::simple_fast, graph::NodeIndex, visit::EdgeRef, Direction};
->>>>>>> db201a30
 
 use crate::{
     analyses::{dominance::DomFrontiers, liveness::Liveness, writes::Writes},
@@ -48,31 +43,12 @@
     }
 
     /// Insert a phi node for variable `id` at `block`
-<<<<<<< HEAD
-    pub fn insert_phi(&mut self, block: NodeIndex, id: (u16, u8), item: Item) {
-        let var = Variable::new(
-            VariableKind::Versioned {
-                id: id.0,
-                depth: id.1,
-                version: 0,
-            },
-            item,
-        );
+    pub fn insert_phi(&mut self, block: NodeIndex, id: Id, item: Item) {
+        let var = Variable::new(VariableKind::Versioned { id, version: 0 }, item);
         let entries = self.predecessors(block).into_iter().map(|pred| PhiEntry {
             block: pred,
             value: var,
         });
-=======
-    pub fn insert_phi(&mut self, block: NodeIndex, id: Id, item: Item) {
-        let var = Variable::new(VariableKind::Versioned { id, version: 0 }, item);
-        let entries = self
-            .edges_directed(block, Direction::Incoming)
-            .map(|edge| edge.source())
-            .map(|pred| PhiEntry {
-                block: pred,
-                value: var,
-            });
->>>>>>> db201a30
         let phi = PhiInstruction {
             out: var,
             entries: entries.collect(),
