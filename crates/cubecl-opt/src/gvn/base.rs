use std::collections::HashMap;

use cubecl_core::ir::{Builtin, ConstantScalarValue, Elem, FloatKind, IntKind, Item, UIntKind};
use float_ord::FloatOrd;
<<<<<<< HEAD
use petgraph::graph::NodeIndex;
=======
use petgraph::{
    algo::dominators::{self, Dominators},
    graph::NodeIndex,
    visit::{DfsPostOrder, Walker as _},
};
>>>>>>> 169ac371
use smallvec::SmallVec;

use crate::{passes::OptimizerPass, AtomicCounter, Optimizer, PhiInstruction};

use super::{convert::value_of_var, GlobalValues};

#[derive(Debug, Clone, Default)]
pub struct GvnPass;

impl OptimizerPass for GvnPass {
    fn apply_post_ssa(&mut self, opt: &mut Optimizer, changes: AtomicCounter) {
        self.run(opt, &changes);
    }
}

impl GvnPass {
    /// Run the GVN-PRE algorithm
    /// 1. Build forward and backward dominator trees
    /// 2. Run `build_sets` step to annotate the tree with value information
    /// 3. Insert expressions where they're needed to make partially redundant expressions fully
    ///     redundant
    /// 4. Replace fully redundant expressions with simple assignments from the leader of that
    ///     expression to `out`
    pub fn run(&mut self, opt: &mut Optimizer, changes: &AtomicCounter) {
        let analysis = opt.analysis::<GlobalValues>();

<<<<<<< HEAD
        analysis.0.borrow_mut().insert(opt, changes);
        analysis.0.borrow_mut().eliminate(opt, changes);
=======
    fn build_dominators(&mut self, opt: &mut Optimizer) {
        let post_order = DfsPostOrder::new(&opt.program.graph, opt.entry())
            .iter(&opt.program.graph)
            .collect::<Vec<_>>();
        for node in opt.node_ids() {
            if !post_order.contains(&node) {
                opt.program.remove_node(node);
            }
        }

        self.dominators = dominators::simple_fast(&opt.program.graph, opt.entry());
        let mut rev_graph = opt.program.graph.clone();
        rev_graph.reverse();
        self.post_doms = dominators::simple_fast(&rev_graph, opt.ret);
>>>>>>> 169ac371
    }
}

/// A global value table that maps expressions and locals to the values they represent.
#[derive(Debug, Clone)]
pub struct ValueTable {
    pub(crate) value_numbers: HashMap<Value, u32>,
    pub(crate) expression_numbers: HashMap<Expression, u32>,

    pub(crate) next_expr_num: u32,
    pub(crate) next_value_num: u32,
}
impl ValueTable {
    pub(crate) fn insert_phi(&mut self, phi: &PhiInstruction, val: u32) {
        let expr = Expression::Phi(
            phi.entries
                .iter()
                .map(|it| (value_of_var(&it.value).unwrap(), it.block))
                .collect(),
        );
        let out = value_of_var(&phi.out).unwrap();
        self.expression_numbers.insert(expr, val);
        self.value_numbers.insert(out, val);
    }
}

impl Default for ValueTable {
    fn default() -> Self {
        Self {
            value_numbers: Default::default(),
            expression_numbers: Default::default(),
            next_expr_num: 0,
            next_value_num: 1,
        }
    }
}

#[derive(PartialEq, Eq, PartialOrd, Ord, Hash, Clone, Copy, Debug)]
pub struct Local {
    pub id: u16,
    pub depth: u8,
    pub version: u16,
    pub item: Item,
}

#[derive(PartialEq, Eq, PartialOrd, Ord, Hash, Clone, Copy, Debug)]
pub enum Constant {
    Int(i64, IntKind),
    Float(FloatOrd<f64>, FloatKind),
    UInt(u64, UIntKind),
    Bool(bool),
}

#[derive(PartialEq, Eq, PartialOrd, Ord, Hash, Clone, Copy, Debug)]
pub enum Value {
    Constant(Constant),
    Local(Local),
    Input(u16, Item),
    Scalar(u16, Elem),
    ConstArray(u16, Item, u32),
    Builtin(Builtin),
    // Metadata only
    Output(u16, Item),
    Slice(u16, u8, Item),
}

#[derive(PartialEq, Eq, PartialOrd, Ord, Hash, Clone, Debug)]
pub enum Expression {
    Instruction(Instruction),
    Copy(u32, Item),
    Value(Value),
    Volatile(Value),
    Phi(Vec<(Value, NodeIndex)>),
}

impl Expression {
    pub fn depends_on(&self) -> SmallVec<[u32; 4]> {
        match self {
            Expression::Instruction(instruction) => instruction.args.clone(),
            Expression::Copy(val, _) => SmallVec::from_slice(&[*val]),
            Expression::Phi(_) | Expression::Volatile(_) | Expression::Value(_) => SmallVec::new(),
        }
    }

    /// Whether the expression is a trivial copy (which does not need to be hoisted since it's free)
    pub fn is_simple(&self) -> bool {
        matches!(self, Expression::Copy(_, _))
    }

    pub fn item(&self) -> Item {
        match self {
            Expression::Instruction(instruction) => instruction.item,
            Expression::Copy(_, item) => *item,
            Expression::Value(value) => value.item(),
            Expression::Volatile(value) => value.item(),
            Expression::Phi(entries) => entries[0].0.item(),
        }
    }
}

impl Value {
    pub fn item(&self) -> Item {
        match self {
            Value::Constant(constant) => constant.item(),
            Value::Local(local) => local.item,
            Value::Input(_, item) => *item,
            Value::Scalar(_, elem) => Item::new(*elem),
            Value::ConstArray(_, item, _) => *item,
            Value::Builtin(_) => Item::new(Elem::UInt(UIntKind::U32)),
            Value::Output(_, item) => *item,
            Value::Slice(_, _, item) => *item,
        }
    }
}

impl Constant {
    pub fn item(&self) -> Item {
        let val: ConstantScalarValue = (*self).into();
        Item::new(val.elem())
    }
}

impl From<Instruction> for Expression {
    fn from(value: Instruction) -> Self {
        Expression::Instruction(value)
    }
}

#[derive(PartialEq, Eq, PartialOrd, Ord, Hash, Clone, Debug)]
pub struct Instruction {
    pub(crate) op: OpId,
    pub(crate) commutative: bool,
    pub(crate) args: SmallVec<[u32; 4]>,
    pub(crate) item: Item,
}

impl Instruction {
    pub fn new(op: OpId, args: &[u32], item: Item) -> Self {
        Self {
            op,
            commutative: false,
            args: SmallVec::from_slice(args),
            item,
        }
    }

    pub fn commutative(op: OpId, args: &[u32], item: Item) -> Self {
        Self {
            op,
            commutative: true,
            args: SmallVec::from_slice(args),
            item,
        }
    }
}

#[derive(PartialEq, Eq, PartialOrd, Ord, Hash, Clone, Copy, Debug)]
pub enum OpId {
    Add,
    Fma,
    Sub,
    Mul,
    Div,
    Abs,
    Exp,
    Log,
    Log1p,
    Cos,
    Sin,
    Tanh,
    Powf,
    Sqrt,
    Round,
    Floor,
    Ceil,
    Erf,
    Recip,
    Equal,
    NotEqual,
    Lower,
    Clamp,
    Greater,
    LowerEqual,
    GreaterEqual,
    Modulo,
    Index,
    InitLine,
    And,
    Or,
    Not,
    Neg,
    Max,
    Min,
    BitwiseAnd,
    BitwiseOr,
    BitwiseXor,
    CountOnes,
    ReverseBits,
    ShiftLeft,
    ShiftRight,
    Remainder,
    Magnitude,
    Normalize,
    Dot,
    Select,
    Bitcast,
    Rank,
    Length,
    BufferLength,
    Shape,
    Stride,
    Cast,
}<|MERGE_RESOLUTION|>--- conflicted
+++ resolved
@@ -2,15 +2,7 @@
 
 use cubecl_core::ir::{Builtin, ConstantScalarValue, Elem, FloatKind, IntKind, Item, UIntKind};
 use float_ord::FloatOrd;
-<<<<<<< HEAD
 use petgraph::graph::NodeIndex;
-=======
-use petgraph::{
-    algo::dominators::{self, Dominators},
-    graph::NodeIndex,
-    visit::{DfsPostOrder, Walker as _},
-};
->>>>>>> 169ac371
 use smallvec::SmallVec;
 
 use crate::{passes::OptimizerPass, AtomicCounter, Optimizer, PhiInstruction};
@@ -37,25 +29,8 @@
     pub fn run(&mut self, opt: &mut Optimizer, changes: &AtomicCounter) {
         let analysis = opt.analysis::<GlobalValues>();
 
-<<<<<<< HEAD
         analysis.0.borrow_mut().insert(opt, changes);
         analysis.0.borrow_mut().eliminate(opt, changes);
-=======
-    fn build_dominators(&mut self, opt: &mut Optimizer) {
-        let post_order = DfsPostOrder::new(&opt.program.graph, opt.entry())
-            .iter(&opt.program.graph)
-            .collect::<Vec<_>>();
-        for node in opt.node_ids() {
-            if !post_order.contains(&node) {
-                opt.program.remove_node(node);
-            }
-        }
-
-        self.dominators = dominators::simple_fast(&opt.program.graph, opt.entry());
-        let mut rev_graph = opt.program.graph.clone();
-        rev_graph.reverse();
-        self.post_doms = dominators::simple_fast(&rev_graph, opt.ret);
->>>>>>> 169ac371
     }
 }
 
