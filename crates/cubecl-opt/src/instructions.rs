--- conflicted
+++ resolved
@@ -336,10 +336,6 @@
                 visit_read(self, destination);
             }
             BarrierOps::Wait { barrier } => visit_read(self, barrier),
-<<<<<<< HEAD
-            BarrierOps::Init { barrier } => visit_read(self, barrier),
-=======
->>>>>>> acf36425
         }
     }
 
