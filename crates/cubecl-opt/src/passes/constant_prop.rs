use cubecl_core::ir::{
    ConstantScalarValue, Instruction, Metadata, Operation, Operator, UIntKind, Variable,
    VariableKind,
};

use crate::{
    analyses::const_len::{Slice, Slices},
    AtomicCounter, Optimizer,
};

use super::OptimizerPass;

/// Simplifies certain expressions where one operand is constant.
/// For example: `out = x * 1` to `out = x`
pub struct ConstOperandSimplify;

impl OptimizerPass for ConstOperandSimplify {
    fn apply_post_ssa(&mut self, opt: &mut Optimizer, changes: AtomicCounter) {
        let slices = opt.analysis::<Slices>();

        for node in opt.program.node_indices().collect::<Vec<_>>() {
            let ops = opt.program[node].ops.borrow().indices().collect::<Vec<_>>();

            for idx in ops {
                let op = &mut opt.program[node].ops.borrow_mut()[idx];
                match &mut op.operation {
                    Operation::Operator(operator) => match operator {
                        // 0 * x == 0
                        Operator::Mul(bin_op) if bin_op.lhs.is_constant(0) => {
                            op.operation = Operation::Copy(bin_op.lhs);
                            changes.inc();
                        }
                        // x * 0 == 0
                        Operator::Mul(bin_op) if bin_op.rhs.is_constant(0) => {
                            op.operation = Operation::Copy(bin_op.rhs);
                            changes.inc();
                        }
                        // 1 * x == x
                        Operator::Mul(bin_op) if bin_op.lhs.is_constant(1) => {
                            op.operation = Operation::Copy(bin_op.rhs);
                            changes.inc();
                        }
                        // x * 1 == x
                        Operator::Mul(bin_op) if bin_op.rhs.is_constant(1) => {
                            op.operation = Operation::Copy(bin_op.lhs);
                            changes.inc();
                        }
                        // 0 + x = x
                        Operator::Add(bin_op) if bin_op.lhs.is_constant(0) => {
                            op.operation = Operation::Copy(bin_op.rhs);
                            changes.inc();
                        }
                        // x + 0 = x
                        Operator::Add(bin_op) if bin_op.rhs.is_constant(0) => {
                            op.operation = Operation::Copy(bin_op.lhs);
                            changes.inc();
                        }
                        // x - 0 == x
                        Operator::Sub(bin_op) if bin_op.rhs.is_constant(0) => {
                            op.operation = Operation::Copy(bin_op.lhs);
                            changes.inc();
                        }
                        // x / 1 == x, 0 / x == 0
                        Operator::Div(bin_op)
                            if bin_op.lhs.is_constant(0) || bin_op.rhs.is_constant(1) =>
                        {
                            op.operation = Operation::Copy(bin_op.lhs);
                            changes.inc();
                        }
                        // x % 1 == 0, 0 % x == 0
                        Operator::Modulo(bin_op)
                            if bin_op.rhs.is_constant(1) || bin_op.lhs.is_constant(0) =>
                        {
                            let value = ConstantScalarValue::UInt(0, UIntKind::U32)
                                .cast_to(op.item().elem());
                            op.operation = Operation::Copy(Variable::constant(value));
                            changes.inc();
                        }
                        // true || x == true, x || true == true
                        Operator::Or(bin_op) if bin_op.lhs.is_true() || bin_op.rhs.is_true() => {
                            op.operation = Operation::Copy(true.into());
                            changes.inc();
                        }
                        // false || x == x, x || false == x
                        Operator::Or(bin_op) if bin_op.lhs.is_false() => {
                            op.operation = Operation::Copy(bin_op.rhs);
                            changes.inc();
                        }
                        // x || false == x
                        Operator::Or(bin_op) if bin_op.rhs.is_false() => {
                            op.operation = Operation::Copy(bin_op.lhs);
                            changes.inc();
                        }
                        // false && x == false, x && false == false
                        Operator::And(bin_op) if bin_op.lhs.is_false() || bin_op.rhs.is_false() => {
                            op.operation = Operation::Copy(false.into());
                            changes.inc();
                        }
                        // true && x == x
                        Operator::And(bin_op) if bin_op.lhs.is_true() => {
                            op.operation = Operation::Copy(bin_op.rhs);
                            changes.inc();
                        }
                        // x && true == x
                        Operator::And(bin_op) if bin_op.rhs.is_true() => {
                            op.operation = Operation::Copy(bin_op.lhs);
                            changes.inc();
                        }
                        // select(true, a, b) == a
                        Operator::Select(select) if select.cond.is_true() => {
                            op.operation = Operation::Copy(select.then);
                            changes.inc();
                        }
                        // select(false, a, b) == b
                        Operator::Select(select) if select.cond.is_false() => {
                            op.operation = Operation::Copy(select.or_else);
                            changes.inc();
                        }
                        _ => {}
                    },

                    // Constant length to const value
                    Operation::Metadata(Metadata::Length { var }) => match var.kind {
                        VariableKind::ConstantArray { length, .. }
                        | VariableKind::SharedMemory { length, .. }
                        | VariableKind::LocalArray { length, .. } => {
                            op.operation = Operation::Copy(length.into());
                            changes.inc();
                        }
<<<<<<< HEAD
                        VariableKind::Slice { id, depth } => {
                            let slice = slices.get(&(id, depth));
=======
                        VariableKind::Slice { id } => {
                            let slice = opt.program.slices.get(&id);
>>>>>>> db201a30
                            if let Some(Slice {
                                const_len: Some(len),
                                ..
                            }) = slice
                            {
                                op.operation = Operation::Copy((*len).into());
                                changes.inc();
                            }
                        }
                        _ => {}
                    },
                    _ => {}
                }
            }
        }
    }
}

/// Evaluates expressions where both operands are constant and replaces them with simple constant
/// assignments. This can often be applied as a result of assignment merging or constant operand
/// simplification.
pub struct ConstEval;

impl OptimizerPass for ConstEval {
    fn apply_post_ssa(&mut self, opt: &mut Optimizer, changes: AtomicCounter) {
        for node in opt.node_ids() {
            let ops = opt.program[node].ops.clone();
            for op in ops.borrow_mut().values_mut() {
                if let Some(const_eval) = try_const_eval(op) {
                    let input = Variable::constant(const_eval);
                    op.operation = Operation::Copy(input);
                    changes.inc();
                }
            }
        }
    }
}

macro_rules! const_eval {
    ($op:tt $lhs:expr, $rhs:expr) => {{
        use ConstantScalarValue::*;

        let lhs = $lhs.as_const();
        let rhs = $rhs.as_const();
        if let (Some(lhs), Some(rhs)) = (lhs, rhs) {
            let rhs = rhs.cast_to(lhs.elem());
            Some(match (lhs, rhs) {
                (Int(lhs, kind), Int(rhs, _)) => ConstantScalarValue::Int(lhs $op rhs, kind),
                (Float(lhs, kind), Float(rhs, _)) => ConstantScalarValue::Float(lhs $op rhs, kind),
                (UInt(lhs, kind), UInt(rhs, _)) => ConstantScalarValue::UInt(lhs $op rhs, kind),
                _ => unreachable!(),
            })
        } else {
            None
        }
    }};
    ($lhs:expr, $rhs:expr; $op:path) => {{
        use ConstantScalarValue::*;

        let lhs = $lhs.as_const();
        let rhs = $rhs.as_const();
        if let (Some(lhs), Some(rhs)) = (lhs, rhs) {
            let rhs = rhs.cast_to(lhs.elem());
            Some(match (lhs, rhs) {
                (Int(lhs, kind), Int(rhs, _)) => ConstantScalarValue::Int($op(lhs, rhs), kind),
                (Float(lhs, kind), Float(rhs, _)) => ConstantScalarValue::Float($op(lhs, rhs), kind),
                (UInt(lhs), UInt(rhs)) => ConstantScalarValue::UInt($op(lhs, rhs)),
                _ => unreachable!(),
            })
        } else {
            None
        }
    }};
}

macro_rules! const_eval_int {
    ($op:tt $lhs:expr, $rhs:expr) => {{
        use ConstantScalarValue::*;

        let lhs = $lhs.as_const();
        let rhs = $rhs.as_const();
        if let (Some(lhs), Some(rhs)) = (lhs, rhs) {
            let rhs = rhs.cast_to(lhs.elem());
            Some(match (lhs, rhs) {
                (Int(lhs, kind), Int(rhs, _)) => ConstantScalarValue::Int(lhs $op rhs, kind),
                (UInt(lhs, kind), UInt(rhs, _)) => ConstantScalarValue::UInt(lhs $op rhs, kind),
                _ => unreachable!(),
            })
        } else {
            None
        }
    }};
}

macro_rules! const_eval_float {
    ($lhs:expr, $rhs:expr; $fn:path) => {{
        use ConstantScalarValue::*;

        let lhs = $lhs.as_const();
        let rhs = $rhs.as_const();
        if let (Some(lhs), Some(rhs)) = (lhs, rhs) {
            let rhs = rhs.cast_to(lhs.elem());
            Some(match (lhs, rhs) {
                (Float(lhs, kind), Float(rhs, _)) => {
                    ConstantScalarValue::Float($fn(lhs, rhs), kind)
                }
                _ => unreachable!(),
            })
        } else {
            None
        }
    }};
    ($input:expr; $fn:path) => {{
        use ConstantScalarValue::*;

        if let Some(input) = $input.as_const() {
            Some(match input {
                Float(input, kind) => ConstantScalarValue::Float($fn(input), kind),
                _ => unreachable!(),
            })
        } else {
            None
        }
    }};
}

macro_rules! const_eval_cmp {
    ($op:tt $lhs:expr, $rhs:expr) => {{
        use ConstantScalarValue::*;

        let lhs = $lhs.as_const();
        let rhs = $rhs.as_const();
        if let (Some(lhs), Some(rhs)) = (lhs, rhs) {
            Some(match (lhs, rhs) {
                (Int(lhs, _), Int(rhs, _)) => ConstantScalarValue::Bool(lhs $op rhs),
                (Float(lhs, _), Float(rhs, _)) => ConstantScalarValue::Bool(lhs $op rhs),
                (UInt(lhs, _), UInt(rhs, _)) => ConstantScalarValue::Bool(lhs $op rhs),
                _ => unreachable!(),
            })
        } else {
            None
        }
    }};
}

macro_rules! const_eval_bool {
    ($op:tt $lhs:expr, $rhs:expr) => {{
        use ConstantScalarValue::*;

        let lhs = $lhs.as_const();
        let rhs = $rhs.as_const();
        if let (Some(lhs), Some(rhs)) = (lhs, rhs) {
            Some(match (lhs, rhs) {
                (Bool(lhs), Bool(rhs)) => ConstantScalarValue::Bool(lhs $op rhs),
                _ => unreachable!(),
            })
        } else {
            None
        }
    }};
}

fn try_const_eval(inst: &mut Instruction) -> Option<ConstantScalarValue> {
    let op = match &mut inst.operation {
        Operation::Operator(operator) => operator,
        _ => return None,
    };

    match op {
        Operator::Add(op) => const_eval!(+ op.lhs, op.rhs),
        Operator::Sub(op) => const_eval!(-op.lhs, op.rhs),
        Operator::Mul(op) => const_eval!(*op.lhs, op.rhs),
        Operator::Div(op) => const_eval!(/ op.lhs, op.rhs),
        Operator::Powf(op) => const_eval_float!(op.lhs, op.rhs; num::Float::powf),
        Operator::Equal(op) => const_eval_cmp!(== op.lhs, op.rhs),
        Operator::NotEqual(op) => const_eval_cmp!(!= op.lhs, op.rhs),
        Operator::Lower(op) => const_eval_cmp!(< op.lhs, op.rhs),
        Operator::Greater(op) => const_eval_cmp!(> op.lhs, op.rhs),
        Operator::LowerEqual(op) => const_eval_cmp!(<= op.lhs, op.rhs),
        Operator::GreaterEqual(op) => const_eval_cmp!(>= op.lhs, op.rhs),
        Operator::Modulo(op) => const_eval!(% op.lhs, op.rhs),
        Operator::And(op) => const_eval_bool!(&&op.lhs, op.rhs),
        Operator::Or(op) => const_eval_bool!(|| op.lhs, op.rhs),
        Operator::Max(op) => {
            use ConstantScalarValue::*;
            if let (Some(lhs), Some(rhs)) = (op.lhs.as_const(), op.rhs.as_const()) {
                let rhs = rhs.cast_to(lhs.elem());
                Some(match (lhs, rhs) {
                    (Int(lhs, kind), Int(rhs, _)) => ConstantScalarValue::Int(lhs.max(rhs), kind),
                    (Float(lhs, kind), Float(rhs, _)) => {
                        ConstantScalarValue::Float(lhs.max(rhs), kind)
                    }
                    (UInt(lhs, kind), UInt(rhs, _)) => {
                        ConstantScalarValue::UInt(lhs.max(rhs), kind)
                    }
                    _ => unreachable!(),
                })
            } else {
                None
            }
        }
        Operator::Min(op) => {
            use ConstantScalarValue::*;
            if let (Some(lhs), Some(rhs)) = (op.lhs.as_const(), op.rhs.as_const()) {
                let rhs = rhs.cast_to(lhs.elem());
                Some(match (lhs, rhs) {
                    (Int(lhs, kind), Int(rhs, _)) => ConstantScalarValue::Int(lhs.min(rhs), kind),
                    (Float(lhs, kind), Float(rhs, _)) => {
                        ConstantScalarValue::Float(lhs.min(rhs), kind)
                    }
                    (UInt(lhs, kind), UInt(rhs, _)) => {
                        ConstantScalarValue::UInt(lhs.min(rhs), kind)
                    }
                    _ => unreachable!(),
                })
            } else {
                None
            }
        }
        Operator::BitwiseAnd(op) => const_eval_int!(&op.lhs, op.rhs),
        Operator::BitwiseOr(op) => const_eval_int!(| op.lhs, op.rhs),
        Operator::BitwiseXor(op) => const_eval_int!(^ op.lhs, op.rhs),
        Operator::ShiftLeft(op) => const_eval_int!(<< op.lhs, op.rhs),
        Operator::ShiftRight(op) => const_eval_int!(>> op.lhs, op.rhs),
        Operator::Dot(op) => const_eval!(*op.lhs, op.rhs),

        Operator::Abs(op) => {
            use ConstantScalarValue::*;
            op.input.as_const().map(|input| match input {
                Int(input, kind) => ConstantScalarValue::Int(input.abs(), kind),
                Float(input, kind) => ConstantScalarValue::Float(input.abs(), kind),
                _ => unreachable!(),
            })
        }
        Operator::Exp(op) => const_eval_float!(op.input; num::Float::exp),
        Operator::Log(op) => const_eval_float!(op.input; num::Float::ln),
        Operator::Log1p(op) => const_eval_float!(op.input; num::Float::ln_1p),
        Operator::Cos(op) => const_eval_float!(op.input; num::Float::cos),
        Operator::Sin(op) => const_eval_float!(op.input; num::Float::sin),
        Operator::Tanh(op) => const_eval_float!(op.input; num::Float::tanh),
        Operator::Sqrt(op) => const_eval_float!(op.input; num::Float::sqrt),
        Operator::Round(op) => const_eval_float!(op.input; num::Float::round),
        Operator::Floor(op) => const_eval_float!(op.input; num::Float::floor),
        Operator::Ceil(op) => const_eval_float!(op.input; num::Float::ceil),
        Operator::Recip(op) => const_eval_float!(op.input; num::Float::recip),
        Operator::Not(op) => {
            use ConstantScalarValue::*;
            op.input.as_const().map(|input| match input {
                Bool(input) => ConstantScalarValue::Bool(!input),
                _ => unreachable!(),
            })
        }
        Operator::Neg(op) => {
            use ConstantScalarValue::*;
            op.input.as_const().map(|input| match input {
                Int(input, kind) => ConstantScalarValue::Int(-input, kind),
                Float(input, kind) => ConstantScalarValue::Float(-input, kind),
                _ => unreachable!(),
            })
        }

        Operator::Fma(op) => {
            use ConstantScalarValue::*;
            let a = op.a.as_const();
            let b = op.b.as_const();
            let c = op.c.as_const();

            a.zip(b).zip(c).map(|((a, b), c)| {
                let b = b.cast_to(a.elem());
                let c = c.cast_to(a.elem());
                match (a, b, c) {
                    (Float(a, kind), Float(b, _), Float(c, _)) => {
                        ConstantScalarValue::Float(a * b + c, kind)
                    }
                    _ => unreachable!(),
                }
            })
        }
        Operator::Clamp(op) => {
            use ConstantScalarValue::*;
            let a = op.input.as_const();
            let b = op.min_value.as_const();
            let c = op.max_value.as_const();

            a.zip(b).zip(c).map(|((a, b), c)| {
                let b = b.cast_to(a.elem());
                let c = c.cast_to(a.elem());
                match (a, b, c) {
                    (Int(a, kind), Int(b, _), Int(c, _)) => {
                        ConstantScalarValue::Int(a.clamp(b, c), kind)
                    }
                    (Float(a, kind), Float(b, _), Float(c, _)) => {
                        ConstantScalarValue::Float(a.clamp(b, c), kind)
                    }
                    (UInt(a, kind), UInt(b, _), UInt(c, _)) => {
                        ConstantScalarValue::UInt(a.clamp(b, c), kind)
                    }
                    _ => unreachable!(),
                }
            })
        }
        _ => None,
    }
}<|MERGE_RESOLUTION|>--- conflicted
+++ resolved
@@ -127,13 +127,8 @@
                             op.operation = Operation::Copy(length.into());
                             changes.inc();
                         }
-<<<<<<< HEAD
-                        VariableKind::Slice { id, depth } => {
-                            let slice = slices.get(&(id, depth));
-=======
                         VariableKind::Slice { id } => {
-                            let slice = opt.program.slices.get(&id);
->>>>>>> db201a30
+                            let slice = slices.get(&id);
                             if let Some(Slice {
                                 const_len: Some(len),
                                 ..
