--- conflicted
+++ resolved
@@ -24,10 +24,7 @@
 //!
 
 use std::{
-<<<<<<< HEAD
     cell::RefCell,
-=======
->>>>>>> 5fa46c92
     collections::{HashMap, HashSet, VecDeque},
     ops::{Deref, DerefMut},
     rc::Rc,
@@ -164,10 +161,7 @@
             cube_dim: Default::default(),
             mode: Default::default(),
             post_order: Default::default(),
-<<<<<<< HEAD
             gvn: Default::default(),
-=======
->>>>>>> 5fa46c92
         }
     }
 }
@@ -190,10 +184,7 @@
     /// Run all optimizations
     fn run_opt(&mut self, expand: Scope) {
         self.parse_graph(expand);
-<<<<<<< HEAD
         self.split_critical_edges();
-=======
->>>>>>> 5fa46c92
         self.determine_postorder(self.entry(), &mut HashSet::new());
         self.analyze_liveness();
         self.apply_pre_ssa_passes();
@@ -250,7 +241,6 @@
         self.post_order.push(block);
     }
 
-<<<<<<< HEAD
     pub fn post_order(&self) -> Vec<NodeIndex> {
         self.post_order.clone()
     }
@@ -259,8 +249,6 @@
         self.post_order.iter().rev().copied().collect()
     }
 
-=======
->>>>>>> 5fa46c92
     fn apply_pre_ssa_passes(&mut self) {
         // Currently only one pre-ssa pass, but might add more
         let mut passes = vec![CompositeMerge];
