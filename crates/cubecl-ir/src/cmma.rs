use alloc::{format, string::String, vec, vec::Vec};

use super::{Elem, Variable};
use crate::TypeHash;
use crate::{OperationCode, OperationReflect};
use core::fmt::Display;

#[cfg_attr(feature = "serde", derive(serde::Serialize, serde::Deserialize))]
#[derive(Debug, Clone, Copy, TypeHash, PartialEq, Eq, Hash, PartialOrd, Ord)]
#[allow(missing_docs)]
pub enum MatrixIdent {
    A,
    B,
    Accumulator,
}

#[cfg_attr(feature = "serde", derive(serde::Serialize, serde::Deserialize))]
#[derive(Debug, Clone, Copy, TypeHash, PartialEq, Eq, Hash, PartialOrd, Ord)]
#[allow(missing_docs)]
pub enum MatrixLayout {
    ColMajor,
    RowMajor,
    Undefined,
}

#[cfg_attr(feature = "serde", derive(serde::Serialize, serde::Deserialize))]
#[derive(Debug, Clone, Copy, TypeHash, PartialEq, Eq, Hash, PartialOrd, Ord)]
#[allow(missing_docs)]
pub struct Matrix {
    pub ident: MatrixIdent,
    pub m: u8,
    pub n: u8,
    pub k: u8,
    pub elem: Elem,
    pub layout: MatrixLayout,
}

/// Cooperative Matrix-Multiply and Accumulate Instruction.
#[cfg_attr(feature = "serde", derive(serde::Serialize, serde::Deserialize))]
#[derive(Debug, Clone, TypeHash, PartialEq, Eq, Hash, OperationCode)]
#[operation(opcode_name = CmmaOpCode)]
#[allow(missing_docs)]
pub enum CoopMma {
    /// Fill the matrix with the value.
    Fill { value: Variable },
    /// Load the value into the matrix given the stride.
    Load {
        value: Variable,
        stride: Variable,
        offset: Variable,
        layout: Option<MatrixLayout>,
    },
    /// Executes D=A*B+C;
    ///
    /// For implementing a matmul, `D=C` : `C+=A*B`
    Execute {
        mat_a: Variable,
        mat_b: Variable,
        mat_c: Variable,
    },
    /// Store the matrix in an output variable following the stride and the layout.
    Store {
        mat: Variable,
        stride: Variable,
        offset: Variable,
        layout: MatrixLayout,
    },
    /// Cast a fragment to another type.
    Cast { input: Variable },
}

impl OperationReflect for CoopMma {
    type OpCode = CmmaOpCode;

    fn op_code(&self) -> Self::OpCode {
        self.__match_opcode()
    }

    fn args(&self) -> Option<Vec<Variable>> {
        match self {
            CoopMma::Fill { value } => Some(vec![*value]),
            CoopMma::Load { .. } | CoopMma::Execute { .. } | CoopMma::Store { .. } => None,
            CoopMma::Cast { input } => Some(vec![*input]),
        }
    }

    fn from_code_and_args(op_code: Self::OpCode, args: &[Variable]) -> Option<Self> {
        match op_code {
            CmmaOpCode::Fill => Some(CoopMma::Fill { value: args[0] }),
            CmmaOpCode::Load | CmmaOpCode::Execute | CmmaOpCode::Store => None,
            CmmaOpCode::Cast => Some(CoopMma::Cast { input: args[0] }),
        }
    }
}

impl Display for CoopMma {
    fn fmt(&self, f: &mut core::fmt::Formatter<'_>) -> core::fmt::Result {
        match self {
            CoopMma::Fill { value } => write!(f, "{value}"),
            CoopMma::Load {
                value,
                stride,
                offset,
                layout,
            } => {
                let layout = layout
                    .map(|it| format!(", layout: {it:?}"))
                    .unwrap_or(String::new());
                write!(
                    f,
<<<<<<< HEAD
                    "matrix_load({}, stride: {}{layout}, offset: {})",
                    value, stride, offset
=======
                    "matrix_load({value}, stride: {stride}{layout}, offset: {offset:?})"
>>>>>>> 31e05fdc
                )
            }
            CoopMma::Execute {
                mat_a,
                mat_b,
                mat_c,
            } => write!(f, "execute_cmma({mat_a}, {mat_b}, {mat_c})"),
            CoopMma::Store {
                mat,
                stride,
                offset,
                layout,
            } => write!(
                f,
<<<<<<< HEAD
                "matrix_store({}, stride: {}, layout: {:?}, offset: {})",
                mat, stride, layout, offset
=======
                "matrix_store({mat}, stride: {stride}, layout: {layout:?}, offset: {offset:?})"
>>>>>>> 31e05fdc
            ),
            CoopMma::Cast { input } => {
                write!(f, "matrix_cast(input: {input})")
            }
        }
    }
}<|MERGE_RESOLUTION|>--- conflicted
+++ resolved
@@ -108,12 +108,7 @@
                     .unwrap_or(String::new());
                 write!(
                     f,
-<<<<<<< HEAD
-                    "matrix_load({}, stride: {}{layout}, offset: {})",
-                    value, stride, offset
-=======
-                    "matrix_load({value}, stride: {stride}{layout}, offset: {offset:?})"
->>>>>>> 31e05fdc
+                    "matrix_load({value}, stride: {stride}{layout}, offset: {offset})"
                 )
             }
             CoopMma::Execute {
@@ -128,12 +123,8 @@
                 layout,
             } => write!(
                 f,
-<<<<<<< HEAD
-                "matrix_store({}, stride: {}, layout: {:?}, offset: {})",
+                "matrix_store({}, stride: {}, layout: {:?}, offset: {:?})",
                 mat, stride, layout, offset
-=======
-                "matrix_store({mat}, stride: {stride}, layout: {layout:?}, offset: {offset:?})"
->>>>>>> 31e05fdc
             ),
             CoopMma::Cast { input } => {
                 write!(f, "matrix_cast(input: {input})")
