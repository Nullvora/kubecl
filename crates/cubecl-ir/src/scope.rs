<<<<<<< HEAD
use crate::{ConstantScalarValue, TypeHash};
=======
use std::{any::TypeId, cell::RefCell, collections::HashMap, rc::Rc};

use type_hash::TypeHash;

use crate::{ExpandElement, Matrix};
>>>>>>> bba26184

use super::{
    processing::ScopeProcessing, Allocator, Elem, Id, Instruction, Item, Operation, UIntKind,
    Variable, VariableKind,
};

/// The scope is the main [operation](Operation) and [variable](Variable) container that simplify
/// the process of reading inputs, creating local variables and adding new operations.
///
/// Notes:
///
/// This type isn't responsible for creating [shader bindings](super::Binding) and figuring out which
/// variable can be written to.
#[cfg_attr(feature = "serde", derive(serde::Serialize, serde::Deserialize))]
#[derive(Debug, Clone, PartialEq, Eq, TypeHash)]
#[allow(missing_docs)]
pub struct Scope {
    pub depth: u8,
    pub operations: Vec<Instruction>,
    pub locals: Vec<Variable>,
    matrices: Vec<Variable>,
    pipelines: Vec<Variable>,
    slices: Vec<Variable>,
    shared_memories: Vec<Variable>,
    pub const_arrays: Vec<(Variable, Vec<Variable>)>,
    local_arrays: Vec<Variable>,
    reads_global: Vec<(Variable, ReadingStrategy, Variable, Variable)>,
    index_offset_with_output_layout_position: Vec<usize>,
    writes_global: Vec<(Variable, Variable, Variable)>,
    reads_scalar: Vec<(Variable, Variable)>,
    pub layout_ref: Option<Variable>,
<<<<<<< HEAD
=======
    #[type_hash(skip)]
>>>>>>> bba26184
    pub allocator: Allocator,
    pub debug_enabled: bool,
    #[type_hash(skip)]
    #[cfg_attr(feature = "serde", serde(skip))]
    pub typemap: Rc<RefCell<HashMap<TypeId, Elem>>>,
}

impl core::hash::Hash for Scope {
    fn hash<H: core::hash::Hasher>(&self, ra_expand_state: &mut H) {
        self.depth.hash(ra_expand_state);
        self.operations.hash(ra_expand_state);
        self.locals.hash(ra_expand_state);
        self.matrices.hash(ra_expand_state);
        self.pipelines.hash(ra_expand_state);
        self.slices.hash(ra_expand_state);
        self.shared_memories.hash(ra_expand_state);
        self.const_arrays.hash(ra_expand_state);
        self.local_arrays.hash(ra_expand_state);
        self.reads_global.hash(ra_expand_state);
        self.index_offset_with_output_layout_position
            .hash(ra_expand_state);
        self.writes_global.hash(ra_expand_state);
        self.reads_scalar.hash(ra_expand_state);
        self.layout_ref.hash(ra_expand_state);
    }
}

#[cfg_attr(feature = "serde", derive(serde::Serialize, serde::Deserialize))]
#[derive(Debug, Clone, Copy, PartialEq, Eq, Hash, TypeHash)]
#[allow(missing_docs)]
pub enum ReadingStrategy {
    /// Each element will be read in a way to be compatible with the output layout.
    OutputLayout,
    /// Keep the current layout.
    Plain,
}

impl Scope {
    /// Create a scope that is at the root of a
    /// [kernel definition](crate::ir::KernelDefinition).
    ///
    /// A local scope can be created with the [child](Self::child) method.
    pub fn root(debug_enabled: bool) -> Self {
        Self {
            depth: 0,
            operations: Vec::new(),
            locals: Vec::new(),
            matrices: Vec::new(),
            pipelines: Vec::new(),
            slices: Vec::new(),
            local_arrays: Vec::new(),
            shared_memories: Vec::new(),
            const_arrays: Vec::new(),
            reads_global: Vec::new(),
            index_offset_with_output_layout_position: Vec::new(),
            writes_global: Vec::new(),
            reads_scalar: Vec::new(),
            layout_ref: None,
            allocator: Allocator::default(),
            debug_enabled,
            typemap: Default::default(),
        }
    }

    /// Create a new matrix element.
    pub fn create_matrix(&mut self, matrix: Matrix) -> ExpandElement {
        let matrix = self.allocator.create_matrix(matrix);
        self.add_matrix(*matrix);
        matrix
    }

    pub fn add_matrix(&mut self, variable: Variable) {
        self.matrices.push(variable);
    }

    /// Create a new pipeline element.
    pub fn create_pipeline(&mut self, item: Item) -> ExpandElement {
        let pipeline = self.allocator.create_pipeline(item);
        self.add_pipeline(*pipeline);
        pipeline
    }

    pub fn add_pipeline(&mut self, variable: Variable) {
        self.pipelines.push(variable);
    }

    /// Create a new slice element.
    pub fn create_slice(&mut self, item: Item) -> ExpandElement {
        let slice = self.allocator.create_slice(item);
        self.add_slice(*slice);
        slice
    }

    pub fn add_slice(&mut self, slice: Variable) {
        self.slices.push(slice);
    }

    /// Create a mutable variable of the given [item type](Item).
    pub fn create_local_mut<I: Into<Item>>(&mut self, item: I) -> ExpandElement {
        self.allocator.create_local_mut(item.into())
    }

    /// Create a mutable variable of the given [item type](Item).
    pub fn add_local_mut(&mut self, var: Variable) {
        if !self.locals.contains(&var) {
            self.locals.push(var);
        }
    }

    /// Create a new restricted variable. The variable is
    /// Useful for _for loops_ and other algorithms that require the control over initialization.
    pub fn create_local_restricted(&mut self, item: Item) -> ExpandElement {
        self.allocator.create_local_restricted(item)
    }

    /// Create a new immutable variable.
    pub fn create_local(&mut self, item: Item) -> ExpandElement {
        self.allocator.create_local(item)
    }

    /// Reads an input array to a local variable.
    ///
    /// The index refers to the argument position of the array in the compute shader.
    pub fn read_array<I: Into<Item>>(
        &mut self,
        index: Id,
        item: I,
        position: Variable,
    ) -> Variable {
        self.read_input_strategy(index, item.into(), ReadingStrategy::OutputLayout, position)
    }

    /// Reads an input scalar to a local variable.
    ///
    /// The index refers to the scalar position for the same [element](Elem) type.
    pub fn read_scalar(&mut self, index: Id, elem: Elem) -> Variable {
        let id = self.new_local_index();
        let local = Variable::new(VariableKind::LocalConst { id }, Item::new(elem));
        let scalar = Variable::new(VariableKind::GlobalScalar(index), Item::new(elem));

        self.reads_scalar.push((local, scalar));

        local
    }

    /// Retrieve the last local variable that was created.
    pub fn last_local_index(&self) -> Option<&Variable> {
        self.locals.last()
    }

    /// Writes a variable to given output.
    ///
    /// Notes:
    ///
    /// This should only be used when doing compilation.
    pub fn write_global(&mut self, input: Variable, output: Variable, position: Variable) {
        // This assumes that all outputs have the same layout
        if self.layout_ref.is_none() {
            self.layout_ref = Some(output);
        }
        self.writes_global.push((input, output, position));
    }

    /// Writes a variable to given output.
    ///
    /// Notes:
    ///
    /// This should only be used when doing compilation.
    pub fn write_global_custom(&mut self, output: Variable) {
        // This assumes that all outputs have the same layout
        if self.layout_ref.is_none() {
            self.layout_ref = Some(output);
        }
    }

    /// Update the [reading strategy](ReadingStrategy) for an input array.
    ///
    /// Notes:
    ///
    /// This should only be used when doing compilation.
    pub fn update_read(&mut self, index: Id, strategy: ReadingStrategy) {
        if let Some((_, strategy_old, _, _position)) = self
            .reads_global
            .iter_mut()
            .find(|(var, _, _, _)| var.index() == Some(index))
        {
            *strategy_old = strategy;
        }
    }

    #[allow(dead_code)]
    pub fn read_globals(&self) -> Vec<(Id, ReadingStrategy)> {
        self.reads_global
            .iter()
            .map(|(var, strategy, _, _)| match var.kind {
                VariableKind::GlobalInputArray(id) => (id, *strategy),
                _ => panic!("Can only read global input arrays."),
            })
            .collect()
    }

    /// Register an [operation](Operation) into the scope.
    pub fn register<T: Into<Instruction>>(&mut self, operation: T) {
        self.operations.push(operation.into())
    }

    /// Resolve the element type of the given generic type.
    pub fn resolve_elem<T: 'static>(&self) -> Option<Elem> {
        let map = self.typemap.borrow();
        let result = map.get(&TypeId::of::<T>());

        result.cloned()
    }

    /// Register the element type for the given generic type.
    pub fn register_elem<T: 'static>(&mut self, elem: Elem) {
        let mut map = self.typemap.borrow_mut();

        map.insert(TypeId::of::<T>(), elem);
    }

    /// Create an empty child scope.
    pub fn child(&mut self) -> Self {
        Self {
            depth: self.depth + 1,
            operations: Vec::new(),
            locals: Vec::new(),
            matrices: Vec::new(),
            pipelines: Vec::new(),
            slices: Vec::new(),
            shared_memories: Vec::new(),
            const_arrays: Vec::new(),
            local_arrays: Vec::new(),
            reads_global: Vec::new(),
            index_offset_with_output_layout_position: Vec::new(),
            writes_global: Vec::new(),
            reads_scalar: Vec::new(),
            layout_ref: self.layout_ref,
            allocator: self.allocator.clone(),
            debug_enabled: self.debug_enabled,
            typemap: self.typemap.clone(),
        }
    }

    /// Returns the variables and operations to be declared and executed.
    ///
    /// Notes:
    ///
    /// New operations and variables can be created within the same scope without having name
    /// conflicts.
    pub fn process(&mut self) -> ScopeProcessing {
        let mut variables = core::mem::take(&mut self.locals);

        for var in self.matrices.drain(..) {
            variables.push(var);
        }
        for var in self.slices.drain(..) {
            variables.push(var);
        }

        let mut operations = Vec::new();

        for (local, scalar) in self.reads_scalar.drain(..) {
            operations.push(Instruction::new(Operation::Copy(scalar), local));
            variables.push(local);
        }

        for op in self.operations.drain(..) {
            operations.push(op);
        }

        variables.extend(self.allocator.take_variables());

        ScopeProcessing {
            variables,
            operations,
        }
        .optimize()
    }

    pub fn new_local_index(&self) -> u32 {
        self.allocator.new_local_index()
    }

    fn read_input_strategy(
        &mut self,
        index: Id,
        item: Item,
        strategy: ReadingStrategy,
        position: Variable,
    ) -> Variable {
        let item_global = match item.elem() {
            Elem::Bool => Item {
                elem: Elem::UInt(UIntKind::U32),
                vectorization: item.vectorization,
            },
            _ => item,
        };
        let input = Variable::new(VariableKind::GlobalInputArray(index), item_global);
        let id = self.new_local_index();
        let local = Variable::new(VariableKind::LocalMut { id }, item);
        self.reads_global.push((input, strategy, local, position));
        self.locals.push(local);
        local
    }

    /// Create a shared variable of the given [item type](Item).
    pub fn create_shared<I: Into<Item>>(
        &mut self,
        item: I,
        shared_memory_size: u32,
    ) -> ExpandElement {
        let item = item.into();
        let index = self.new_local_index();
        let shared_memory = Variable::new(
            VariableKind::SharedMemory {
                id: index,
                length: shared_memory_size,
            },
            item,
        );
        self.shared_memories.push(shared_memory);
        ExpandElement::Plain(shared_memory)
    }

    /// Create a shared variable of the given [item type](Item).
    pub fn create_const_array<I: Into<Item>>(
        &mut self,
        item: I,
        data: Vec<Variable>,
    ) -> ExpandElement {
        let item = item.into();
        let index = self.new_local_index();
        let const_array = Variable::new(
            VariableKind::ConstantArray {
                id: index,
                length: data.len() as u32,
            },
            item,
        );
        self.const_arrays.push((const_array, data));
        ExpandElement::Plain(const_array)
    }

    /// Obtain the index-th input
    pub fn input(&mut self, id: Id, item: Item) -> ExpandElement {
        ExpandElement::Plain(crate::Variable::new(
            VariableKind::GlobalInputArray(id),
            item,
        ))
    }

    /// Obtain the index-th output
    pub fn output(&mut self, id: Id, item: Item) -> ExpandElement {
        let var = crate::Variable::new(VariableKind::GlobalOutputArray(id), item);
        self.write_global_custom(var);
        ExpandElement::Plain(var)
    }

    /// Obtain the index-th scalar
    pub fn scalar(&self, id: Id, elem: Elem) -> ExpandElement {
        ExpandElement::Plain(crate::Variable::new(
            VariableKind::GlobalScalar(id),
            Item::new(elem),
        ))
    }

    /// Create a local array of the given [item type](Item).
    pub fn create_local_array<I: Into<Item>>(&mut self, item: I, array_size: u32) -> ExpandElement {
        let local_array = self.allocator.create_local_array(item.into(), array_size);
        self.add_local_array(*local_array);
        local_array
    }

    pub fn add_local_array(&mut self, var: Variable) {
        self.local_arrays.push(var);
    }
}<|MERGE_RESOLUTION|>--- conflicted
+++ resolved
@@ -1,12 +1,6 @@
-<<<<<<< HEAD
-use crate::{ConstantScalarValue, TypeHash};
-=======
 use std::{any::TypeId, cell::RefCell, collections::HashMap, rc::Rc};
 
-use type_hash::TypeHash;
-
-use crate::{ExpandElement, Matrix};
->>>>>>> bba26184
+use crate::{ExpandElement, Matrix, TypeHash};
 
 use super::{
     processing::ScopeProcessing, Allocator, Elem, Id, Instruction, Item, Operation, UIntKind,
@@ -38,10 +32,6 @@
     writes_global: Vec<(Variable, Variable, Variable)>,
     reads_scalar: Vec<(Variable, Variable)>,
     pub layout_ref: Option<Variable>,
-<<<<<<< HEAD
-=======
-    #[type_hash(skip)]
->>>>>>> bba26184
     pub allocator: Allocator,
     pub debug_enabled: bool,
     #[type_hash(skip)]
