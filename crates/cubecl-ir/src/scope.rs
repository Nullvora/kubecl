<<<<<<< HEAD
use std::{any::TypeId, cell::RefCell, collections::HashMap, rc::Rc};

use type_hash::TypeHash;

use crate::{ExpandElement, Matrix};
=======
use alloc::{rc::Rc, vec::Vec};
use core::{any::TypeId, cell::RefCell};
use hashbrown::HashMap;

use crate::{ExpandElement, Matrix, TypeHash};
>>>>>>> e0734dad

use super::{
    processing::ScopeProcessing, Allocator, Elem, Id, Instruction, Item, Operation, UIntKind,
    Variable, VariableKind,
};

/// The scope is the main [operation](Operation) and [variable](Variable) container that simplify
/// the process of reading inputs, creating local variables and adding new operations.
///
/// Notes:
///
/// This type isn't responsible for creating [shader bindings](super::Binding) and figuring out which
/// variable can be written to.
#[cfg_attr(feature = "serde", derive(serde::Serialize, serde::Deserialize))]
#[derive(Debug, Clone, PartialEq, Eq, TypeHash)]
#[allow(missing_docs)]
pub struct Scope {
    pub depth: u8,
    pub operations: Vec<Instruction>,
    pub locals: Vec<Variable>,
    matrices: Vec<Variable>,
    pipelines: Vec<Variable>,
    slices: Vec<Variable>,
    shared_memories: Vec<Variable>,
    pub const_arrays: Vec<(Variable, Vec<Variable>)>,
    local_arrays: Vec<Variable>,
    reads_global: Vec<(Variable, ReadingStrategy, Variable, Variable)>,
    index_offset_with_output_layout_position: Vec<usize>,
    writes_global: Vec<(Variable, Variable, Variable)>,
    reads_scalar: Vec<(Variable, Variable)>,
    pub layout_ref: Option<Variable>,
<<<<<<< HEAD
    #[type_hash(skip)]
=======
>>>>>>> e0734dad
    pub allocator: Allocator,
    pub debug_enabled: bool,
    #[type_hash(skip)]
    #[cfg_attr(feature = "serde", serde(skip))]
    pub typemap: Rc<RefCell<HashMap<TypeId, Elem>>>,
}

impl core::hash::Hash for Scope {
    fn hash<H: core::hash::Hasher>(&self, ra_expand_state: &mut H) {
        self.depth.hash(ra_expand_state);
        self.operations.hash(ra_expand_state);
        self.locals.hash(ra_expand_state);
        self.matrices.hash(ra_expand_state);
        self.pipelines.hash(ra_expand_state);
        self.slices.hash(ra_expand_state);
        self.shared_memories.hash(ra_expand_state);
        self.const_arrays.hash(ra_expand_state);
        self.local_arrays.hash(ra_expand_state);
        self.reads_global.hash(ra_expand_state);
        self.index_offset_with_output_layout_position
            .hash(ra_expand_state);
        self.writes_global.hash(ra_expand_state);
        self.reads_scalar.hash(ra_expand_state);
        self.layout_ref.hash(ra_expand_state);
    }
}

#[cfg_attr(feature = "serde", derive(serde::Serialize, serde::Deserialize))]
#[derive(Debug, Clone, Copy, PartialEq, Eq, Hash, TypeHash)]
#[allow(missing_docs)]
pub enum ReadingStrategy {
    /// Each element will be read in a way to be compatible with the output layout.
    OutputLayout,
    /// Keep the current layout.
    Plain,
}

impl Scope {
    /// Create a scope that is at the root of a
    /// [kernel definition](crate::ir::KernelDefinition).
    ///
    /// A local scope can be created with the [child](Self::child) method.
    pub fn root(debug_enabled: bool) -> Self {
        Self {
            depth: 0,
            operations: Vec::new(),
            locals: Vec::new(),
            matrices: Vec::new(),
            pipelines: Vec::new(),
            slices: Vec::new(),
            local_arrays: Vec::new(),
            shared_memories: Vec::new(),
            const_arrays: Vec::new(),
            reads_global: Vec::new(),
            index_offset_with_output_layout_position: Vec::new(),
            writes_global: Vec::new(),
            reads_scalar: Vec::new(),
            layout_ref: None,
            allocator: Allocator::default(),
            debug_enabled,
            typemap: Default::default(),
        }
    }

    /// Create a new matrix element.
    pub fn create_matrix(&mut self, matrix: Matrix) -> ExpandElement {
        let matrix = self.allocator.create_matrix(matrix);
        self.add_matrix(*matrix);
        matrix
    }

    pub fn add_matrix(&mut self, variable: Variable) {
        self.matrices.push(variable);
    }

    /// Create a new pipeline element.
    pub fn create_pipeline(&mut self, item: Item) -> ExpandElement {
        let pipeline = self.allocator.create_pipeline(item);
        self.add_pipeline(*pipeline);
        pipeline
    }

    pub fn add_pipeline(&mut self, variable: Variable) {
        self.pipelines.push(variable);
    }

    /// Create a new slice element.
    pub fn create_slice(&mut self, item: Item) -> ExpandElement {
        let slice = self.allocator.create_slice(item);
        self.add_slice(*slice);
        slice
    }

    pub fn add_slice(&mut self, slice: Variable) {
        self.slices.push(slice);
    }

    /// Create a mutable variable of the given [item type](Item).
    pub fn create_local_mut<I: Into<Item>>(&mut self, item: I) -> ExpandElement {
<<<<<<< HEAD
        let local = self.allocator.create_local_mut(item.into());
        self.add_local_mut(*local);
        local
=======
        self.allocator.create_local_mut(item.into())
>>>>>>> e0734dad
    }

    /// Create a mutable variable of the given [item type](Item).
    pub fn add_local_mut(&mut self, var: Variable) {
        if !self.locals.contains(&var) {
            self.locals.push(var);
        }
    }

    /// Create a new restricted variable. The variable is
    /// Useful for _for loops_ and other algorithms that require the control over initialization.
    pub fn create_local_restricted(&mut self, item: Item) -> ExpandElement {
        self.allocator.create_local_restricted(item)
    }

    /// Create a new immutable variable.
    pub fn create_local(&mut self, item: Item) -> ExpandElement {
        self.allocator.create_local(item)
    }

    /// Reads an input array to a local variable.
    ///
    /// The index refers to the argument position of the array in the compute shader.
    pub fn read_array<I: Into<Item>>(
        &mut self,
        index: Id,
        item: I,
        position: Variable,
    ) -> Variable {
        self.read_input_strategy(index, item.into(), ReadingStrategy::OutputLayout, position)
    }

    /// Reads an input scalar to a local variable.
    ///
    /// The index refers to the scalar position for the same [element](Elem) type.
    pub fn read_scalar(&mut self, index: Id, elem: Elem) -> Variable {
        let id = self.new_local_index();
        let local = Variable::new(VariableKind::LocalConst { id }, Item::new(elem));
        let scalar = Variable::new(VariableKind::GlobalScalar(index), Item::new(elem));

        self.reads_scalar.push((local, scalar));

        local
    }

    /// Retrieve the last local variable that was created.
    pub fn last_local_index(&self) -> Option<&Variable> {
        self.locals.last()
    }

    /// Writes a variable to given output.
    ///
    /// Notes:
    ///
    /// This should only be used when doing compilation.
    pub fn write_global(&mut self, input: Variable, output: Variable, position: Variable) {
        // This assumes that all outputs have the same layout
        if self.layout_ref.is_none() {
            self.layout_ref = Some(output);
        }
        self.writes_global.push((input, output, position));
    }

    /// Writes a variable to given output.
    ///
    /// Notes:
    ///
    /// This should only be used when doing compilation.
    pub fn write_global_custom(&mut self, output: Variable) {
        // This assumes that all outputs have the same layout
        if self.layout_ref.is_none() {
            self.layout_ref = Some(output);
        }
    }

    /// Update the [reading strategy](ReadingStrategy) for an input array.
    ///
    /// Notes:
    ///
    /// This should only be used when doing compilation.
    pub fn update_read(&mut self, index: Id, strategy: ReadingStrategy) {
        if let Some((_, strategy_old, _, _position)) = self
            .reads_global
            .iter_mut()
            .find(|(var, _, _, _)| var.index() == Some(index))
        {
            *strategy_old = strategy;
        }
    }

    #[allow(dead_code)]
    pub fn read_globals(&self) -> Vec<(Id, ReadingStrategy)> {
        self.reads_global
            .iter()
            .map(|(var, strategy, _, _)| match var.kind {
                VariableKind::GlobalInputArray(id) => (id, *strategy),
                _ => panic!("Can only read global input arrays."),
            })
            .collect()
    }

    /// Register an [operation](Operation) into the scope.
    pub fn register<T: Into<Instruction>>(&mut self, operation: T) {
        self.operations.push(operation.into())
    }

    /// Resolve the element type of the given generic type.
    pub fn resolve_elem<T: 'static>(&self) -> Option<Elem> {
        let map = self.typemap.borrow();
        let result = map.get(&TypeId::of::<T>());

        result.cloned()
    }

    /// Register the element type for the given generic type.
    pub fn register_elem<T: 'static>(&mut self, elem: Elem) {
        let mut map = self.typemap.borrow_mut();

        map.insert(TypeId::of::<T>(), elem);
    }

    /// Create an empty child scope.
    pub fn child(&mut self) -> Self {
        Self {
            depth: self.depth + 1,
            operations: Vec::new(),
            locals: Vec::new(),
            matrices: Vec::new(),
            pipelines: Vec::new(),
            slices: Vec::new(),
            shared_memories: Vec::new(),
            const_arrays: Vec::new(),
            local_arrays: Vec::new(),
            reads_global: Vec::new(),
            index_offset_with_output_layout_position: Vec::new(),
            writes_global: Vec::new(),
            reads_scalar: Vec::new(),
            layout_ref: self.layout_ref,
            allocator: self.allocator.clone(),
            debug_enabled: self.debug_enabled,
            typemap: self.typemap.clone(),
        }
    }

    /// Returns the variables and operations to be declared and executed.
    ///
    /// Notes:
    ///
    /// New operations and variables can be created within the same scope without having name
    /// conflicts.
    pub fn process(&mut self) -> ScopeProcessing {
        let mut variables = core::mem::take(&mut self.locals);

        for var in self.matrices.drain(..) {
            variables.push(var);
        }
        for var in self.slices.drain(..) {
            variables.push(var);
        }

        let mut operations = Vec::new();

        for (local, scalar) in self.reads_scalar.drain(..) {
            operations.push(Instruction::new(Operation::Copy(scalar), local));
            variables.push(local);
        }

        for op in self.operations.drain(..) {
            operations.push(op);
        }

        variables.extend(self.allocator.take_variables());

        ScopeProcessing {
            variables,
            operations,
        }
        .optimize()
    }

    pub fn new_local_index(&self) -> u32 {
        self.allocator.new_local_index()
    }

    fn read_input_strategy(
        &mut self,
        index: Id,
        item: Item,
        strategy: ReadingStrategy,
        position: Variable,
    ) -> Variable {
        let item_global = match item.elem() {
            Elem::Bool => Item {
                elem: Elem::UInt(UIntKind::U32),
                vectorization: item.vectorization,
            },
            _ => item,
        };
        let input = Variable::new(VariableKind::GlobalInputArray(index), item_global);
        let id = self.new_local_index();
        let local = Variable::new(VariableKind::LocalMut { id }, item);
        self.reads_global.push((input, strategy, local, position));
        self.locals.push(local);
        local
    }

    /// Create a shared variable of the given [item type](Item).
    pub fn create_shared<I: Into<Item>>(
        &mut self,
        item: I,
        shared_memory_size: u32,
    ) -> ExpandElement {
        let item = item.into();
        let index = self.new_local_index();
        let shared_memory = Variable::new(
            VariableKind::SharedMemory {
                id: index,
                length: shared_memory_size,
            },
            item,
        );
        self.shared_memories.push(shared_memory);
        ExpandElement::Plain(shared_memory)
    }

    /// Create a shared variable of the given [item type](Item).
    pub fn create_const_array<I: Into<Item>>(
        &mut self,
        item: I,
        data: Vec<Variable>,
    ) -> ExpandElement {
        let item = item.into();
        let index = self.new_local_index();
        let const_array = Variable::new(
            VariableKind::ConstantArray {
                id: index,
                length: data.len() as u32,
            },
            item,
        );
        self.const_arrays.push((const_array, data));
        ExpandElement::Plain(const_array)
    }

    /// Obtain the index-th input
    pub fn input(&mut self, id: Id, item: Item) -> ExpandElement {
        ExpandElement::Plain(crate::Variable::new(
            VariableKind::GlobalInputArray(id),
            item,
        ))
    }

    /// Obtain the index-th output
    pub fn output(&mut self, id: Id, item: Item) -> ExpandElement {
        let var = crate::Variable::new(VariableKind::GlobalOutputArray(id), item);
        self.write_global_custom(var);
        ExpandElement::Plain(var)
    }

    /// Obtain the index-th scalar
    pub fn scalar(&self, id: Id, elem: Elem) -> ExpandElement {
        ExpandElement::Plain(crate::Variable::new(
            VariableKind::GlobalScalar(id),
            Item::new(elem),
        ))
    }

    /// Create a local array of the given [item type](Item).
    pub fn create_local_array<I: Into<Item>>(&mut self, item: I, array_size: u32) -> ExpandElement {
        let local_array = self.allocator.create_local_array(item.into(), array_size);
        self.add_local_array(*local_array);
        local_array
    }

    pub fn add_local_array(&mut self, var: Variable) {
        self.local_arrays.push(var);
    }
}<|MERGE_RESOLUTION|>--- conflicted
+++ resolved
@@ -1,16 +1,8 @@
-<<<<<<< HEAD
-use std::{any::TypeId, cell::RefCell, collections::HashMap, rc::Rc};
-
-use type_hash::TypeHash;
-
-use crate::{ExpandElement, Matrix};
-=======
 use alloc::{rc::Rc, vec::Vec};
 use core::{any::TypeId, cell::RefCell};
 use hashbrown::HashMap;
 
 use crate::{ExpandElement, Matrix, TypeHash};
->>>>>>> e0734dad
 
 use super::{
     processing::ScopeProcessing, Allocator, Elem, Id, Instruction, Item, Operation, UIntKind,
@@ -42,10 +34,6 @@
     writes_global: Vec<(Variable, Variable, Variable)>,
     reads_scalar: Vec<(Variable, Variable)>,
     pub layout_ref: Option<Variable>,
-<<<<<<< HEAD
-    #[type_hash(skip)]
-=======
->>>>>>> e0734dad
     pub allocator: Allocator,
     pub debug_enabled: bool,
     #[type_hash(skip)]
@@ -145,13 +133,7 @@
 
     /// Create a mutable variable of the given [item type](Item).
     pub fn create_local_mut<I: Into<Item>>(&mut self, item: I) -> ExpandElement {
-<<<<<<< HEAD
-        let local = self.allocator.create_local_mut(item.into());
-        self.add_local_mut(*local);
-        local
-=======
         self.allocator.create_local_mut(item.into())
->>>>>>> e0734dad
     }
 
     /// Create a mutable variable of the given [item type](Item).
