use crate::components::ComputeResources;
use crate::components::MatmulProblem;
use crate::components::TilingScheme;
use crate::components::global::PlaneWriter;
use crate::components::stage::PartitionBuffering;
use crate::components::stage::ReaderFamily;
use crate::components::stage::shared::CommonStageConfig;
use crate::components::stage::{StageConfig, StageMatmulFamily, TilingLayout};
<<<<<<< HEAD
use crate::components::tile::TileConfig;
=======
use crate::components::tile::ComputeResources;
>>>>>>> cdf67a22
use crate::components::tile::TileMatmulConfigInput;
use crate::components::tile::TileMatmulFamily;
use crate::components::{
    InvalidConfigError, MatmulConfigFactory, MatmulLineSizes, MatmulPrecision,
};
use crate::kernels::MatmulAvailabilityError;
use crate::kernels::matmul::MatmulSelection;
use crate::kernels::matmul::StageInput;
use core::marker::PhantomData;
use cubecl::prelude::*;
use cubecl_core as cubecl;
use cubecl_std::tensor::r#virtual::{ReadWrite, VirtualTensor};

use super::partitioned_stage_matmul::{PartitionedStageMatmul, StagePartitioner};

type PlaneMatmul<MP, TMM, RL, RR> = PartitionedStageMatmul<MP, TMM, RL, RR, PlanePartitioner>;

pub struct PlanePartitioner {}

#[cube]
impl StagePartitioner for PlanePartitioner {
    type Writer<EO: Numeric> = PlaneWriter<EO>;

    fn init_writer<EO: Numeric>(
        tensor: VirtualTensor<EO, ReadWrite>,
        x_offset: u32,
        y_offset: u32,
        batch_offset: u32,
    ) -> Self::Writer<EO> {
        PlaneWriter::<EO>::new(tensor, x_offset, y_offset, batch_offset)
    }

    fn position<S: StageConfig>(#[comptime] config: S) -> u32 {
        UNIT_POS_Y - config.load_plane_offset()
    }

    fn num_primitives<S: StageConfig>(#[comptime] config: S) -> comptime_type!(u32) {
        config.num_compute_planes()
    }
}

pub struct PlaneMatmulFamily<TMM: TileMatmulFamily, LRF: ReaderFamily, RRF: ReaderFamily> {
    _phantom: PhantomData<(TMM, LRF, RRF)>,
}

impl<TMM: TileMatmulFamily, LRF: ReaderFamily, RRF: ReaderFamily> StageMatmulFamily
    for PlaneMatmulFamily<TMM, LRF, RRF>
{
    type LhsReader = LRF;
    type RhsReader = RRF;
    type Matmul<MP: MatmulPrecision, TL: TilingLayout, TR: TilingLayout> =
        PlaneMatmul<MP, TMM::Matmul<MP>, LRF::Reader<MP::ES, TL>, RRF::Reader<MP::ES, TR>>;

<<<<<<< HEAD
    fn computation_resources(
        tiling_scheme: &TilingScheme,
    ) -> Result<ComputeResources, InvalidConfigError> {
        if let ComputeResources::Planes(planes) = TMM::computation_resources()? {
            Ok(ComputeResources::Planes(
                planes * tiling_scheme.stage_partitions_in_stage_mn(),
=======
    fn resource_demand(
        selection: &MatmulSelection,
    ) -> Result<ComputeResources, InvalidConfigError> {
        if let ComputeResources::Planes(planes) = TMM::resource_demand(selection)? {
            Ok(ComputeResources::Planes(
                planes * selection.tiling_scheme.stage_partitions_in_stage_mn(),
>>>>>>> cdf67a22
            ))
        } else {
            unreachable!("Plane matmul should not demand units")
        }
    }
}

impl<TMM: TileMatmulFamily, LRF: ReaderFamily, RRF: ReaderFamily> MatmulConfigFactory
    for PlaneMatmulFamily<TMM, LRF, RRF>
{
    type Input = StageInput;
    type Config = CommonStageConfig<TMM::Config>;

    fn check_config(config: &Self::Config) -> Result<(), InvalidConfigError> {
        let num_planes_needed = config.tiling_scheme().stage_partitions_in_stage_mn();
<<<<<<< HEAD
        let num_compute_planes = config.num_compute_planes();
=======
        let num_planes = config.num_planes();
>>>>>>> cdf67a22

        if num_compute_planes != num_planes_needed {
            return Err(Box::new(format!(
                "Error: Number of compute planes {num_compute_planes} should be {num_planes_needed}."
            )));
        }

        // TODO we should allow buffering on m dimension
        if config.partition_buffering() == PartitionBuffering::Double
            && config.tiling_scheme().tiles_in_stage_partition_n() < 2
        {
            return Err(Box::new(
                "Error: Tried doing double buffering with only one tile to compute.".to_string(),
            ));
        }

        TMM::check_config(&config.tile_config())
    }

    fn check_availability<R: Runtime, MP: MatmulPrecision>(
        client: &ComputeClient<R::Server, R::Channel>,
        config: &Self::Config,
    ) -> Result<(), MatmulAvailabilityError> {
        TMM::check_availability::<R, MP>(client, &config.tile_config)
    }

    fn make_config(
        stage_input: Self::Input,
        problem: &MatmulProblem,
        line_sizes: &MatmulLineSizes,
        cube_dim: &CubeDim,
        cube_count: &CubeCount,
        quantized: bool,
    ) -> Self::Config {
        let tile_input = TileMatmulConfigInput {
            vectorization: stage_input.stage_vectorization,
            tile_size: stage_input.tiling_scheme.tile_size,
        };
        let tile_config = TMM::make_config(
            tile_input, problem, line_sizes, cube_dim, cube_count, quantized,
        );

        let total_planes = cube_dim.y;
        let num_compute_planes =
            <Self as StageMatmulFamily>::computation_resources(&stage_input.tiling_scheme)
                .unwrap_or_else(|e| panic!("{}", e))
                .as_plane_resources(tile_config.plane_dim())
                .unwrap_or_else(|e| panic!("{}", e))
                .get_count();
        let num_loader_only_planes = total_planes - num_compute_planes;

        CommonStageConfig::new(
            tile_config,
            stage_input.tiling_scheme,
            quantized,
            stage_input.partition_buffering,
            stage_input.num_stages,
            num_loader_only_planes,
            num_compute_planes,
        )
    }
}<|MERGE_RESOLUTION|>--- conflicted
+++ resolved
@@ -6,11 +6,7 @@
 use crate::components::stage::ReaderFamily;
 use crate::components::stage::shared::CommonStageConfig;
 use crate::components::stage::{StageConfig, StageMatmulFamily, TilingLayout};
-<<<<<<< HEAD
 use crate::components::tile::TileConfig;
-=======
-use crate::components::tile::ComputeResources;
->>>>>>> cdf67a22
 use crate::components::tile::TileMatmulConfigInput;
 use crate::components::tile::TileMatmulFamily;
 use crate::components::{
@@ -64,21 +60,12 @@
     type Matmul<MP: MatmulPrecision, TL: TilingLayout, TR: TilingLayout> =
         PlaneMatmul<MP, TMM::Matmul<MP>, LRF::Reader<MP::ES, TL>, RRF::Reader<MP::ES, TR>>;
 
-<<<<<<< HEAD
     fn computation_resources(
         tiling_scheme: &TilingScheme,
     ) -> Result<ComputeResources, InvalidConfigError> {
         if let ComputeResources::Planes(planes) = TMM::computation_resources()? {
             Ok(ComputeResources::Planes(
                 planes * tiling_scheme.stage_partitions_in_stage_mn(),
-=======
-    fn resource_demand(
-        selection: &MatmulSelection,
-    ) -> Result<ComputeResources, InvalidConfigError> {
-        if let ComputeResources::Planes(planes) = TMM::resource_demand(selection)? {
-            Ok(ComputeResources::Planes(
-                planes * selection.tiling_scheme.stage_partitions_in_stage_mn(),
->>>>>>> cdf67a22
             ))
         } else {
             unreachable!("Plane matmul should not demand units")
@@ -94,11 +81,7 @@
 
     fn check_config(config: &Self::Config) -> Result<(), InvalidConfigError> {
         let num_planes_needed = config.tiling_scheme().stage_partitions_in_stage_mn();
-<<<<<<< HEAD
         let num_compute_planes = config.num_compute_planes();
-=======
-        let num_planes = config.num_planes();
->>>>>>> cdf67a22
 
         if num_compute_planes != num_planes_needed {
             return Err(Box::new(format!(
