use crate::components::ComputeResources;
use crate::components::MatmulProblem;
use crate::components::TilingScheme;
use crate::components::global::UnitWriter;
use crate::components::stage::PartitionBuffering;
use crate::components::stage::ReaderFamily;
use crate::components::stage::shared::CommonStageConfig;
use crate::components::stage::{StageConfig, StageMatmulFamily, TilingLayout};
<<<<<<< HEAD
use crate::components::tile::TileConfig;
=======
use crate::components::tile::ComputeResources;
>>>>>>> cdf67a22
use crate::components::tile::TileMatmulConfigInput;
use crate::components::tile::TileMatmulFamily;
use crate::components::{
    InvalidConfigError, MatmulConfigFactory, MatmulLineSizes, MatmulPrecision,
};
use crate::kernels::MatmulAvailabilityError;
use crate::kernels::matmul::MatmulSelection;
use crate::kernels::matmul::StageInput;
use core::marker::PhantomData;
use cubecl::prelude::*;
use cubecl_core as cubecl;
use cubecl_std::tensor::r#virtual::{ReadWrite, VirtualTensor};

use super::partitioned_stage_matmul::PartitionedStageMatmul;
use super::partitioned_stage_matmul::StagePartitioner;

type UnitMatmul<MP, TMM, RL, RR> = PartitionedStageMatmul<MP, TMM, RL, RR, UnitPartitioner>;

pub struct UnitPartitioner {}

#[cube]
impl StagePartitioner for UnitPartitioner {
    type Writer<EO: Numeric> = UnitWriter<EO>;

    fn init_writer<EO: Numeric>(
        tensor: VirtualTensor<EO, ReadWrite>,
        x_offset: u32,
        y_offset: u32,
        batch_offset: u32,
    ) -> Self::Writer<EO> {
        UnitWriter::<EO>::new(tensor, x_offset, y_offset, batch_offset)
    }

    fn position<S: StageConfig>(#[comptime] config: S) -> u32 {
        UNIT_POS - config.load_plane_offset() * config.plane_dim()
    }

    fn num_primitives<S: StageConfig>(#[comptime] config: S) -> comptime_type!(u32) {
        config.num_compute_planes() * config.plane_dim()
    }
}

pub struct UnitMatmulFamily<TMM: TileMatmulFamily, RF: ReaderFamily> {
    _phantom: PhantomData<(TMM, RF)>,
}

impl<TMM: TileMatmulFamily, RF: ReaderFamily> StageMatmulFamily for UnitMatmulFamily<TMM, RF> {
    type LhsReader = RF;
    type RhsReader = RF;
    type Matmul<MP: MatmulPrecision, TL: TilingLayout, TR: TilingLayout> =
        UnitMatmul<MP, TMM::Matmul<MP>, RF::Reader<MP::ES, TL>, RF::Reader<MP::ES, TR>>;

<<<<<<< HEAD
    fn computation_resources(
        tiling_scheme: &TilingScheme,
    ) -> Result<ComputeResources, InvalidConfigError> {
        if let ComputeResources::Units(units) = TMM::computation_resources()? {
            Ok(ComputeResources::Units(
                units * tiling_scheme.stage_partitions_in_stage_mn(),
=======
    fn resource_demand(
        selection: &MatmulSelection,
    ) -> Result<ComputeResources, InvalidConfigError> {
        if let ComputeResources::Units(units) = TMM::resource_demand(selection)? {
            Ok(ComputeResources::Units(
                units * selection.tiling_scheme.stage_partitions_in_stage_mn(),
>>>>>>> cdf67a22
            ))
        } else {
            unreachable!("Unit matmul should not demand planes")
        }
    }
}

impl<TMM: TileMatmulFamily, RF: ReaderFamily> MatmulConfigFactory for UnitMatmulFamily<TMM, RF> {
    type Input = StageInput;
    type Config = CommonStageConfig<TMM::Config>;

    fn check_config(config: &Self::Config) -> Result<(), InvalidConfigError> {
        let num_units_needed = config.tiling_scheme().stage_partitions_in_stage_mn();
<<<<<<< HEAD
        let num_units = config.plane_dim() * config.num_compute_planes();
=======
        let num_units = config.plane_dim() * config.num_planes();
>>>>>>> cdf67a22

        if num_units != num_units_needed {
            return Err(Box::new(format!(
                "Error: Number of units {num_units} should be {num_units_needed}."
            )));
        }

        if config.partition_buffering() == PartitionBuffering::Double
            && config.tiling_scheme().tiles_in_stage_partition_n() < 2
        {
            return Err(Box::new(
                "Error: Tried doing double buffering with only one tile to compute.".to_string(),
            ));
        }

        TMM::check_config(&config.tile_config())
    }

    fn check_availability<R: Runtime, MP: MatmulPrecision>(
        client: &ComputeClient<R::Server, R::Channel>,
        config: &Self::Config,
    ) -> Result<(), MatmulAvailabilityError> {
        TMM::check_availability::<R, MP>(client, &config.tile_config)
    }

    fn make_config(
        stage_input: Self::Input,
        problem: &MatmulProblem,
        line_sizes: &MatmulLineSizes,
        cube_dim: &CubeDim,
        cube_count: &CubeCount,
        quantized: bool,
    ) -> Self::Config {
        let tile_input = TileMatmulConfigInput {
            vectorization: stage_input.stage_vectorization,
            tile_size: stage_input.tiling_scheme.tile_size,
        };
        let tile_config = TMM::make_config(
            tile_input, problem, line_sizes, cube_dim, cube_count, quantized,
        );

        let total_planes = cube_dim.y;
        let num_compute_planes =
            <Self as StageMatmulFamily>::computation_resources(&stage_input.tiling_scheme)
                .unwrap_or_else(|e| panic!("{}", e))
                .as_plane_resources(tile_config.plane_dim())
                .unwrap_or_else(|e| panic!("{}", e))
                .get_count();
        let num_loader_only_planes = total_planes - num_compute_planes;

        CommonStageConfig::new(
            tile_config,
            stage_input.tiling_scheme,
            quantized,
            stage_input.partition_buffering,
            stage_input.num_stages,
            num_loader_only_planes,
            num_compute_planes,
        )
    }
}<|MERGE_RESOLUTION|>--- conflicted
+++ resolved
@@ -6,11 +6,7 @@
 use crate::components::stage::ReaderFamily;
 use crate::components::stage::shared::CommonStageConfig;
 use crate::components::stage::{StageConfig, StageMatmulFamily, TilingLayout};
-<<<<<<< HEAD
 use crate::components::tile::TileConfig;
-=======
-use crate::components::tile::ComputeResources;
->>>>>>> cdf67a22
 use crate::components::tile::TileMatmulConfigInput;
 use crate::components::tile::TileMatmulFamily;
 use crate::components::{
@@ -63,21 +59,12 @@
     type Matmul<MP: MatmulPrecision, TL: TilingLayout, TR: TilingLayout> =
         UnitMatmul<MP, TMM::Matmul<MP>, RF::Reader<MP::ES, TL>, RF::Reader<MP::ES, TR>>;
 
-<<<<<<< HEAD
     fn computation_resources(
         tiling_scheme: &TilingScheme,
     ) -> Result<ComputeResources, InvalidConfigError> {
         if let ComputeResources::Units(units) = TMM::computation_resources()? {
             Ok(ComputeResources::Units(
                 units * tiling_scheme.stage_partitions_in_stage_mn(),
-=======
-    fn resource_demand(
-        selection: &MatmulSelection,
-    ) -> Result<ComputeResources, InvalidConfigError> {
-        if let ComputeResources::Units(units) = TMM::resource_demand(selection)? {
-            Ok(ComputeResources::Units(
-                units * selection.tiling_scheme.stage_partitions_in_stage_mn(),
->>>>>>> cdf67a22
             ))
         } else {
             unreachable!("Unit matmul should not demand planes")
@@ -91,11 +78,7 @@
 
     fn check_config(config: &Self::Config) -> Result<(), InvalidConfigError> {
         let num_units_needed = config.tiling_scheme().stage_partitions_in_stage_mn();
-<<<<<<< HEAD
         let num_units = config.plane_dim() * config.num_compute_planes();
-=======
-        let num_units = config.plane_dim() * config.num_planes();
->>>>>>> cdf67a22
 
         if num_units != num_units_needed {
             return Err(Box::new(format!(
