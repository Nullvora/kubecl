--- conflicted
+++ resolved
@@ -40,11 +40,8 @@
     ) {
         let tile_size = config.tiling_scheme().elements_in_tile_mn();
         let output_line_size = config.global_line_size(MatmulIdent::Out);
-<<<<<<< HEAD
-=======
         let out_config = config.global_memory_config(MatmulIdent::Out);
 
->>>>>>> 9dc41d78
         let out_smem_slice = out_smem_slice.with_line_size(output_line_size);
 
         let unit_step = config.plane_dim() * output_line_size;
