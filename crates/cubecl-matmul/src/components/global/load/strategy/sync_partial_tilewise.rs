use std::marker::PhantomData;

use crate::components::global::load::SyncPartialLoadingStrategy;
use crate::components::global::multi_stage::LoadMaxRoundPlaneCount;
use crate::components::global::{Quantization, RoleRule};
use crate::components::stage::TilingOrderEnum;
use crate::components::{
    FormattedConfigError, InvalidConfigError, MatmulIdent, MatmulPrecision, TilingScheme,
};
use crate::components::{
    global::{GlobalConfig, memory::TensorReader},
    stage::{ContiguousTilingLayout, StageMemory, TilingOrder},
};
use cubecl_core as cubecl;
use cubecl_core::prelude::*;
use cubecl_std::{CubeOption, CubeOptionExpand};

use super::{LoadingJob, LoadingValidation};

#[derive(CubeType, Clone, Copy)]
/// Each tile is guaranteed to be loaded entirely by the same plane.
/// Each plane can load multiple tiles, provided the number of planes evenly divides the number of tiles.
/// In this case, a plane loads contiguous tiles following the `TilingOrder`,
/// until it would otherwise write to the opposite stage. At that point, it continues on the next
/// row or column of the same stage, skipping over the memory region of the other stage.
///
/// Only supports RowMajorTilingOrder for Lhs and ColMajorTilingOrder for Rhs
pub struct SyncPartialTilewiseLoading<T: TilingOrder> {
    #[cube(comptime)]
    tiling_order: PhantomData<T>,
}

impl<TO: TilingOrder> LoadMaxRoundPlaneCount for SyncPartialTilewiseLoading<TO> {
    fn max_round_plane_count(
        tiling_scheme: &TilingScheme,
        ident: MatmulIdent,
        _line_size: u8,
        _plane_dim: u32,
    ) -> u32 {
        tiling_scheme.tiles_in_stage(ident)
    }
}

impl<T: TilingOrder> LoadingValidation for SyncPartialTilewiseLoading<T> {
    fn check<C: GlobalConfig>(config: &C, ident: MatmulIdent) -> Result<(), InvalidConfigError> {
        let line_size = config.global_line_size(ident);
        let num_planes = config.num_loading_planes(ident);
        let num_tiles = config.tiling_scheme().tiles_in_stage(ident);

        if num_tiles % num_planes != 0 {
            return Err(FormattedConfigError::new(move || {
                "Number of planes {num_planes:?} must divide number of tiles {num_tiles:?} for tilewise loading.".to_string()
            }));
        }

        let num_tiles_per_plane = comptime!(num_tiles / num_planes);
        let num_lines_per_tile =
            comptime!(config.tiling_scheme().elements_in_tile(ident) / line_size);
        let num_lines_per_plane = num_lines_per_tile * num_tiles_per_plane;
        let num_planes = config.plane_dim();

        if num_lines_per_plane % num_planes != 0 {
            return Err(FormattedConfigError::new(move || {
                "Number of planes {num_planes:?} must divide number of lines per plane {num_lines_per_plane:?} for tilewise loading.".to_string()
            }));
        }

        match ident {
            MatmulIdent::Lhs => {
                if !matches!(T::to_enum(), TilingOrderEnum::RowMajor) {
                    return Err(FormattedConfigError::new(move || {
                        "Sync partial tilewise on Lhs is only supported with RowMajor tiling order"
                            .to_string()
                    }));
                }
            }
            MatmulIdent::Rhs => {
                if !matches!(T::to_enum(), TilingOrderEnum::ColMajor) {
                    return Err(FormattedConfigError::new(move || {
                        "Sync partial tilewise on Rhs is only supported with ColMajor tiling order"
                            .to_string()
                    }));
                }
            }
            MatmulIdent::Out => unreachable!(),
        }

        Ok(())
    }
}

#[cube]
impl<TO: TilingOrder> SyncPartialLoadingStrategy for SyncPartialTilewiseLoading<TO> {
    type TilingLayout = ContiguousTilingLayout<TO>;
    type Job<MP: MatmulPrecision> = SyncPartialTilewiseJob;

    fn new_job<MP: MatmulPrecision, G: GlobalConfig>(
        #[comptime] stage_index: u32,
        #[comptime] ident: MatmulIdent,
        #[comptime] config: G,
    ) -> SyncPartialTilewiseJob {
        let line_size = config.global_line_size(ident);
        let num_planes = config.num_loading_planes(ident);
        let num_tiles = config.tiling_scheme().tiles_in_stage(ident);
        let plane_dim = config.plane_dim();

        let num_tiles_per_plane = comptime!(num_tiles / num_planes);
        let num_lines_per_tile =
            comptime!(config.tiling_scheme().elements_in_tile(ident) / line_size);
        let num_lines_per_plane = num_lines_per_tile * num_tiles_per_plane;
        let num_lines_per_unit = num_lines_per_plane / plane_dim;

        let num_stages = config.num_stages(ident);
        let stage_width = comptime!(match ident {
            MatmulIdent::Lhs => config.tiling_scheme().tiles_in_stage_col(ident),
            MatmulIdent::Rhs => config.tiling_scheme().tiles_in_stage_row(ident),
            MatmulIdent::Out => unreachable!(),
        });
        let row_col_stride = num_stages * stage_width;
        let stage_offset = stage_width * stage_index;

        let starting_tile_within_stage = RoleRule::new(config.role_rule_config())
            .load_index(ident, config.specialized_loading_sides())
            * num_tiles_per_plane;
        let row_col_index = starting_tile_within_stage / stage_width;
        let inner_offset = starting_tile_within_stage % stage_width;
        let num_tiles_to_skip = row_col_index * row_col_stride + inner_offset + stage_offset;

        SyncPartialTilewiseJob {
            num_tiles_to_skip,
            row_col_stride,
            stage_width,
            num_lines_per_tile,
            num_lines_per_unit,
            plane_dim: config.plane_dim(),
            line_size,
            ident,
        }
    }
}

#[derive(CubeType, Clone, Copy)]
pub struct SyncPartialTilewiseJob {
    num_tiles_to_skip: u32,

    #[cube(comptime)]
    row_col_stride: u32,
    #[cube(comptime)]
    stage_width: u32,
    #[cube(comptime)]
    num_lines_per_tile: u32,
    #[cube(comptime)]
    num_lines_per_unit: u32,
    #[cube(comptime)]
    plane_dim: u32,
    #[cube(comptime)]
    line_size: u32,
    #[cube(comptime)]
    ident: MatmulIdent,
}

#[cube]
impl<MP: MatmulPrecision, TO: TilingOrder> LoadingJob<MP, ContiguousTilingLayout<TO>>
    for SyncPartialTilewiseJob
{
    fn execute_task<G: GlobalConfig>(
        this: &mut Self,
        #[comptime] task_id: u32,
        tensor_reader: &TensorReader<MP::EI>,
        stage: &mut StageMemory<MP::ES, ContiguousTilingLayout<TO>>,
        quantization: &CubeOption<Quantization<MP>>,
        #[comptime] config: G,
    ) {
        let pos_across_tiles = task_id * this.plane_dim + UNIT_POS_X;
        let nth_tile_for_this_plane = pos_across_tiles / this.num_lines_per_tile;
        let line_index_within_tile = pos_across_tiles % this.num_lines_per_tile;

        let row_col_index_local = nth_tile_for_this_plane / this.stage_width;
        let inner_offset = nth_tile_for_this_plane % this.stage_width;
        let num_tiles_to_skip_local = row_col_index_local * this.row_col_stride + inner_offset;
        let nth_tile_global = this.num_tiles_to_skip + num_tiles_to_skip_local;

        let (total_tile_count_row, total_tile_count_col) = match comptime!(this.ident) {
            MatmulIdent::Lhs => (
                comptime!(config.tiling_scheme().tiles_in_stage_m()),
                comptime!(
                    config.tiling_scheme().tiles_in_stage_k() * config.num_stages(MatmulIdent::Lhs)
                ),
            ),
            MatmulIdent::Rhs => (
                comptime!(
                    config.tiling_scheme().tiles_in_stage_k() * config.num_stages(MatmulIdent::Rhs)
                ),
                comptime!(config.tiling_scheme().tiles_in_stage_n()),
            ),
            MatmulIdent::Out => comptime!(unreachable!()),
        };

        let tile = TO::to_row_col::<G::StageMemoryConfig>(
            nth_tile_global,
            total_tile_count_row,
            total_tile_count_col,
            comptime!(this.ident.into_stage()),
            config.stage_memory_config(),
        );

        let num_lines_to_skip_global = nth_tile_global * this.num_lines_per_tile;

        SyncPartialTilewiseJob::load_and_store_line::<MP, TO, G>(
            this,
            tile,
            line_index_within_tile,
            num_lines_to_skip_global,
            tensor_reader,
            stage,
            quantization,
            config,
        );
    }

    fn task_count(this: &Self) -> comptime_type!(u32) {
        comptime!(this.num_lines_per_unit)
    }
}

#[cube]
impl SyncPartialTilewiseJob {
    #[allow(clippy::too_many_arguments)]
    fn load_and_store_line<MP: MatmulPrecision, TO: TilingOrder, G: GlobalConfig>(
        this: &Self,
        tile: (u32, u32),
        line_index_within_tile: u32,
        num_lines_to_skip_global: u32,
        tensor_reader: &TensorReader<MP::EI>,
        stage: &mut StageMemory<MP::ES, ContiguousTilingLayout<TO>>,
        quantization: &CubeOption<Quantization<MP>>,
        #[comptime] config: G,
    ) {
        let line_read = tensor_reader.load_coalesced_in_tile(
            tile.0,
            tile.1,
            line_index_within_tile * this.line_size,
<<<<<<< HEAD
            this.ident,
            config,
=======
            comptime!(config.global_memory_config(this.ident)),
>>>>>>> 9dc41d78
        );

        let offset = line_index_within_tile + num_lines_to_skip_global;

        stage.as_slice_mut(this.line_size)[offset] = match quantization {
            CubeOption::Some(quantization) => quantization.dequantize(line_read, this.ident),
            CubeOption::None => Line::cast_from(line_read),
        };
    }
}<|MERGE_RESOLUTION|>--- conflicted
+++ resolved
@@ -240,12 +240,7 @@
             tile.0,
             tile.1,
             line_index_within_tile * this.line_size,
-<<<<<<< HEAD
-            this.ident,
-            config,
-=======
             comptime!(config.global_memory_config(this.ident)),
->>>>>>> 9dc41d78
         );
 
         let offset = line_index_within_tile + num_lines_to_skip_global;
