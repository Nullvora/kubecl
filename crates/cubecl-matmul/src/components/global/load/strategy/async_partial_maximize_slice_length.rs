use crate::components::{
    InvalidConfigError, MatmulIdent, MatmulPrecision, MatrixLayout,
    global::{
        CopyMechanism, GlobalConfig,
        load::AsyncPartialLoadingStrategy,
        memory::{TensorReader, Window},
    },
    stage::{StageConfig, StageMemory, StridedTilingLayout},
};
use cubecl_core::prelude::*;
use cubecl_core::{self as cubecl, prelude::barrier::BarrierLevel};

use super::{AsyncLoadingJob, LoadingValidation};

#[derive(CubeType, Clone, Copy)]
/// Executes one `memcpy_async` call per contiguous slice.
/// The goal is to reduce the total number of `memcpy_async` calls, though it may result in idle threads.
pub struct AsyncPartialMaximizeSliceLengthLoading {}

impl LoadingValidation for AsyncPartialMaximizeSliceLengthLoading {
    fn check<C: GlobalConfig>(_config: &C, _ident: MatmulIdent) -> Result<(), InvalidConfigError> {
        Ok(())
    }
}

#[cube]
impl AsyncPartialLoadingStrategy for AsyncPartialMaximizeSliceLengthLoading {
    type TilingLayout = StridedTilingLayout;
    type Job<MP: MatmulPrecision> = AsyncPartialMaximizeSliceLengthJob;

    fn new_job<MP: MatmulPrecision, G: GlobalConfig>(
        #[comptime] stage_index: u32,
        #[comptime] ident: MatmulIdent,
        #[comptime] config: G,
    ) -> AsyncPartialMaximizeSliceLengthJob {
        let matrix_layout = config.matrix_layout(ident);
        let line_size = config
            .stage_config()
            .stage_line_size(comptime!(ident.into_stage()));
        let num_stages = 2;

        let total_row = config.tiling_scheme().elements_in_stage_row(ident);
        let total_col = config.tiling_scheme().elements_in_stage_col(ident);

        // If stage is parallel to slices, slices are as long as in full stage memory, but there are less.
        // Otherwise, slices are shorter but there are as many as in full stage memory
        let (num_slices, num_slices_stage_offset, slice_length, slice_stage_offset) = comptime! {
            match (ident, matrix_layout) {
                (MatmulIdent::Lhs, MatrixLayout::RowMajor) => {
                    let slice_length = total_col / (num_stages * line_size);

                    (total_row, 0, slice_length, stage_index * slice_length)
                },
                (MatmulIdent::Lhs, MatrixLayout::ColMajor) => {
                    let num_slices = total_col / num_stages;

                    (num_slices, stage_index * num_slices, total_row / line_size, 0)
                },
                (MatmulIdent::Rhs, MatrixLayout::RowMajor) => {
                    let num_slices = total_row / num_stages;

                    (num_slices, stage_index * num_slices, total_col / line_size, 0)
                },
                (MatmulIdent::Rhs, MatrixLayout::ColMajor) => {
                    let slice_length = total_row / (num_stages * line_size);

                    (total_col, 0, slice_length, stage_index * slice_length)
                },
                (MatmulIdent::Out, _) => unreachable!()
            }
        };

        let unit_count = config.plane_dim() * config.num_loading_planes(ident);
        let num_tasks_per_unit = comptime!(num_slices.div_ceil(unit_count));

        AsyncPartialMaximizeSliceLengthJob {
            num_tasks_per_unit,
            unit_count,
            num_slices_stage_offset,
            ident,
            slice_stage_offset,
            slice_length,
            num_slices,
        }
    }

    fn barrier_level() -> BarrierLevel {
        BarrierLevel::cube_manual(0u32)
    }
}

#[derive(CubeType, Clone, Copy)]
pub struct AsyncPartialMaximizeSliceLengthJob {
    #[cube(comptime)]
    num_tasks_per_unit: u32,
    #[cube(comptime)]
    unit_count: u32,
    #[cube(comptime)]
    num_slices_stage_offset: u32,
    #[cube(comptime)]
    ident: MatmulIdent,
    #[cube(comptime)]
    slice_stage_offset: u32,
    #[cube(comptime)]
    slice_length: u32,
    #[cube(comptime)]
    num_slices: u32,
}

#[cube]
impl<MP: MatmulPrecision> AsyncLoadingJob<MP, StridedTilingLayout>
    for AsyncPartialMaximizeSliceLengthJob
{
    fn execute_task<CM: CopyMechanism<MP::ES>, G: GlobalConfig>(
        this: &mut Self,
        task_id: u32,
        tensor_reader: &TensorReader<MP::EI>,
        stage: &mut StageMemory<MP::ES, StridedTilingLayout>,
        mechanism: &CM,
        #[comptime] config: G,
    ) {
        let nth_slice_in_stage = this.unit_count * task_id + UNIT_POS;

        let nth_slice = nth_slice_in_stage + this.num_slices_stage_offset;

<<<<<<< HEAD
        let window: Window<MP::EI> =
            tensor_reader.load_window_in_stage::<G>(nth_slice, this.ident, config);
=======
        let window: Window<MP::EI> = tensor_reader.load_window_in_stage(
            nth_slice,
            comptime!(config.global_memory_config(this.ident)),
        );
>>>>>>> 9dc41d78
        let mut destination: SliceMut<Line<MP::ES>> =
            StridedTilingLayout::nth_slice::<MP::ES, G::StageMemoryConfig>(
                stage,
                nth_slice,
                comptime!(this.ident.into_stage()),
                config.stage_memory_config(),
            );

        let start = this.slice_stage_offset;
        let limit = select(
            this.slice_stage_offset < window.size,
            this.slice_stage_offset,
            window.size,
        );
        let end = start + Min::min(window.size - limit, this.slice_length);

        let src = window.slice.slice(start, end);
        let mut dest = destination.slice_mut(start, end);

        #[allow(clippy::collapsible_else_if)]
        if comptime!(this.num_slices % this.unit_count == 0) {
            CM::memcpy_async(mechanism, &src.try_cast_unchecked(), &mut dest);
        } else {
            if nth_slice_in_stage < this.num_slices {
                CM::memcpy_async(mechanism, &src.try_cast_unchecked(), &mut dest);
            }
        };
    }

    fn task_count(this: &Self) -> comptime_type!(u32) {
        this.num_tasks_per_unit
    }
}<|MERGE_RESOLUTION|>--- conflicted
+++ resolved
@@ -123,15 +123,10 @@
 
         let nth_slice = nth_slice_in_stage + this.num_slices_stage_offset;
 
-<<<<<<< HEAD
-        let window: Window<MP::EI> =
-            tensor_reader.load_window_in_stage::<G>(nth_slice, this.ident, config);
-=======
         let window: Window<MP::EI> = tensor_reader.load_window_in_stage(
             nth_slice,
             comptime!(config.global_memory_config(this.ident)),
         );
->>>>>>> 9dc41d78
         let mut destination: SliceMut<Line<MP::ES>> =
             StridedTilingLayout::nth_slice::<MP::ES, G::StageMemoryConfig>(
                 stage,
