use std::marker::PhantomData;

use crate::components::global::load::SyncFullLoadingStrategy;
use crate::components::global::multi_stage::LoadMaxRoundPlaneCount;
use crate::components::global::{Quantization, RoleRule};
use crate::components::{
    FormattedConfigError, InvalidConfigError, MatmulIdent, MatmulPrecision, TilingScheme,
};
use crate::components::{
    global::{GlobalConfig, memory::TensorReader},
    stage::{ContiguousTilingLayout, StageMemory, TilingOrder},
};
use cubecl_core as cubecl;
use cubecl_core::prelude::*;
use cubecl_std::{CubeOption, CubeOptionExpand};

use super::{LoadingJob, LoadingValidation};

#[derive(CubeType, Clone, Copy)]
/// Each tile is guaranteed to be loaded entirely by the same plane.
/// Each plane can load multiple tiles, provided the number of planes evenly divides the number of tiles.
/// In this case, a plane loads contiguous tiles following the TilingOrder.
///
/// If number of planes = number of rows of Lhs and TilingOrder is RowMajor,
/// each plane loads its own row and a sync can be saved.
/// In multi-row, number of planes must divide number of rows,
/// and each plane loads a contiguous chunk of rows (e.g. plane 0 loads rows 0–1, plane 1 loads 2–3, etc.).
pub struct SyncFullTilewiseLoading<T: TilingOrder> {
    #[cube(comptime)]
    tiling_order: PhantomData<T>,
}

impl<TO: TilingOrder> LoadMaxRoundPlaneCount for SyncFullTilewiseLoading<TO> {
    fn max_round_plane_count(
        tiling_scheme: &TilingScheme,
        ident: MatmulIdent,
        _line_size: u8,
        _plane_dim: u32,
    ) -> u32 {
        tiling_scheme.tiles_in_stage(ident)
    }
}

impl<T: TilingOrder> LoadingValidation for SyncFullTilewiseLoading<T> {
    fn check<C: GlobalConfig>(config: &C, ident: MatmulIdent) -> Result<(), InvalidConfigError> {
        let line_size = config.global_line_size(ident);
        let num_planes = config.num_loading_planes(ident);
        let num_tiles = config.tiling_scheme().tiles_in_stage(ident);

        if num_tiles % num_planes != 0 {
            return Err(FormattedConfigError::new(move || {
                format!(
                    "Number of planes {num_planes:?} must divide number of tiles {num_tiles:?} for tilewise loading.",
                )
            }));
        }

        let num_tiles_per_plane = comptime!(num_tiles / num_planes);
        let num_lines_per_tile =
            comptime!(config.tiling_scheme().elements_in_tile(ident) / line_size);
        let num_lines_per_plane = num_lines_per_tile * num_tiles_per_plane;
        let plane_dim = config.plane_dim();

        if num_lines_per_plane % plane_dim != 0 {
            return Err(FormattedConfigError::new(move || {
                format!(
                    "Plane dimension {plane_dim:?} must divide number of lines per plane {num_lines_per_plane:?} for tilewise loading.",
                )
            }));
        }

        Ok(())
    }
}

#[cube]
impl<TO: TilingOrder> SyncFullLoadingStrategy for SyncFullTilewiseLoading<TO> {
    type TilingLayout = ContiguousTilingLayout<TO>;
    type Job<MP: MatmulPrecision> = SyncFullTilewiseJob;

    fn new_job<MP: MatmulPrecision, G: GlobalConfig>(
        #[comptime] ident: MatmulIdent,
        #[comptime] config: G,
    ) -> Self::Job<MP> {
        let line_size = config.global_line_size(ident);
        let num_planes = config.num_loading_planes(ident);
        let num_tiles = config.tiling_scheme().tiles_in_stage(ident);
        let plane_dim = config.plane_dim();

        let num_tiles_per_plane = comptime!(num_tiles / num_planes);
        let num_lines_per_tile =
            comptime!(config.tiling_scheme().elements_in_tile(ident) / line_size);
        let num_lines_per_plane = num_lines_per_tile * num_tiles_per_plane;
        let num_lines_per_unit = num_lines_per_plane / plane_dim;

        let num_tiles_to_skip = RoleRule::new(config.role_rule_config())
            .load_index(ident, config.specialized_loading_sides())
            * num_tiles_per_plane;
        let num_lines_to_skip = num_tiles_to_skip * num_lines_per_tile;

        SyncFullTilewiseJob {
            num_tiles_to_skip,
            num_lines_to_skip,
            num_lines_per_tile,
            num_lines_per_unit,
            plane_dim: config.plane_dim(),
            line_size,
            ident,
        }
    }
}

#[derive(CubeType, Clone, Copy)]
pub struct SyncFullTilewiseJob {
    pub num_tiles_to_skip: u32,
    pub num_lines_to_skip: u32,

    #[cube(comptime)]
    pub num_lines_per_tile: u32,
    #[cube(comptime)]
    pub num_lines_per_unit: u32,
    #[cube(comptime)]
    pub plane_dim: u32,
    #[cube(comptime)]
    pub line_size: u32,
    #[cube(comptime)]
    pub ident: MatmulIdent,
}

#[cube]
impl<MP: MatmulPrecision, TO: TilingOrder> LoadingJob<MP, ContiguousTilingLayout<TO>>
    for SyncFullTilewiseJob
{
    fn execute_task<G: GlobalConfig>(
        this: &mut Self,
        #[comptime] task_id: u32,
        tensor_reader: &TensorReader<MP::EI>,
        stage: &mut StageMemory<MP::ES, ContiguousTilingLayout<TO>>,
        quantization: &CubeOption<Quantization<MP>>,
        #[comptime] config: G,
    ) {
        let pos_across_tiles = task_id * this.plane_dim + UNIT_POS_X;
        let nth_tile_for_this_plane = pos_across_tiles / this.num_lines_per_tile;
        let line_index_within_tile = pos_across_tiles % this.num_lines_per_tile;

        let nth_tile_global = nth_tile_for_this_plane + this.num_tiles_to_skip;
        let tile = ContiguousTilingLayout::<TO>::to_x_y::<G::StageMemoryConfig>(
            nth_tile_global,
            comptime!(this.ident.into_stage()),
            config.stage_memory_config(),
        );

        SyncFullTilewiseJob::load_and_store_line::<MP, TO, G>(
            this,
            tile,
            line_index_within_tile,
            nth_tile_for_this_plane * this.num_lines_per_tile,
            tensor_reader,
            stage,
            quantization,
            config,
        );
    }

    fn task_count(this: &Self) -> comptime_type!(u32) {
        comptime!(this.num_lines_per_unit)
    }
}

#[cube]
impl SyncFullTilewiseJob {
    #[allow(clippy::too_many_arguments)]
    fn load_and_store_line<MP: MatmulPrecision, TO: TilingOrder, G: GlobalConfig>(
        this: &Self,
        tile: (u32, u32),
        line_index_within_tile: u32,
        num_lines_to_skip_local: u32,
        tensor_reader: &TensorReader<MP::EI>,
        stage: &mut StageMemory<MP::ES, ContiguousTilingLayout<TO>>,
        quantization: &CubeOption<Quantization<MP>>,
        #[comptime] config: G,
    ) {
        let line_read = tensor_reader.load_coalesced_in_tile(
            tile.0,
            tile.1,
            line_index_within_tile * this.line_size,
<<<<<<< HEAD
            this.ident,
            config,
=======
            comptime!(config.global_memory_config(this.ident)),
>>>>>>> 9dc41d78
        );

        let offset = this.num_lines_to_skip + line_index_within_tile + num_lines_to_skip_local;

        stage.as_slice_mut(this.line_size)[offset] = match quantization {
            CubeOption::Some(quantization) => quantization.dequantize(line_read, this.ident),
            CubeOption::None => Line::cast_from(line_read),
        };
    }
}<|MERGE_RESOLUTION|>--- conflicted
+++ resolved
@@ -184,12 +184,7 @@
             tile.0,
             tile.1,
             line_index_within_tile * this.line_size,
-<<<<<<< HEAD
-            this.ident,
-            config,
-=======
             comptime!(config.global_memory_config(this.ident)),
->>>>>>> 9dc41d78
         );
 
         let offset = this.num_lines_to_skip + line_index_within_tile + num_lines_to_skip_local;
