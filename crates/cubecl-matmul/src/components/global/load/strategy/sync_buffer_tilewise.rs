use std::marker::PhantomData;

use crate::components::global::load::SyncBufferLoadingStrategy;
use crate::components::global::multi_stage::LoadMaxRoundPlaneCount;
use crate::components::global::{Quantization, RoleRule};
use crate::components::stage::TilingOrderEnum;
use crate::components::{
    FormattedConfigError, Ident, InputIdent, InvalidConfigError, MatmulPrecision, TilingScheme,
};
use crate::components::{
    global::{GlobalConfig, tensor_view::TensorReader},
    stage::{ContiguousTilingLayout, StageMemory, TilingOrder},
};
use cubecl_core as cubecl;
use cubecl_core::prelude::*;
use cubecl_std::{CubeOption, CubeOptionExpand};

use super::{LoadingJob, LoadingValidation};

#[derive(CubeType, Clone, Copy)]
/// Each tile is guaranteed to be loaded entirely by the same plane.
/// Each plane can load multiple tiles, provided the number of planes evenly divides the number of tiles.
/// In this case, a plane loads contiguous tiles following the `TilingOrder`,
/// until it would otherwise write to the opposite buffer. At that point, it continues on the next
/// row or column of the same buffer, skipping over the memory region of the other buffer.
///
/// Only supports RowMajorTilingOrder for Lhs and ColMajorTilingOrder for Rhs
pub struct LoadingStrategy<T: TilingOrder> {
    #[cube(comptime)]
    tiling_order: PhantomData<T>,
}

impl<TO: TilingOrder> LoadMaxRoundPlaneCount for LoadingStrategy<TO> {
    fn max_round_plane_count(
        tiling_scheme: &TilingScheme,
        ident: InputIdent,
        _line_size: u8,
        _plane_dim: u32,
    ) -> u32 {
        tiling_scheme.tiles_in_stage(ident)
    }
}

impl<T: TilingOrder> LoadingValidation for LoadingStrategy<T> {
    fn check<C: GlobalConfig>(config: &C, ident: Ident) -> Result<(), InvalidConfigError> {
        let line_size = config.global_line_size(ident);
        let num_planes = config.num_loading_planes(ident);
        let num_tiles = config.tiling_scheme().tiles_in_stage(ident);

        if num_tiles % num_planes != 0 {
            return Err(FormattedConfigError::new(move || {
                "Number of planes {num_planes:?} must divide number of tiles {num_tiles:?} for tilewise loading.".to_string()
            }));
        }

        let num_tiles_per_plane = comptime!(num_tiles / num_planes);
        let num_lines_per_tile =
            comptime!(config.tiling_scheme().elements_in_tile(ident) / line_size);
        let num_lines_per_plane = num_lines_per_tile * num_tiles_per_plane;
        let num_planes = config.plane_dim();

        if num_lines_per_plane % num_planes != 0 {
            return Err(FormattedConfigError::new(move || {
                "Number of planes {num_planes:?} must divide number of lines per plane {num_lines_per_plane:?} for tilewise loading.".to_string()
            }));
        }

        match ident.as_input_ident() {
            InputIdent::Lhs => {
                if !matches!(T::to_enum(), TilingOrderEnum::RowMajor) {
                    return Err(FormattedConfigError::new(move || {
<<<<<<< HEAD
                        format!(
                            "Sync buffer tilewise on Lhs is only supported with RowMajor tiling order",
                        )
=======
                        "Sync buffer tilewise on Lhs is only supported with RowMajor tiling order"
                            .to_string()
>>>>>>> e260de60
                    }));
                }
            }
            InputIdent::Rhs => {
                if !matches!(T::to_enum(), TilingOrderEnum::ColMajor) {
                    return Err(FormattedConfigError::new(move || {
                        "Sync buffer tilewise on Rhs is only supported with ColMajor tiling order"
                            .to_string()
                    }));
                }
            }
        }

        if config.plane_role_config().has_specialization() {
            return Err(FormattedConfigError::new(move || {
<<<<<<< HEAD
                format!("Sync buffer tilewise not supported with specialization",)
=======
                "Sync buffer tilewise not supported with specialization".to_string()
>>>>>>> e260de60
            }));
        }

        Ok(())
    }
}

#[cube]
impl<TO: TilingOrder> SyncBufferLoadingStrategy for LoadingStrategy<TO> {
    type TilingLayout = ContiguousTilingLayout<TO>;
    type Job<MP: MatmulPrecision> = Job;

    fn new_job<MP: MatmulPrecision, G: GlobalConfig>(
        #[comptime] buffer_index: u32,
        #[comptime] input_ident: InputIdent,
        #[comptime] config: G,
    ) -> Job {
        let line_size = config.global_line_size(input_ident);
        let num_planes = config.num_loading_planes(input_ident);
        let num_tiles = config.tiling_scheme().tiles_in_stage(input_ident);
        let plane_dim = config.plane_dim();

        let num_tiles_per_plane = comptime!(num_tiles / num_planes);
        let num_lines_per_tile =
            comptime!(config.tiling_scheme().elements_in_tile(input_ident) / line_size);
        let num_lines_per_plane = num_lines_per_tile * num_tiles_per_plane;
        let num_lines_per_unit = num_lines_per_plane / plane_dim;

        let num_stages = config.num_stages(input_ident);
        let stage_width = comptime!(match input_ident {
            InputIdent::Lhs => config.tiling_scheme().tiles_in_stage_col(input_ident),
            InputIdent::Rhs => config.tiling_scheme().tiles_in_stage_row(input_ident),
        });
        let row_col_stride = num_stages * stage_width;
        let buffer_offset = stage_width * buffer_index;

        let starting_tile_within_stage = RoleRule::new(config.role_rule_config())
            .load_index(input_ident, config.specialized_loading_sides())
            * num_tiles_per_plane;
        let row_col_index = starting_tile_within_stage / stage_width;
        let inner_offset = starting_tile_within_stage % stage_width;
        let num_tiles_to_skip = row_col_index * row_col_stride + inner_offset + buffer_offset;

        Job {
            num_tiles_to_skip,
            row_col_stride,
            stage_width,
            num_lines_per_tile,
            num_lines_per_unit,
            plane_dim: config.plane_dim(),
            line_size,
            input_ident,
        }
    }
}

#[derive(CubeType, Clone, Copy)]
pub struct Job {
    num_tiles_to_skip: u32,

    #[cube(comptime)]
    row_col_stride: u32,
    #[cube(comptime)]
    stage_width: u32,
    #[cube(comptime)]
    num_lines_per_tile: u32,
    #[cube(comptime)]
    num_lines_per_unit: u32,
    #[cube(comptime)]
    plane_dim: u32,
    #[cube(comptime)]
    line_size: u32,
    #[cube(comptime)]
    input_ident: InputIdent,
}

#[cube]
impl<MP: MatmulPrecision, TO: TilingOrder> LoadingJob<MP, ContiguousTilingLayout<TO>> for Job {
    fn execute_task<G: GlobalConfig>(
        this: &mut Self,
        task_id: u32,
        tensor_reader: &TensorReader<MP::EI>,
        stage: &mut StageMemory<MP::ES, ContiguousTilingLayout<TO>>,
        quantization: &CubeOption<Quantization<MP>>,
        #[comptime] config: G,
    ) {
        let pos_across_tiles = task_id * this.plane_dim + UNIT_POS_X;
        let nth_tile_for_this_plane = pos_across_tiles / this.num_lines_per_tile;
        let line_index_within_tile = pos_across_tiles % this.num_lines_per_tile;

        let row_col_index_local = nth_tile_for_this_plane / this.stage_width;
        let inner_offset = nth_tile_for_this_plane % this.stage_width;
        let num_tiles_to_skip_local = row_col_index_local * this.row_col_stride + inner_offset;
        let nth_tile_global = this.num_tiles_to_skip + num_tiles_to_skip_local;

        let (total_tile_count_row, total_tile_count_col) = match comptime!(this.input_ident) {
            InputIdent::Lhs => (
                comptime!(config.tiling_scheme().tiles_in_stage_m()),
                comptime!(
                    config.tiling_scheme().tiles_in_stage_k() * config.num_stages(InputIdent::Lhs)
                ),
            ),
            InputIdent::Rhs => (
                comptime!(
                    config.tiling_scheme().tiles_in_stage_k() * config.num_stages(InputIdent::Rhs)
                ),
                comptime!(config.tiling_scheme().tiles_in_stage_n()),
            ),
        };

        let tile = TO::to_row_col::<G::StageConfig>(
            nth_tile_global,
            total_tile_count_row,
            total_tile_count_col,
            comptime!(this.input_ident.as_ident()),
            config.stage_config(),
        );

        let num_lines_to_skip_global = nth_tile_global * this.num_lines_per_tile;

        Job::load_and_store_line::<MP, TO, G>(
            this,
            tile,
            line_index_within_tile,
            num_lines_to_skip_global,
            tensor_reader,
            stage,
            quantization,
            config,
        );
    }

    fn task_count(this: &Self) -> comptime_type!(u32) {
        comptime!(this.num_lines_per_unit)
    }
}

#[cube]
impl Job {
    #[allow(clippy::too_many_arguments)]
    fn load_and_store_line<MP: MatmulPrecision, TO: TilingOrder, G: GlobalConfig>(
        this: &Self,
        tile: (u32, u32),
        line_index_within_tile: u32,
        num_lines_to_skip_global: u32,
        tensor_reader: &TensorReader<MP::EI>,
        stage: &mut StageMemory<MP::ES, ContiguousTilingLayout<TO>>,
        quantization: &CubeOption<Quantization<MP>>,
        #[comptime] config: G,
    ) {
        let line_read = tensor_reader.load_coalesced_in_tile::<G>(
            tile.0,
            tile.1,
            line_index_within_tile * this.line_size,
            this.input_ident,
            config,
        );

        let offset = line_index_within_tile + num_lines_to_skip_global;

        stage.as_slice_mut(this.line_size)[offset] = match quantization {
            CubeOption::Some(quantization) => quantization.dequantize(line_read, this.input_ident),
            CubeOption::None => Line::cast_from(line_read),
        };
    }
}<|MERGE_RESOLUTION|>--- conflicted
+++ resolved
@@ -69,14 +69,8 @@
             InputIdent::Lhs => {
                 if !matches!(T::to_enum(), TilingOrderEnum::RowMajor) {
                     return Err(FormattedConfigError::new(move || {
-<<<<<<< HEAD
-                        format!(
-                            "Sync buffer tilewise on Lhs is only supported with RowMajor tiling order",
-                        )
-=======
                         "Sync buffer tilewise on Lhs is only supported with RowMajor tiling order"
                             .to_string()
->>>>>>> e260de60
                     }));
                 }
             }
@@ -92,11 +86,7 @@
 
         if config.plane_role_config().has_specialization() {
             return Err(FormattedConfigError::new(move || {
-<<<<<<< HEAD
-                format!("Sync buffer tilewise not supported with specialization",)
-=======
                 "Sync buffer tilewise not supported with specialization".to_string()
->>>>>>> e260de60
             }));
         }
 
