use darling::usage::{CollectLifetimes as _, CollectTypeParams as _, GenericsExt as _, Purpose};
use proc_macro2::TokenStream;
use quote::{format_ident, quote, quote_spanned, ToTokens};
use syn::{Ident, TypeParamBound};

use crate::{
    parse::kernel::{KernelBody, KernelFn, KernelParam, KernelReturns, KernelSignature, Launch},
    paths::{core_type, frontend_type, prelude_path, prelude_type},
};

impl KernelFn {
    pub fn to_tokens_mut(&mut self) -> TokenStream {
        let prelude_path = prelude_path();
        let debug_source = frontend_type("debug_source_expand");

        let vis = &self.vis;
        let sig = &self.sig;
        let body = match &self.body {
            KernelBody::Block(block) => &block.to_tokens(&mut self.context),
            KernelBody::Verbatim(tokens) => tokens,
        };
        let name = &self.full_name;
        let debug_source = quote_spanned! {self.span=>
            #debug_source(context, #name, file!(), line!(), column!())
        };

        let out = quote! {
            #vis #sig {
                #debug_source;
                use #prelude_path::IntoRuntime as _;

                #body
            }
        };

        out
    }
}

impl ToTokens for KernelSignature {
    fn to_tokens(&self, tokens: &mut TokenStream) {
<<<<<<< HEAD
        let cube_context = prelude_type("Scope");
=======
        let scope = prelude_type("Scope");
>>>>>>> e0734dad
        let cube_type = prelude_type("CubeType");

        let name = &self.name;
        let generics = &self.generics;
        let return_type = match &self.returns {
            KernelReturns::ExpandType(ty) => quote![<#ty as #cube_type>::ExpandType],
            KernelReturns::Plain(ty) => quote![#ty],
        };
        let out = if self
            .parameters
            .first()
            .filter(|param| param.name == "self")
            .is_some()
        {
            let args = self.parameters.iter().skip(1);

            quote! {
                fn #name #generics(
                    self, // Always owned during expand.
                    context: &mut #scope,
                    #(#args),*
                ) -> #return_type
            }
        } else {
            let args = &self.parameters;
            quote! {
                fn #name #generics(
                    context: &mut #scope,
                    #(#args),*
                ) -> #return_type
            }
        };

        tokens.extend(out);
    }
}

impl ToTokens for KernelParam {
    fn to_tokens(&self, tokens: &mut TokenStream) {
        let name = &self.name;
        let ty = &self.normalized_ty;
        tokens.extend(quote![#name: #ty]);
    }
}

impl Launch {
    fn kernel_phantom_data(&self) -> Option<TokenStream> {
        let generics = self.kernel_generics.clone();
        let declared_lifetimes = generics.declared_lifetimes();
        let declared_type_params = generics.declared_type_params();

        let used_lifetimes = self
            .comptime_params()
            .map(|param| &param.ty)
            .collect_lifetimes_cloned(&Purpose::Declare.into(), &declared_lifetimes);
        let used_type_params = self
            .comptime_params()
            .map(|param| &param.ty)
            .collect_type_params_cloned(&Purpose::Declare.into(), &declared_type_params);
        let lifetimes: Vec<_> = declared_lifetimes.difference(&used_lifetimes).collect();
        let type_params: Vec<_> = declared_type_params.difference(&used_type_params).collect();

        (!lifetimes.is_empty() || !type_params.is_empty())
            .then(|| quote![__ty: ::core::marker::PhantomData<(#(#lifetimes,)* #(#type_params),*)>])
    }

    pub fn compilation_args_def(&self) -> (Vec<TokenStream>, Vec<Ident>) {
        let mut tokens = Vec::new();
        let mut args = Vec::new();
        let launch_arg_expand = prelude_type("LaunchArgExpand");

        self.runtime_inputs().for_each(|input| {
            let ty = &input.ty_owned();
            let name = &input.name;

            tokens.push(quote! {
                #name: <#ty as #launch_arg_expand>::CompilationArg
            });
            args.push(name.clone());
        });

        self.runtime_outputs().for_each(|output| {
            let ty = &output.ty_owned();
            let name = &output.name;

            tokens.push(quote! {
                #name: <#ty as #launch_arg_expand>::CompilationArg
            });
            args.push(name.clone());
        });

        (tokens, args)
    }

    pub fn compilation_args(&self) -> (TokenStream, TokenStream) {
        let launch_arg = prelude_type("LaunchArg");
        let mut defined = quote! {};
        let mut args = quote! {};

        self.runtime_inputs().enumerate().for_each(|(i, input)| {
            let ty = &input.ty_owned();
            let ident = &input.name;
            let var = Ident::new(format!("input_arg_{i}").as_str(), ident.span());

            args.extend(quote! {#var,});
            defined.extend(quote! {
                let #var = <#ty as #launch_arg>::compilation_arg::<__R>(&#ident);
            });
        });
        self.runtime_outputs().enumerate().for_each(|(i, output)| {
            let ty = &output.ty_owned();
            let ident = &output.name;
            let var = Ident::new(format!("output_arg_{i}").as_str(), ident.span());

            args.extend(quote! {#var,});
            defined.extend(quote! {
                let #var = <#ty as #launch_arg>::compilation_arg::<__R>(&#ident);
            });
        });

        (
            quote! {
                #defined
            },
            args,
        )
    }

    pub fn io_mappings(&self) -> TokenStream {
        let launch_arg_expand = prelude_type("LaunchArgExpand");
        let mut define = quote! {};

        let expand_fn = |ident, expand_name, ty| {
            let ty = self.analysis.process_ty(&ty);

            quote! {
                let #ident =  <#ty as #launch_arg_expand>::#expand_name(&self.#ident.dynamic_cast(), &mut builder);
            }
        };
        for input in self.runtime_inputs() {
            define.extend(expand_fn(
                &input.name,
                format_ident!("expand"),
                input.ty_owned(),
            ));
        }

        for output in self.runtime_outputs() {
            define.extend(expand_fn(
                &output.name,
                format_ident!("expand_output"),
                output.ty_owned(),
            ));
        }

        quote! {
            #define
        }
    }

    fn define_body(&self) -> TokenStream {
        let kernel_builder = prelude_type("KernelBuilder");
        let io_map = self.io_mappings();
        let register_type = self.analysis.register_elems();
        let runtime_args = self.runtime_params().map(|it| &it.name);
        let comptime_args = self.comptime_params().map(|it| &it.name);
        let generics = self.analysis.process_generics(&self.func.sig.generics);

        quote! {
            let mut builder = #kernel_builder::default();
            #register_type
            #io_map
            expand #generics(&mut builder.context, #(#runtime_args.clone(),)* #(self.#comptime_args.clone()),*);
            builder.build(self.settings.clone())
        }
    }

    /// Returns the kernel entrypoint name.
    /// Appropriate for usage in source code such as naming the CUDA or WGSL entrypoint.
    ///
    /// For example a kernel:
    /// ```text
    /// #[cube(launch)]
    /// fn my_kernel(input: &Array<f32>, output: &mut Array<f32>) {}
    /// ```
    /// would produce the name `my_kernel`.
    ///
    /// If a generic has the `Float` or `Numeric` bound the kernel also has a suffix
    /// with the name of that type in use:
    /// ```text
    /// fn my_kernel<F: Float>(input: &Array<F>, output: &mut Array<F>) {}
    /// ```
    /// now produces the name `my_kernel_f16` or `my_kernel_f32` etc. depending
    /// on which variant of the kernel is launched by the user.
    ///
    /// If a kernel has several matching bounds they are appended as suffixes in order.
    fn kernel_entrypoint_name(&self) -> TokenStream {
        // This base name is always used; a suffix might be added
        // based on generics.
        let base_name = self.func.sig.name.to_string();

        let generics = &self.kernel_generics;
        let suffix_producing_bounds = [format_ident!("Float"), format_ident!("Numeric")];

        let mut matching_generics = vec![];

        // Inspect all generics for the bounds of interest in order to
        // determine if a suffix should be added
        for typ in generics.type_params() {
            for bound in &typ.bounds {
                let TypeParamBound::Trait(t) = bound else {
                    continue;
                };

                // Using last should account for the bounds such as `Float` but also `some::prefix::Float`
                let Some(generic_trailing) = t.path.segments.last() else {
                    continue;
                };

                // If we find some type parameter with `Float` as a bound,
                // add a suffix based on a shortened version of the
                // type name
                if suffix_producing_bounds.contains(&generic_trailing.ident) {
                    // E.g. the `F` in `F: Float` or `N` in `N: Numeric`
                    matching_generics.push(typ.ident.clone());
                    continue;
                }
            }
        }

        if matching_generics.is_empty() {
            quote! {
                #base_name
            }
        } else {
            quote! (
                {
                    // Go from type names such as `half::f16` to `f16` etc.
                    let shorten = |p: &'static str| {
                        if let Some((_, last)) = p.rsplit_once("::") {
                            last
                        } else {
                            p
                        }
                    };

                    let mut name = format!("{}", #base_name);

                    #( {
                        let type_name = shorten(core::any::type_name::< #matching_generics >());
                        name.push_str(&format!("_{type_name}"));
                    })*

                    name
                }
            )
        }
    }

    pub fn kernel_definition(&self) -> TokenStream {
        if self.args.is_launch() {
            let kernel = core_type("Kernel");
            let kernel_settings = prelude_type("KernelSettings");
            let kernel_definition: syn::Path = prelude_type("KernelDefinition");
            let kernel_id = core_type("KernelId");

            let kernel_name = self.kernel_name();
            let define = self.define_body();
            let kernel_doc = format!("{} Kernel", self.func.sig.name);

            let (generics, generic_names, where_clause) = self.kernel_generics.split_for_impl();
            let const_params: Vec<_> = self.comptime_params().collect();
            let param_names = self
                .comptime_params()
                .map(|param| param.name.clone())
                .collect::<Vec<_>>();
            let phantom_data = self.kernel_phantom_data();
            let phantom_data_init = phantom_data
                .as_ref()
                .map(|_| quote![__ty: ::core::marker::PhantomData]);
            let (compilation_args, args) = self.compilation_args_def();
            let info = param_names.clone().into_iter().chain(args.clone());

            let kernel_source_name = self.kernel_entrypoint_name();
            let mut settings = quote![settings.kernel_name(#kernel_source_name)];
            if self.args.debug_symbols.is_present() {
                settings.extend(quote![.debug_symbols()]);
            }
            if let Some(mode) = &self.args.fast_math {
                settings.extend(quote![.fp_math_mode(#mode)]);
            }

            quote! {
                #[doc = #kernel_doc]
                pub struct #kernel_name #generics #where_clause {
                    settings: #kernel_settings,
                    #(#compilation_args,)*
                    #(#const_params,)*
                    #phantom_data
                }

                #[allow(clippy::too_many_arguments)]
                impl #generics #kernel_name #generic_names #where_clause {
                    pub fn new(settings: #kernel_settings, #(#compilation_args,)* #(#const_params),*) -> Self {
                        Self {
                            settings: #settings,
                            #(#args,)*
                            #(#param_names,)*
                            #phantom_data_init
                        }
                    }
                }

                impl #generics #kernel for #kernel_name #generic_names #where_clause {
                    fn define(&self) -> #kernel_definition {
                        #define
                    }

                    fn id(&self) -> #kernel_id {
                        // We don't use any other kernel settings with the macro.
                        let cube_dim = self.settings.cube_dim.clone();
                        #kernel_id::new::<Self>().info((cube_dim, #(self.#info.clone()),* ))
                    }
                }
            }
        } else {
            TokenStream::new()
        }
    }
}<|MERGE_RESOLUTION|>--- conflicted
+++ resolved
@@ -39,11 +39,7 @@
 
 impl ToTokens for KernelSignature {
     fn to_tokens(&self, tokens: &mut TokenStream) {
-<<<<<<< HEAD
-        let cube_context = prelude_type("Scope");
-=======
         let scope = prelude_type("Scope");
->>>>>>> e0734dad
         let cube_type = prelude_type("CubeType");
 
         let name = &self.name;
