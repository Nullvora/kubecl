use cubecl::prelude::*;
use cubecl_core as cubecl;
use std::f32::consts::PI;

use super::{PrngArgs, PrngRuntime, random};

use crate::{RandomFamily, lcg_step, taus_step_0, taus_step_1, taus_step_2, to_probability};

#[derive(CubeLaunch, CubeType)]
pub(crate) struct Normal<E: Numeric> {
    mean: E,
    std: E,
}

#[derive(Debug)]
struct NormalFamily;

impl RandomFamily for NormalFamily {
    type Runtime<E: Numeric> = Normal<E>;
}

#[cube]
impl<E: Numeric> PrngRuntime<E> for Normal<E> {
    fn inner_loop(
        args: Normal<E>,
        write_index_base: u32,
        n_invocations: u32,
        #[comptime] n_values_per_thread: u32,
        #[comptime] line_size: u32,
        state_0: &mut u32,
        state_1: &mut u32,
        state_2: &mut u32,
        state_3: &mut u32,
        output: &mut Tensor<Line<E>>,
    ) {
        let mean = f32::cast_from(args.mean);
        let std = f32::cast_from(args.std);

        let mut output_line_0 = Line::empty(line_size);
        let mut output_line_1 = Line::empty(line_size);

        let num_iterations = n_values_per_thread / line_size / 2;
        #[unroll(num_iterations <= 8)]
        for line_index in 0..num_iterations {
            // vectorization
            #[unroll]
            for i in 0..line_size {
                // First random uniform integer
                *state_0 = taus_step_0(*state_0);
                *state_1 = taus_step_1(*state_1);
                *state_2 = taus_step_2(*state_2);
                *state_3 = lcg_step(*state_3);

                let int_random = *state_0 ^ *state_1 ^ *state_2 ^ *state_3;
                let unit_0 = to_probability(int_random);

                // Second random uniform integer
                *state_0 = taus_step_0(*state_0);
                *state_1 = taus_step_1(*state_1);
                *state_2 = taus_step_2(*state_2);
                *state_3 = lcg_step(*state_3);

                let int_random = *state_0 ^ *state_1 ^ *state_2 ^ *state_3;
                let unit_1 = to_probability(int_random);

                // Box-Muller transform
                let coeff = Log::log(unit_0) * -2.0;
                let coeff = Sqrt::sqrt(coeff) * std;
                let trigo_arg = 2.0 * PI * unit_1;

                let normal_0 = f32::cos(trigo_arg) * coeff + mean;
                let normal_1 = f32::sin(trigo_arg) * coeff + mean;

                output_line_0[i] = E::cast_from(normal_0);
                output_line_1[i] = E::cast_from(normal_1);
            }

            let iteration_offset = line_index * n_invocations * 2;
            let write_index_0 = write_index_base + iteration_offset;
            let write_index_1 = write_index_0 + n_invocations;

            output[write_index_0] = output_line_0;
            output[write_index_1] = output_line_1;
        }
    }
}

impl<E: Numeric> PrngArgs<E> for Normal<E> {
    type Args = Self;

    fn args<'a, R: Runtime>(self) -> NormalLaunch<'a, E, R> {
        NormalLaunch::new(ScalarArg::new(self.mean), ScalarArg::new(self.std))
    }
}

/// Pseudo-random generator with uniform distribution
pub fn random_normal<R: Runtime, E: Numeric>(
    client: &ComputeClient<R::Server, R::Channel>,
    mean: E,
    std: E,
    out: TensorHandleRef<R>,
) {
<<<<<<< HEAD
    random::<NormalFamily, E, R>(client, Normal { mean, std }, out)
=======
    assert_eq!(
        out.elem_size as u32,
        E::elem_size(),
        "Tensor element type must be the same as type E"
    );

    random(client, Normal { mean, std }, out)
>>>>>>> b6c65f74
}<|MERGE_RESOLUTION|>--- conflicted
+++ resolved
@@ -100,15 +100,11 @@
     std: E,
     out: TensorHandleRef<R>,
 ) {
-<<<<<<< HEAD
-    random::<NormalFamily, E, R>(client, Normal { mean, std }, out)
-=======
     assert_eq!(
         out.elem_size as u32,
         E::elem_size(),
         "Tensor element type must be the same as type E"
     );
 
-    random(client, Normal { mean, std }, out)
->>>>>>> b6c65f74
+    random::<NormalFamily, E, R>(client, Normal { mean, std }, out)
 }