//! Cubecl standard library.

mod quantization;
pub use quantization::*;

pub mod tensor;

<<<<<<< HEAD
use cubecl::prelude::*;
use cubecl_core as cubecl;

#[cube]
#[allow(clippy::manual_div_ceil)]
pub fn div_ceil(a: u32, b: u32) -> u32 {
    (a + b - 1) / b
}
=======
mod option;
pub use option::*;
>>>>>>> 01ce20d7
<|MERGE_RESOLUTION|>--- conflicted
+++ resolved
@@ -3,9 +3,11 @@
 mod quantization;
 pub use quantization::*;
 
+mod option;
+pub use option::*;
+
 pub mod tensor;
 
-<<<<<<< HEAD
 use cubecl::prelude::*;
 use cubecl_core as cubecl;
 
@@ -14,7 +16,3 @@
 pub fn div_ceil(a: u32, b: u32) -> u32 {
     (a + b - 1) / b
 }
-=======
-mod option;
-pub use option::*;
->>>>>>> 01ce20d7
