--- conflicted
+++ resolved
@@ -28,8 +28,6 @@
 let b_0_0 = info[5u];
 let b_0_1 = id < b_0_0;
 if b_0_1 {
-
-<<<<<<< HEAD
 for (var l_2_0: u32 = 0u; l_2_0 < 256u; l_2_0++) {
 let b_2_1 = l_2_0 % 2u;
 let b_2_2 = b_2_1 == 0u;
@@ -46,57 +44,11 @@
 l_3_8 = info[2u];
 let b_3_4 = select(vec4<f32>(0), output_0_global[id], id < l_3_8);
 let b_3_5 = b_3_4 - b_3_3;
-=======
-for (var l_2_2: u32 = 0u; l_2_2 < 256u; l_2_2++) {
-let _3 = l_2_2 % 2u;
-let _4 = _3 == 0u;
-if _4 {
-var l_3_0: u32;
-var l_3_1: bool;
-var l_3_2: vec4<f32>;
-l_3_0 = info[0u];
-l_3_1 = id < l_3_0;
-l_3_2 = input_0_global[id];
-let _5 = vec4(
-select(0f, l_3_2[0], l_3_1),
-select(0f, l_3_2[1], l_3_1),
-select(0f, l_3_2[2], l_3_1),
-select(0f, l_3_2[3], l_3_1),
-);
-var l_3_3: u32;
-var l_3_4: bool;
-var l_3_5: vec4<f32>;
-l_3_3 = info[1u];
-l_3_4 = id < l_3_3;
-l_3_5 = input_1_global[id];
-let _6 = vec4(
-select(0f, l_3_5[0], l_3_4),
-select(0f, l_3_5[1], l_3_4),
-select(0f, l_3_5[2], l_3_4),
-select(0f, l_3_5[3], l_3_4),
-);
-let _7 = _5 * _6;
-let _8 = cos(_7);
-var l_3_6: u32;
-var l_3_7: bool;
-var l_3_8: vec4<f32>;
-l_3_6 = info[2u];
-l_3_7 = id < l_3_6;
-l_3_8 = output_0_global[id];
-let _9 = vec4(
-select(0f, l_3_8[0], l_3_7),
-select(0f, l_3_8[1], l_3_7),
-select(0f, l_3_8[2], l_3_7),
-select(0f, l_3_8[3], l_3_7),
-);
-let _10 = _9 - _8;
->>>>>>> c2493181
 var l_3_9: u32;
 var l_3_10: bool;
 l_3_9 = info[2u];
 l_3_10 = id < l_3_9;
 if l_3_10 {
-<<<<<<< HEAD
 output_0_global[id] = b_3_5;
 }
 } else {
@@ -112,60 +64,12 @@
 l_3_8 = info[2u];
 let b_3_4 = select(vec4<f32>(0), output_0_global[id], id < l_3_8);
 let b_3_5 = b_3_4 + b_3_3;
-=======
-output_0_global[id] = _10;
-}
-} else {
-var l_3_0: u32;
-var l_3_1: bool;
-var l_3_2: vec4<f32>;
-l_3_0 = info[0u];
-l_3_1 = id < l_3_0;
-l_3_2 = input_0_global[id];
-let _11 = vec4(
-select(0f, l_3_2[0], l_3_1),
-select(0f, l_3_2[1], l_3_1),
-select(0f, l_3_2[2], l_3_1),
-select(0f, l_3_2[3], l_3_1),
-);
-var l_3_3: u32;
-var l_3_4: bool;
-var l_3_5: vec4<f32>;
-l_3_3 = info[1u];
-l_3_4 = id < l_3_3;
-l_3_5 = input_1_global[id];
-let _12 = vec4(
-select(0f, l_3_5[0], l_3_4),
-select(0f, l_3_5[1], l_3_4),
-select(0f, l_3_5[2], l_3_4),
-select(0f, l_3_5[3], l_3_4),
-);
-let _13 = _11 * _12;
-let _14 = cos(_13);
-var l_3_6: u32;
-var l_3_7: bool;
-var l_3_8: vec4<f32>;
-l_3_6 = info[2u];
-l_3_7 = id < l_3_6;
-l_3_8 = output_0_global[id];
-let _15 = vec4(
-select(0f, l_3_8[0], l_3_7),
-select(0f, l_3_8[1], l_3_7),
-select(0f, l_3_8[2], l_3_7),
-select(0f, l_3_8[3], l_3_7),
-);
-let _16 = _15 + _14;
->>>>>>> c2493181
 var l_3_9: u32;
 var l_3_10: bool;
 l_3_9 = info[2u];
 l_3_10 = id < l_3_9;
 if l_3_10 {
-<<<<<<< HEAD
 output_0_global[id] = b_3_5;
-=======
-output_0_global[id] = _16;
->>>>>>> c2493181
 }
 }
 }
