--- conflicted
+++ resolved
@@ -26,7 +26,6 @@
 let slice_1_0_offset = 2u;
 let slice_1_0_length = min(l_1_1, 3u) - 2u;
 let slice_1_0_ptr = &output_0_global;
-<<<<<<< HEAD
 var l_1_2: u32;
 l_1_2 = info[0u];
 let b_1_0 = select(f32(0), input_0_global[0u], 0u < l_1_2);
@@ -36,21 +35,6 @@
 l_1_4 = 0u < l_1_3;
 if l_1_4 {
 (*slice_1_0_ptr)[0u + slice_1_0_offset] = b_1_0;
-=======
-var l_1_1: u32;
-var l_1_2: bool;
-var l_1_3: f32;
-l_1_1 = info[0u];
-l_1_2 = 0u < l_1_1;
-l_1_3 = input_0_global[0u];
-let _1 = select(0f, l_1_3, l_1_2);
-var l_1_4: u32;
-var l_1_5: bool;
-l_1_4 = slice_1_0_length;
-l_1_5 = 0u < l_1_4;
-if l_1_5 {
-(*slice_1_0_ptr)[0u + slice_1_0_offset] = _1;
->>>>>>> c2493181
 }
 }
 }