@group(0)
@binding(0)
var<storage, read_write> output_0_global: array<f32>;

@group(0)
@binding(1)
var<storage, read_write> info: array<u32>;

const WORKGROUP_SIZE_X = 4u;
const WORKGROUP_SIZE_Y = 1u;
const WORKGROUP_SIZE_Z = 1u;

@compute
@workgroup_size(4, 1, 1)
fn kernel_sum(
    @builtin(local_invocation_index) local_idx: u32,
) {
<<<<<<< HEAD
var l_0_3: u32;
l_0_3 = info[0u];
let b_0_0 = select(f32(0), output_0_global[local_idx], local_idx < l_0_3);
let b_0_1 = subgroupAdd(b_0_0);
let b_0_2 = local_idx == 0u;
if b_0_2 {
=======
var l_0_0: u32;
var l_0_1: bool;
var l_0_2: f32;
l_0_0 = info[0u];
l_0_1 = local_idx < l_0_0;
l_0_2 = output_0_global[local_idx];
let _0 = select(0f, l_0_2, l_0_1);
let _1 = subgroupAdd(_0);
let _2 = local_idx == 0u;
if _2 {
>>>>>>> c2493181
var l_1_0: u32;
var l_1_1: bool;
l_1_0 = info[0u];
l_1_1 = 0u < l_1_0;
if l_1_1 {
output_0_global[0u] = b_0_1;
}
}
}<|MERGE_RESOLUTION|>--- conflicted
+++ resolved
@@ -15,25 +15,12 @@
 fn kernel_sum(
     @builtin(local_invocation_index) local_idx: u32,
 ) {
-<<<<<<< HEAD
 var l_0_3: u32;
 l_0_3 = info[0u];
 let b_0_0 = select(f32(0), output_0_global[local_idx], local_idx < l_0_3);
 let b_0_1 = subgroupAdd(b_0_0);
 let b_0_2 = local_idx == 0u;
 if b_0_2 {
-=======
-var l_0_0: u32;
-var l_0_1: bool;
-var l_0_2: f32;
-l_0_0 = info[0u];
-l_0_1 = local_idx < l_0_0;
-l_0_2 = output_0_global[local_idx];
-let _0 = select(0f, l_0_2, l_0_1);
-let _1 = subgroupAdd(_0);
-let _2 = local_idx == 0u;
-if _2 {
->>>>>>> c2493181
 var l_1_0: u32;
 var l_1_1: bool;
 l_1_0 = info[0u];
