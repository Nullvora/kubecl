[package]
authors = ["nathanielsimard <nathaniel.simard.42@gmail.com>"]
categories = ["science"]
description = "WGPU runtime for the CubeCL"
edition.workspace = true
keywords = ["gpu", "wgpu", "webgpu", "gpgpu"]
license.workspace = true
name = "cubecl-wgpu"
readme.workspace = true
repository = "https://github.com/tracel-ai/cubecl/tree/main/crates/cubecl-wgpu"
version.workspace = true

[features]
default = [
    "cubecl-runtime/default",
    "cubecl-common/default",
    "cubecl-core/default",
<<<<<<< HEAD
    # "spirv",
=======
>>>>>>> 1c4e0036
]
exclusive-memory-only = ["cubecl-runtime/exclusive-memory-only"]
spirv = ["cubecl-spirv", "ash"]
std = ["cubecl-runtime/std", "cubecl-common/std", "cubecl-core/std"]

spirv-dump = ["sanitize-filename"]

[dependencies]
cubecl-common = { path = "../cubecl-common", version = "0.4.0", default-features = false }
cubecl-core = { path = "../cubecl-core", version = "0.4.0", default-features = false }
cubecl-runtime = { path = "../cubecl-runtime", version = "0.4.0", default-features = false, features = [
    "channel-mutex",
] }
sanitize-filename = { workspace = true, optional = true }

# SPIR-V
ash = { version = "0.38", optional = true }
cubecl-spirv = { path = "../cubecl-spirv", version = "0.4.0", optional = true }

bytemuck = { workspace = true }

async-channel = { workspace = true }
derive-new = { workspace = true }
hashbrown = { workspace = true }
log = { workspace = true }
web-time = { workspace = true }

cfg-if = { workspace = true }

# wgpu dependency for platforms other than macOS
[target.'cfg(not(target_os = "macos"))'.dependencies]
wgpu = { version = "22.0.0", features = ["fragile-send-sync-non-atomic-wasm"] }
# On macOS, the `vulkan-portability` feature is required due to the MoltenVK translation layer.
# To install MoltenVK, install the VulkanSDK: https://vulkan.lunarg.com/sdk/home#mac
[target.'cfg(target_os = "macos")'.dependencies]
wgpu = { version = "22.0.0", features = ["vulkan-portability", "fragile-send-sync-non-atomic-wasm"] }

[dev-dependencies]
cubecl-core = { path = "../cubecl-core", version = "0.4.0", features = [
    "export_tests",
] }
cubecl-linalg = { path = "../cubecl-linalg", version = "0.4.0", features = [
    "export_tests",
] }
cubecl-reduce = { path = "../cubecl-reduce", version = "0.4.0", features = [
    "export_tests",
] }
half = { workspace = true }
paste = { workspace = true }
pretty_assertions = { workspace = true }

[build-dependencies]
cfg_aliases = "0.2.1"<|MERGE_RESOLUTION|>--- conflicted
+++ resolved
@@ -15,10 +15,6 @@
     "cubecl-runtime/default",
     "cubecl-common/default",
     "cubecl-core/default",
-<<<<<<< HEAD
-    # "spirv",
-=======
->>>>>>> 1c4e0036
 ]
 exclusive-memory-only = ["cubecl-runtime/exclusive-memory-only"]
 spirv = ["cubecl-spirv", "ash"]
@@ -54,7 +50,10 @@
 # On macOS, the `vulkan-portability` feature is required due to the MoltenVK translation layer.
 # To install MoltenVK, install the VulkanSDK: https://vulkan.lunarg.com/sdk/home#mac
 [target.'cfg(target_os = "macos")'.dependencies]
-wgpu = { version = "22.0.0", features = ["vulkan-portability", "fragile-send-sync-non-atomic-wasm"] }
+wgpu = { version = "22.0.0", features = [
+    "vulkan-portability",
+    "fragile-send-sync-non-atomic-wasm",
+] }
 
 [dev-dependencies]
 cubecl-core = { path = "../cubecl-core", version = "0.4.0", features = [
