--- conflicted
+++ resolved
@@ -36,12 +36,6 @@
 cubecl-spirv = { path = "../cubecl-spirv", version = "0.4.0", optional = true }
 
 bytemuck = { workspace = true }
-<<<<<<< HEAD
-wgpu = { version = "23.0.0", features = ["fragile-send-sync-non-atomic-wasm"] }
-wgpu-core = { version = "23.0.0" }
-wgpu-hal = { version = "23.0.0" }
-=======
->>>>>>> 1c4e0036
 
 async-channel = { workspace = true }
 derive-new = { workspace = true }
@@ -53,11 +47,13 @@
 
 # wgpu dependency for platforms other than macOS
 [target.'cfg(not(target_os = "macos"))'.dependencies]
-wgpu = { version = "22.0.0", features = ["fragile-send-sync-non-atomic-wasm"] }
+wgpu = { version = "23.0.0", features = ["fragile-send-sync-non-atomic-wasm"] }
 # On macOS, the `vulkan-portability` feature is required due to the MoltenVK translation layer.
 # To install MoltenVK, install the VulkanSDK: https://vulkan.lunarg.com/sdk/home#mac
 [target.'cfg(target_os = "macos")'.dependencies]
-wgpu = { version = "22.0.0", features = ["vulkan-portability", "fragile-send-sync-non-atomic-wasm"] }
+wgpu = { version = "23.0.0", features = ["vulkan-portability", "fragile-send-sync-non-atomic-wasm"] }
+wgpu-core = { version = "23.0.0" }
+wgpu-hal = { version = "23.0.0" }
 
 [dev-dependencies]
 cubecl-core = { path = "../cubecl-core", version = "0.4.0", features = [
