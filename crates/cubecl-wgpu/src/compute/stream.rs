use cubecl_core::{
    CubeCount, MemoryConfiguration,
    server::{Binding, ConstBinding, Handle},
};
use std::{future::Future, pin::Pin, sync::Arc, time::Duration};
use web_time::Instant;

use super::{mem_manager::WgpuMemManager, poll::WgpuPoll, timestamps::KernelTimestamps};
use cubecl_runtime::{
    TimestampsError, TimestampsResult, memory_management::MemoryDeviceProperties,
};
use wgpu::ComputePipeline;

#[derive(Debug)]
pub struct WgpuStream {
    pub mem_manage: WgpuMemManager,
    pub timestamps: KernelTimestamps,

    sync_buffer: Option<Handle>,
    compute_pass: Option<wgpu::ComputePass<'static>>,
    tasks_count: usize,
    tasks_max: usize,
    device: wgpu::Device,
    queue: wgpu::Queue,
    encoder: wgpu::CommandEncoder,
    poll: WgpuPoll,
    submission_load: SubmissionLoad,
}

impl WgpuStream {
    pub fn new(
        device: wgpu::Device,
        queue: wgpu::Queue,
        memory_properties: MemoryDeviceProperties,
        memory_config: MemoryConfiguration,
        timestamps: KernelTimestamps,
        tasks_max: usize,
    ) -> Self {
        let poll = WgpuPoll::new(device.clone());

        #[allow(unused_mut)]
        let mut mem_manage = WgpuMemManager::new(device.clone(), memory_properties, memory_config);

        // Allocate a small buffer to use for synchronization.
        #[cfg(target_family = "wasm")]
        let sync_buffer = Some(mem_manage.reserve(32, false));

        #[cfg(not(target_family = "wasm"))]
        let sync_buffer = None;

        Self {
            mem_manage,
            compute_pass: None,
            timestamps,
            encoder: {
                device.create_command_encoder(&wgpu::CommandEncoderDescriptor {
                    label: Some("CubeCL Tasks Encoder"),
                })
            },
            device,
            queue,
            tasks_count: 0,
            tasks_max,
            poll,
            sync_buffer,
            submission_load: SubmissionLoad::default(),
        }
    }

    pub fn register(
        &mut self,
        pipeline: Arc<ComputePipeline>,
        constants: Vec<ConstBinding>,
        bindings: Vec<Binding>,
        dispatch: &CubeCount,
    ) {
        let dispatch_resource = match dispatch.clone() {
            CubeCount::Static(_, _, _) => None,
            CubeCount::Dynamic(binding) => Some(self.mem_manage.get_resource(binding)),
        };

        // Store all the resources we'll be using. This could be eliminated if
        // there was a way to tie the lifetime of the resource to the memory handle.
<<<<<<< HEAD
        let mut resources: Vec<_> = constants
            .iter()
            .map(|it| match it {
                ConstBinding::TensorMap { .. } => {
                    unimplemented!("Tensor map not supported on WGPU")
                }
            })
=======
        let resources: Vec<_> = bindings
            .into_iter()
            .map(|b| self.mem_manage.get_resource(b))
>>>>>>> a2607ebd
            .collect();
        resources.extend(bindings.iter().map(|b| self.get_resource(b.clone())));

        // Start a new compute pass if needed. The forget_lifetime allows
        // to store this with a 'static lifetime, but the compute pass must
        // be dropped before the encoder. This isn't unsafe - it's still checked at runtime.
        let pass = self.compute_pass.get_or_insert_with(|| {
            // Write out timestamps. The first compute pass writes both a start and end timestamp.
            // the second timestamp writes out only an end stamp.
            let timestamps =
                if let KernelTimestamps::Native { query_set, init } = &mut self.timestamps {
                    let result = Some(wgpu::ComputePassTimestampWrites {
                        query_set,
                        beginning_of_pass_write_index: if !*init { Some(0) } else { None },
                        end_of_pass_write_index: Some(1),
                    });
                    *init = true;
                    result
                } else {
                    None
                };

            self.encoder
                .begin_compute_pass(&wgpu::ComputePassDescriptor {
                    label: None,
                    timestamp_writes: timestamps,
                })
                .forget_lifetime()
        });

        self.tasks_count += 1;

        let entries = &resources
            .iter()
            .enumerate()
            .map(|(i, r)| wgpu::BindGroupEntry {
                binding: i as u32,
                resource: r.as_wgpu_bind_resource(),
            })
            .collect::<Vec<_>>();

        let group_layout = pipeline.get_bind_group_layout(0);
        let bind_group = self.device.create_bind_group(&wgpu::BindGroupDescriptor {
            label: None,
            layout: &group_layout,
            entries,
        });

        pass.set_pipeline(&pipeline);
        pass.set_bind_group(0, &bind_group, &[]);

        match dispatch {
            CubeCount::Static(x, y, z) => {
                pass.dispatch_workgroups(*x, *y, *z);
            }
            CubeCount::Dynamic(_) => {
                let res = dispatch_resource.unwrap();
                pass.dispatch_workgroups_indirect(res.buffer(), res.offset());
            }
        }
        self.flush_if_needed();
    }

    pub fn read_buffers(
        &mut self,
        bindings: Vec<Binding>,
    ) -> impl Future<Output = Vec<Vec<u8>>> + 'static {
        self.compute_pass = None;
        let mut staging_buffers = Vec::with_capacity(bindings.len());
        let mut callbacks = Vec::with_capacity(bindings.len());

        for binding in bindings.into_iter() {
            // Copying into a buffer has to be 4 byte aligned. We can safely do so, as
            // memory is 32 bytes aligned (see WgpuStorage).
            let align = wgpu::COPY_BUFFER_ALIGNMENT;
            let resource = self.mem_manage.get_resource(binding);
            let aligned_len = resource.size().div_ceil(align) * align;
            let staging_buffer = self.device.create_buffer(&wgpu::BufferDescriptor {
                label: None,
                size: aligned_len,
                usage: wgpu::BufferUsages::MAP_READ | wgpu::BufferUsages::COPY_DST,
                mapped_at_creation: false,
            });
            self.encoder.copy_buffer_to_buffer(
                resource.buffer(),
                resource.offset(),
                &staging_buffer,
                0,
                aligned_len,
            );
            staging_buffers.push((staging_buffer, resource.size()));
        }

        // Flush all commands to the queue, so GPU gets started on copying to the staging buffer.
        self.flush();

        for (staging_buffer, _size) in staging_buffers.iter() {
            let (sender, receiver) = async_channel::bounded(1);
            staging_buffer
                .slice(..)
                .map_async(wgpu::MapMode::Read, move |v| {
                    // This might fail if the channel is closed (eg. the future is dropped).
                    // This is fine, just means results aren't needed anymore.
                    let _ = sender.try_send(v);
                });

            callbacks.push(receiver);
        }

        let poll = self.poll.start_polling();

        async move {
            for callback in callbacks {
                callback
                    .recv()
                    .await
                    .expect("Unable to receive buffer slice result.")
                    .expect("Failed to map buffer");
            }

            // Can stop polling now.
            core::mem::drop(poll);

            let result = {
                staging_buffers
                    .iter()
                    .map(|(staging_buffer, size)| {
                        let data = staging_buffer.slice(..).get_mapped_range();
                        bytemuck::cast_slice(&data[0..(*size as usize)]).to_vec()
                    })
                    .collect()
            };

            for (staging_buffer, _size) in staging_buffers {
                staging_buffer.unmap();
            }
            result
        }
    }

    pub fn sync_elapsed(
        &mut self,
    ) -> Pin<Box<dyn Future<Output = TimestampsResult> + Send + 'static>> {
        self.compute_pass = None;

        enum TimestampMethod {
            Buffer(Handle),
            StartTime(Instant),
        }

        let method = match &mut self.timestamps {
            KernelTimestamps::Native { query_set, init } => {
                if !*init {
                    let fut = self.sync();

                    return Box::pin(async move {
                        fut.await;
                        Err(TimestampsError::Unavailable)
                    });
                } else {
                    let size = 2 * size_of::<u64>() as u64;
                    let handle = self.mem_manage.reserve(size, false);
                    let resource = self.mem_manage.get_resource(handle.clone().binding());
                    self.encoder
                        .resolve_query_set(query_set, 0..2, resource.buffer(), 0);
                    *init = false;
                    TimestampMethod::Buffer(handle)
                }
            }
            KernelTimestamps::Inferred { start_time } => {
                let mut instant = Instant::now();
                core::mem::swap(&mut instant, start_time);
                TimestampMethod::StartTime(instant)
            }
            KernelTimestamps::Disabled => {
                let fut = self.sync();

                return Box::pin(async move {
                    fut.await;
                    Err(TimestampsError::Disabled)
                });
            }
        };

        match method {
            TimestampMethod::Buffer(handle) => {
                let period = self.queue.get_timestamp_period() as f64 * 1e-9;
                let fut = self.read_buffers(vec![handle.binding()]);
                Box::pin(async move {
                    let data = fut
                        .await
                        .remove(0)
                        .chunks_exact(8)
                        .map(|x| u64::from_le_bytes(x.try_into().unwrap()))
                        .collect::<Vec<_>>();
                    let delta = u64::checked_sub(data[1], data[0]).unwrap_or(1);
                    let duration = Duration::from_secs_f64(delta as f64 * period);
                    Ok(duration)
                })
            }
            TimestampMethod::StartTime(start_time) => {
                let fut = self.sync();

                Box::pin(async move {
                    fut.await;
                    Ok(start_time.elapsed())
                })
            }
        }
    }

    pub fn sync(&mut self) -> Pin<Box<dyn Future<Output = ()> + Send + 'static>> {
        self.flush();

        let mut buffer = None;
        core::mem::swap(&mut buffer, &mut self.sync_buffer);

        match buffer.as_mut() {
            Some(buf) => {
                // TODO: This should work queue.on_submitted_work_done() but that
                // is not yet implemented on wgpu https://github.com/gfx-rs/wgpu/issues/6395
                //
                // For now, instead do a dummy readback. This *seems* to wait for the entire
                // queue to be done.
                let fut = self.read_buffers(vec![buf.clone().binding()]);
                core::mem::swap(&mut buffer, &mut self.sync_buffer);
                Box::pin(async move {
                    fut.await;
                })
            }
            None => {
                #[cfg(not(target_family = "wasm"))]
                {
                    self.device.poll(wgpu::MaintainBase::Wait);
                    Box::pin(async move {})
                }

                #[cfg(target_family = "wasm")]
                {
                    panic!("Only synching from a buffer is supported.");
                }
            }
        }
    }

    pub fn empty(&mut self, size: u64) -> Handle {
        self.mem_manage.reserve(size, false)
    }

    pub fn create(&mut self, data: &[u8]) -> Handle {
        // Copying into a buffer has to be 4 byte aligned. We can safely do so, as
        // memory is 32 bytes aligned (see WgpuStorage).
        let align = wgpu::COPY_BUFFER_ALIGNMENT;
        let aligned_len = (data.len() as u64).div_ceil(align) * align;

        // We'd like to keep operations as one long ComputePass. To do so, all copy operations happen
        // at the start of the encoder, and all execute operations afterwards. For this re-ordering to be valid,
        // a buffer we copy to MUST not have any outstanding compute work associated with it.
        // Any handles with compute work are kept in pending operations,
        // and the allocation here won't try to use that buffer.
        let alloc = self.mem_manage.reserve(aligned_len, true);
        let resource = self.mem_manage.get_resource(alloc.clone().binding());

        // Nb: using write_buffer_with here has no advantages. It'd only be faster if create() would expose
        // its API as a slice to write into.
        //
        // write_buffer is the recommended way to write this data, as:
        // - On WebGPU, from WASM, this can save a copy to the JS memory.
        // - On devices with unified memory, this could skip the staging buffer entirely.
        self.queue
            .write_buffer(resource.buffer(), resource.offset(), data);
        self.flush_if_needed();

        alloc
    }

    fn flush_if_needed(&mut self) {
        // Flush when there are too many tasks, or when too many handles are locked.
        // Locked handles should only accumulate in rare circumstances (where uniforms
        // are being created but no work is submitted).
        if self.tasks_count >= self.tasks_max || self.mem_manage.needs_flush(self.tasks_max * 8) {
            self.flush();
        }
    }

    pub fn flush(&mut self) {
        // End the current compute pass.
        self.compute_pass = None;

        // Submit the pending actions to the queue. This will _first_ submit the
        // pending uniforms copy operations, then the main tasks.
        let tasks_encoder = std::mem::replace(&mut self.encoder, {
            self.device
                .create_command_encoder(&wgpu::CommandEncoderDescriptor {
                    label: Some("CubeCL Tasks Encoder"),
                })
        });

        // This will _first_ fire off all pending write_buffer work.
        let index = self.queue.submit([tasks_encoder.finish()]);
        self.submission_load
            .regulate(&self.device, self.tasks_count, index);

        // All buffers are submitted, so don't need to exclude them anymore.
        self.mem_manage.clear_pending();

        // Cleanup allocations and deallocations.
        self.mem_manage.memory_cleanup(false);

        self.tasks_count = 0;
    }
}

#[cfg(not(target_family = "wasm"))]
mod __submission_load {
    #[derive(Default, Debug)]
    pub enum SubmissionLoad {
        Init {
            last_index: wgpu::SubmissionIndex,
            tasks_count_submitted: usize,
        },
        #[default]
        Empty,
    }

    impl SubmissionLoad {
        pub fn regulate(
            &mut self,
            device: &wgpu::Device,
            tasks_count: usize,
            mut index: wgpu::SubmissionIndex,
        ) {
            match self {
                SubmissionLoad::Init {
                    last_index,
                    tasks_count_submitted,
                } => {
                    *tasks_count_submitted += tasks_count;

                    // Enough to keep the GPU busy.
                    //
                    // - Too much can hang the GPU and create slowdown.
                    // - Too little and GPU utilization is really bad.
                    //
                    // TODO: Could be smarter and dynamic based on stats.
                    const MAX_TOTAL_TASKS: usize = 512;

                    if *tasks_count_submitted >= MAX_TOTAL_TASKS {
                        core::mem::swap(last_index, &mut index);
                        device.poll(wgpu::MaintainBase::WaitForSubmissionIndex(index));

                        *tasks_count_submitted = 0;
                    }
                }
                SubmissionLoad::Empty => {
                    *self = Self::Init {
                        last_index: index,
                        tasks_count_submitted: 0,
                    }
                }
            }
        }
    }
}

#[cfg(target_family = "wasm")]
mod __submission_load_wasm {
    #[derive(Default, Debug)]
    pub struct SubmissionLoad;

    impl SubmissionLoad {
        pub fn regulate(
            &mut self,
            _device: &wgpu::Device,
            _tasks_count: usize,
            _index: wgpu::SubmissionIndex,
        ) {
            // Nothing to do.
        }
    }
}

#[cfg(not(target_family = "wasm"))]
use __submission_load::*;
#[cfg(target_family = "wasm")]
use __submission_load_wasm::*;<|MERGE_RESOLUTION|>--- conflicted
+++ resolved
@@ -81,7 +81,6 @@
 
         // Store all the resources we'll be using. This could be eliminated if
         // there was a way to tie the lifetime of the resource to the memory handle.
-<<<<<<< HEAD
         let mut resources: Vec<_> = constants
             .iter()
             .map(|it| match it {
@@ -89,13 +88,12 @@
                     unimplemented!("Tensor map not supported on WGPU")
                 }
             })
-=======
-        let resources: Vec<_> = bindings
-            .into_iter()
-            .map(|b| self.mem_manage.get_resource(b))
->>>>>>> a2607ebd
             .collect();
-        resources.extend(bindings.iter().map(|b| self.get_resource(b.clone())));
+        resources.extend(
+            bindings
+                .iter()
+                .map(|b| self.mem_manage.get_resource(b.clone())),
+        );
 
         // Start a new compute pass if needed. The forget_lifetime allows
         // to store this with a 'static lifetime, but the compute pass must
