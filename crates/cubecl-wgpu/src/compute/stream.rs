use cubecl_core::{
    CubeCount, MemoryConfiguration,
    server::{Binding, Bindings, Handle},
};
use std::{future::Future, num::NonZero, pin::Pin, sync::Arc, time::Duration};
use web_time::Instant;

use super::{mem_manager::WgpuMemManager, poll::WgpuPoll, timestamps::KernelTimestamps};
use cubecl_runtime::{
    TimestampsError, TimestampsResult, memory_management::MemoryDeviceProperties,
};
use wgpu::{BufferSize, ComputePipeline};

#[derive(Debug)]
pub struct WgpuStream {
    pub mem_manage: WgpuMemManager,
    pub timestamps: KernelTimestamps,

    sync_buffer: Option<Handle>,
    compute_pass: Option<wgpu::ComputePass<'static>>,
    tasks_count: usize,
    tasks_max: usize,
    device: wgpu::Device,
    queue: wgpu::Queue,
    encoder: wgpu::CommandEncoder,
    poll: WgpuPoll,
    submission_load: SubmissionLoad,
}

impl WgpuStream {
    pub fn new(
        device: wgpu::Device,
        queue: wgpu::Queue,
        memory_properties: MemoryDeviceProperties,
        memory_config: MemoryConfiguration,
        timestamps: KernelTimestamps,
        tasks_max: usize,
    ) -> Self {
        let poll = WgpuPoll::new(device.clone());

        #[allow(unused_mut)]
        let mut mem_manage = WgpuMemManager::new(device.clone(), memory_properties, memory_config);

        // Allocate a small buffer to use for synchronization.
        #[cfg(target_family = "wasm")]
        let sync_buffer = Some(mem_manage.reserve(32, false));

        #[cfg(not(target_family = "wasm"))]
        let sync_buffer = None;

        Self {
            mem_manage,
            compute_pass: None,
            timestamps,
            encoder: {
                device.create_command_encoder(&wgpu::CommandEncoderDescriptor {
                    label: Some("CubeCL Tasks Encoder"),
                })
            },
            device,
            queue,
            tasks_count: 0,
            tasks_max,
            poll,
            sync_buffer,
            submission_load: SubmissionLoad::default(),
        }
    }

    pub fn register(
        &mut self,
        pipeline: Arc<ComputePipeline>,
        bindings: Bindings,
        dispatch: &CubeCount,
    ) {
        let dispatch_resource = match dispatch.clone() {
            CubeCount::Static(_, _, _) => None,
            CubeCount::Dynamic(binding) => Some(self.mem_manage.get_resource(binding)),
        };

        let info = (!bindings.metadata.data.is_empty())
            .then(|| self.create(bytemuck::cast_slice(&bindings.metadata.data)));
        let scalars = bindings
            .scalars
<<<<<<< HEAD
            .iter()
=======
            .values()
>>>>>>> b8bf6867
            .map(|s| self.create(s.data()))
            .collect::<Vec<_>>();

        // Store all the resources we'll be using. This could be eliminated if
        // there was a way to tie the lifetime of the resource to the memory handle.
        let mut resources = bindings
            .buffers
            .iter()
            .map(|b| self.mem_manage.get_resource(b.clone()))
            .collect::<Vec<_>>();

        if let Some(info) = info {
            resources.push(self.mem_manage.get_resource(info.binding()));
        }

        resources.extend(
            scalars
                .iter()
                .map(|s| self.mem_manage.get_resource(s.clone().binding())),
        );

        // Start a new compute pass if needed. The forget_lifetime allows
        // to store this with a 'static lifetime, but the compute pass must
        // be dropped before the encoder. This isn't unsafe - it's still checked at runtime.
        let pass = self.compute_pass.get_or_insert_with(|| {
            // Write out timestamps. The first compute pass writes both a start and end timestamp.
            // the second timestamp writes out only an end stamp.
            let timestamps =
                if let KernelTimestamps::Native { query_set, init } = &mut self.timestamps {
                    let result = Some(wgpu::ComputePassTimestampWrites {
                        query_set,
                        beginning_of_pass_write_index: if !*init { Some(0) } else { None },
                        end_of_pass_write_index: Some(1),
                    });
                    *init = true;
                    result
                } else {
                    None
                };

            self.encoder
                .begin_compute_pass(&wgpu::ComputePassDescriptor {
                    label: None,
                    timestamp_writes: timestamps,
                })
                .forget_lifetime()
        });

        self.tasks_count += 1;

        let entries = &resources
            .iter()
            .enumerate()
            .map(|(i, r)| wgpu::BindGroupEntry {
                binding: i as u32,
                resource: r.as_wgpu_bind_resource(),
            })
            .collect::<Vec<_>>();

        let group_layout = pipeline.get_bind_group_layout(0);
        let bind_group = self.device.create_bind_group(&wgpu::BindGroupDescriptor {
            label: None,
            layout: &group_layout,
            entries,
        });

        pass.set_pipeline(&pipeline);
        pass.set_bind_group(0, &bind_group, &[]);

        match dispatch {
            CubeCount::Static(x, y, z) => {
                pass.dispatch_workgroups(*x, *y, *z);
            }
            CubeCount::Dynamic(_) => {
                let res = dispatch_resource.unwrap();
                pass.dispatch_workgroups_indirect(res.buffer(), res.offset());
            }
        }
        self.flush_if_needed();
    }

    pub fn read_buffers(
        &mut self,
        bindings: Vec<Binding>,
    ) -> impl Future<Output = Vec<Vec<u8>>> + 'static {
        self.compute_pass = None;
        let mut staging_buffers = Vec::with_capacity(bindings.len());
        let mut callbacks = Vec::with_capacity(bindings.len());

        for binding in bindings.into_iter() {
            // Copying into a buffer has to be 4 byte aligned. We can safely do so, as
            // memory is 32 bytes aligned (see WgpuStorage).
            let align = wgpu::COPY_BUFFER_ALIGNMENT;
            let resource = self.mem_manage.get_resource(binding);
            let aligned_len = resource.size().div_ceil(align) * align;
            let staging_buffer = self.device.create_buffer(&wgpu::BufferDescriptor {
                label: None,
                size: aligned_len,
                usage: wgpu::BufferUsages::MAP_READ | wgpu::BufferUsages::COPY_DST,
                mapped_at_creation: false,
            });
            self.encoder.copy_buffer_to_buffer(
                resource.buffer(),
                resource.offset(),
                &staging_buffer,
                0,
                aligned_len,
            );
            staging_buffers.push((staging_buffer, resource.size()));
        }

        // Flush all commands to the queue, so GPU gets started on copying to the staging buffer.
        self.flush();

        for (staging_buffer, _size) in staging_buffers.iter() {
            let (sender, receiver) = async_channel::bounded(1);
            staging_buffer
                .slice(..)
                .map_async(wgpu::MapMode::Read, move |v| {
                    // This might fail if the channel is closed (eg. the future is dropped).
                    // This is fine, just means results aren't needed anymore.
                    let _ = sender.try_send(v);
                });

            callbacks.push(receiver);
        }

        let poll = self.poll.start_polling();

        async move {
            for callback in callbacks {
                callback
                    .recv()
                    .await
                    .expect("Unable to receive buffer slice result.")
                    .expect("Failed to map buffer");
            }

            // Can stop polling now.
            core::mem::drop(poll);

            let result = {
                staging_buffers
                    .iter()
                    .map(|(staging_buffer, size)| {
                        let data = staging_buffer.slice(..).get_mapped_range();
                        bytemuck::cast_slice(&data[0..(*size as usize)]).to_vec()
                    })
                    .collect()
            };

            for (staging_buffer, _size) in staging_buffers {
                staging_buffer.unmap();
            }
            result
        }
    }

    pub fn sync_elapsed(
        &mut self,
    ) -> Pin<Box<dyn Future<Output = TimestampsResult> + Send + 'static>> {
        self.compute_pass = None;

        enum TimestampMethod {
            Buffer(Handle),
            StartTime(Instant),
        }

        let method = match &mut self.timestamps {
            KernelTimestamps::Native { query_set, init } => {
                if !*init {
                    let fut = self.sync();

                    return Box::pin(async move {
                        fut.await;
                        Err(TimestampsError::Unavailable)
                    });
                } else {
                    let (handle, resource) = self.mem_manage.query();
                    self.encoder.resolve_query_set(
                        query_set,
                        0..2,
                        resource.buffer(),
                        resource.offset(),
                    );
                    *init = false;
                    TimestampMethod::Buffer(handle)
                }
            }
            KernelTimestamps::Inferred { start_time } => {
                let mut instant = Instant::now();
                core::mem::swap(&mut instant, start_time);
                TimestampMethod::StartTime(instant)
            }
            KernelTimestamps::Disabled => {
                let fut = self.sync();

                return Box::pin(async move {
                    fut.await;
                    Err(TimestampsError::Disabled)
                });
            }
        };

        match method {
            TimestampMethod::Buffer(handle) => {
                let period = self.queue.get_timestamp_period() as f64 * 1e-9;
                let fut = self.read_buffers(vec![handle.binding()]);
                Box::pin(async move {
                    let data = fut
                        .await
                        .remove(0)
                        .chunks_exact(8)
                        .map(|x| u64::from_le_bytes(x.try_into().unwrap()))
                        .collect::<Vec<_>>();
                    let delta = u64::checked_sub(data[1], data[0]).unwrap_or(1);
                    let duration = Duration::from_secs_f64(delta as f64 * period);
                    Ok(duration)
                })
            }
            TimestampMethod::StartTime(start_time) => {
                let fut = self.sync();

                Box::pin(async move {
                    fut.await;
                    Ok(start_time.elapsed())
                })
            }
        }
    }

    pub fn sync(&mut self) -> Pin<Box<dyn Future<Output = ()> + Send + 'static>> {
        self.flush();

        let mut buffer = None;
        core::mem::swap(&mut buffer, &mut self.sync_buffer);

        match buffer.as_mut() {
            Some(buf) => {
                // TODO: This should work queue.on_submitted_work_done() but that
                // is not yet implemented on wgpu https://github.com/gfx-rs/wgpu/issues/6395
                //
                // For now, instead do a dummy readback. This *seems* to wait for the entire
                // queue to be done.
                let fut = self.read_buffers(vec![buf.clone().binding()]);
                core::mem::swap(&mut buffer, &mut self.sync_buffer);
                Box::pin(async move {
                    fut.await;
                })
            }
            None => {
                #[cfg(not(target_family = "wasm"))]
                {
                    self.device.poll(wgpu::MaintainBase::Wait);
                    Box::pin(async move {})
                }

                #[cfg(target_family = "wasm")]
                {
                    panic!("Only synching from a buffer is supported.");
                }
            }
        }
    }

    pub fn empty(&mut self, size: u64) -> Handle {
        self.mem_manage.reserve(size, false)
    }

    pub fn create(&mut self, data: &[u8]) -> Handle {
        // Copying into a buffer has to be 4 byte aligned. We can safely do so, as
        // memory is 32 bytes aligned (see WgpuStorage).
        let align = wgpu::COPY_BUFFER_ALIGNMENT;
        let aligned_len = (data.len() as u64).div_ceil(align) * align;

        // We'd like to keep operations as one long ComputePass. To do so, all copy operations happen
        // at the start of the encoder, and all execute operations afterwards. For this re-ordering to be valid,
        // a buffer we copy to MUST not have any outstanding compute work associated with it.
        // Any handles with compute work are kept in pending operations,
        // and the allocation here won't try to use that buffer.
        let alloc = self.mem_manage.reserve(aligned_len, true);
        let resource = self.mem_manage.get_resource(alloc.clone().binding());

        // Nb: using write_buffer_with here has no advantages. It'd only be faster if create() would expose
        // its API as a slice to write into.
        //
        // write_buffer is the recommended way to write this data, as:
        // - On WebGPU, from WASM, this can save a copy to the JS memory.
        // - On devices with unified memory, this could skip the staging buffer entirely.
<<<<<<< HEAD
        if data.len() < aligned_len as usize {
            let mut buffer_view = self
=======
        if aligned_len > data.len() as u64 {
            let mut buffer = self
>>>>>>> b8bf6867
                .queue
                .write_buffer_with(
                    resource.buffer(),
                    resource.offset(),
<<<<<<< HEAD
                    BufferSize::new(aligned_len).unwrap(),
                )
                .unwrap();
            buffer_view[0..data.len()].copy_from_slice(data);
=======
                    NonZero::new(aligned_len).unwrap(),
                )
                .unwrap();
            buffer[0..data.len()].copy_from_slice(data);
>>>>>>> b8bf6867
        } else {
            self.queue
                .write_buffer(resource.buffer(), resource.offset(), data);
        }
<<<<<<< HEAD
=======

>>>>>>> b8bf6867
        self.flush_if_needed();

        alloc
    }

    fn flush_if_needed(&mut self) {
        // Flush when there are too many tasks, or when too many handles are locked.
        // Locked handles should only accumulate in rare circumstances (where uniforms
        // are being created but no work is submitted).
        if self.tasks_count >= self.tasks_max || self.mem_manage.needs_flush(self.tasks_max * 8) {
            self.flush();
        }
    }

    pub fn flush(&mut self) {
        // End the current compute pass.
        self.compute_pass = None;

        // Submit the pending actions to the queue. This will _first_ submit the
        // pending uniforms copy operations, then the main tasks.
        let tasks_encoder = std::mem::replace(&mut self.encoder, {
            self.device
                .create_command_encoder(&wgpu::CommandEncoderDescriptor {
                    label: Some("CubeCL Tasks Encoder"),
                })
        });

        // This will _first_ fire off all pending write_buffer work.
        let index = self.queue.submit([tasks_encoder.finish()]);
        self.submission_load
            .regulate(&self.device, self.tasks_count, index);

        // All buffers are submitted, so don't need to exclude them anymore.
        self.mem_manage.clear_pending();

        // Cleanup allocations and deallocations.
        self.mem_manage.memory_cleanup(false);

        self.tasks_count = 0;
    }
}

#[cfg(not(target_family = "wasm"))]
mod __submission_load {
    #[derive(Default, Debug)]
    pub enum SubmissionLoad {
        Init {
            last_index: wgpu::SubmissionIndex,
            tasks_count_submitted: usize,
        },
        #[default]
        Empty,
    }

    impl SubmissionLoad {
        pub fn regulate(
            &mut self,
            device: &wgpu::Device,
            tasks_count: usize,
            mut index: wgpu::SubmissionIndex,
        ) {
            match self {
                SubmissionLoad::Init {
                    last_index,
                    tasks_count_submitted,
                } => {
                    *tasks_count_submitted += tasks_count;

                    // Enough to keep the GPU busy.
                    //
                    // - Too much can hang the GPU and create slowdown.
                    // - Too little and GPU utilization is really bad.
                    //
                    // TODO: Could be smarter and dynamic based on stats.
                    const MAX_TOTAL_TASKS: usize = 512;

                    if *tasks_count_submitted >= MAX_TOTAL_TASKS {
                        core::mem::swap(last_index, &mut index);
                        device.poll(wgpu::MaintainBase::WaitForSubmissionIndex(index));
                        *tasks_count_submitted = 0;
                    }
                }
                SubmissionLoad::Empty => {
                    *self = Self::Init {
                        last_index: index,
                        tasks_count_submitted: 0,
                    }
                }
            }
        }
    }
}

#[cfg(target_family = "wasm")]
mod __submission_load_wasm {
    #[derive(Default, Debug)]
    pub struct SubmissionLoad;

    impl SubmissionLoad {
        pub fn regulate(
            &mut self,
            _device: &wgpu::Device,
            _tasks_count: usize,
            _index: wgpu::SubmissionIndex,
        ) {
            // Nothing to do.
        }
    }
}

#[cfg(not(target_family = "wasm"))]
use __submission_load::*;
#[cfg(target_family = "wasm")]
use __submission_load_wasm::*;<|MERGE_RESOLUTION|>--- conflicted
+++ resolved
@@ -9,7 +9,7 @@
 use cubecl_runtime::{
     TimestampsError, TimestampsResult, memory_management::MemoryDeviceProperties,
 };
-use wgpu::{BufferSize, ComputePipeline};
+use wgpu::ComputePipeline;
 
 #[derive(Debug)]
 pub struct WgpuStream {
@@ -82,11 +82,7 @@
             .then(|| self.create(bytemuck::cast_slice(&bindings.metadata.data)));
         let scalars = bindings
             .scalars
-<<<<<<< HEAD
-            .iter()
-=======
             .values()
->>>>>>> b8bf6867
             .map(|s| self.create(s.data()))
             .collect::<Vec<_>>();
 
@@ -376,36 +372,21 @@
         // write_buffer is the recommended way to write this data, as:
         // - On WebGPU, from WASM, this can save a copy to the JS memory.
         // - On devices with unified memory, this could skip the staging buffer entirely.
-<<<<<<< HEAD
-        if data.len() < aligned_len as usize {
-            let mut buffer_view = self
-=======
         if aligned_len > data.len() as u64 {
             let mut buffer = self
->>>>>>> b8bf6867
                 .queue
                 .write_buffer_with(
                     resource.buffer(),
                     resource.offset(),
-<<<<<<< HEAD
-                    BufferSize::new(aligned_len).unwrap(),
-                )
-                .unwrap();
-            buffer_view[0..data.len()].copy_from_slice(data);
-=======
                     NonZero::new(aligned_len).unwrap(),
                 )
                 .unwrap();
             buffer[0..data.len()].copy_from_slice(data);
->>>>>>> b8bf6867
         } else {
             self.queue
                 .write_buffer(resource.buffer(), resource.offset(), data);
         }
-<<<<<<< HEAD
-=======
-
->>>>>>> b8bf6867
+
         self.flush_if_needed();
 
         alloc
