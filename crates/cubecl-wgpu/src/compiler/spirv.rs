--- conflicted
+++ resolved
@@ -347,52 +347,6 @@
     }
 }
 
-<<<<<<< HEAD
-/// Initializes an existing device and assigns a unique `device_id` for internal tracking.
-///
-/// # Note
-///
-/// Please **do not** to initialize the **same** device more than once.
-///
-/// This function generates a new, globally unique ID for the device every time it is called,
-/// even if called on the same device multiple times.
-pub fn init_existing_device(
-    adapter: Arc<wgpu::Adapter>,
-    device: Arc<wgpu::Device>,
-    queue: Arc<wgpu::Queue>,
-    options: RuntimeOptions,
-) -> WgpuDevice {
-    use core::sync::atomic::{AtomicU32, Ordering};
-
-    static COUNTER: AtomicU32 = AtomicU32::new(0);
-
-    let device_id = COUNTER.fetch_add(1, Ordering::Relaxed);
-    if device_id == u32::MAX {
-        core::panic!("Memory ID overflowed");
-    }
-
-    let device_id = WgpuDevice::Existing(device_id);
-    let client = create_client(adapter, device, queue, options);
-    RUNTIME.register(&device_id, client);
-    device_id
-}
-
-/// Initialize a client on the given device with the given options. This function is useful to configure the runtime options
-/// or to pick a different graphics API. On wasm, it is necessary to use [`init_async`] instead.
-pub fn init_sync(device: &WgpuDevice, options: RuntimeOptions) {
-    future::block_on(init_async(device, options));
-}
-
-/// Like [`init_sync`], but async, necessary for wasm.
-pub async fn init_async(device: &WgpuDevice, options: RuntimeOptions) {
-    let (adapter, device_wgpu, queue) =
-        create_wgpu_setup::<Vulkan, SpirvCompiler<GLCompute>>(device).await;
-    let client = create_client(adapter, device_wgpu, queue, options);
-    RUNTIME.register(device, client)
-}
-
-=======
->>>>>>> 1226222a
 #[cfg(feature = "spirv-dump")]
 fn dump_spirv(compiled: &CompiledKernel<VkSpirvCompiler>, name: &str, id: cubecl_core::KernelId) {
     use std::{
