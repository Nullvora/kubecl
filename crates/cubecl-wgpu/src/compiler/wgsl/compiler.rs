--- conflicted
+++ resolved
@@ -4,7 +4,6 @@
 use crate::compiler::wgsl;
 
 use cubecl_common::ExecutionMode;
-use cubecl_core::io::read_tensor_checked;
 use cubecl_core::ir::ExpandElement;
 use cubecl_core::prelude::{FloatExpand, Line};
 use cubecl_core::{
@@ -12,20 +11,10 @@
     ir::{self as cube, Scope},
     prelude::{expand_checked_index_assign, expand_erf},
 };
-<<<<<<< HEAD
-=======
-use cubecl_runtime::{DeviceProperties, ExecutionMode};
-use wgpu::{
-    BindGroupLayoutDescriptor, BindGroupLayoutEntry, BindingType, BufferBindingType,
-    ComputePipeline, DeviceDescriptor, PipelineLayoutDescriptor, ShaderModuleDescriptor,
-    ShaderStages,
+use cubecl_core::{
+    io::read_tensor_checked,
+    prelude::{expand_himul_64, expand_himul_sim},
 };
-
-#[derive(Clone, Debug, Default)]
-pub struct CompilationOptions {
-    supports_u64: bool,
-}
->>>>>>> 7f60ecdf
 
 /// Wgsl Compiler.
 #[derive(Clone, Default)]
@@ -48,12 +37,8 @@
     shared_memories: Vec<SharedMemory>,
     const_arrays: Vec<ConstantArray>,
     local_arrays: Vec<LocalArray>,
-<<<<<<< HEAD
     #[allow(dead_code)]
     compilation_options: WgpuCompilationOptions,
-=======
-    compilation_options: CompilationOptions,
->>>>>>> 7f60ecdf
     strategy: ExecutionMode,
     subgroup_instructions_used: bool,
 }
@@ -82,164 +67,8 @@
         Self::compile_elem(elem).size()
     }
 
-<<<<<<< HEAD
     fn extension(&self) -> &'static str {
         "wgsl"
-=======
-    fn max_shared_memory_size() -> usize {
-        32768
-    }
-}
-
-impl WgpuCompiler for WgslCompiler {
-    fn create_pipeline(
-        server: &mut WgpuServer<Self>,
-        kernel: CompiledKernel<Self>,
-    ) -> Arc<ComputePipeline> {
-        let source = &kernel.source;
-        // Cube always in principle uses unchecked modules. Certain operations like
-        // indexing are instead checked by cube. The WebGPU specification only makes
-        // incredibly loose guarantees that Cube can't rely on. Additionally, kernels
-        // can opt in/out per operation whether checks should be performed which can be faster.
-        //
-        // SAFETY: Cube guarantees OOB safety when launching in checked mode. Launching in unchecked mode
-        // is only available through the use of unsafe code.
-        let module = unsafe {
-            server
-                .device
-                .create_shader_module_unchecked(ShaderModuleDescriptor {
-                    label: None,
-                    source: wgpu::ShaderSource::Wgsl(Cow::Borrowed(source)),
-                })
-        };
-
-        let layout = kernel.repr.map(|repr| {
-            let bindings = repr
-                .inputs
-                .iter()
-                .chain(repr.outputs.iter())
-                .chain(repr.named.iter().map(|it| &it.1))
-                .enumerate();
-            let bindings = bindings
-                .map(|(i, _binding)| BindGroupLayoutEntry {
-                    binding: i as u32,
-                    visibility: ShaderStages::COMPUTE,
-                    ty: BindingType::Buffer {
-                        #[cfg(not(exclusive_memory_only))]
-                        ty: BufferBindingType::Storage { read_only: false },
-                        #[cfg(exclusive_memory_only)]
-                        ty: BufferBindingType::Storage {
-                            read_only: matches!(
-                                _binding.visibility,
-                                super::shader::Visibility::Read
-                            ),
-                        },
-                        has_dynamic_offset: false,
-                        min_binding_size: None,
-                    },
-                    count: None,
-                })
-                .collect::<Vec<_>>();
-            let layout = server
-                .device
-                .create_bind_group_layout(&BindGroupLayoutDescriptor {
-                    label: None,
-                    entries: &bindings,
-                });
-            server
-                .device
-                .create_pipeline_layout(&PipelineLayoutDescriptor {
-                    label: None,
-                    bind_group_layouts: &[&layout],
-                    push_constant_ranges: &[],
-                })
-        });
-
-        Arc::new(
-            server
-                .device
-                .create_compute_pipeline(&wgpu::ComputePipelineDescriptor {
-                    label: None,
-                    layout: layout.as_ref(),
-                    module: &module,
-                    entry_point: Some(&kernel.entrypoint_name),
-                    compilation_options: wgpu::PipelineCompilationOptions {
-                        zero_initialize_workgroup_memory: false,
-                        ..Default::default()
-                    },
-                    cache: None,
-                }),
-        )
-    }
-
-    fn compile(
-        server: &mut WgpuServer<Self>,
-        kernel: <WgpuServer<Self> as ComputeServer>::Kernel,
-        mode: ExecutionMode,
-    ) -> CompiledKernel<Self> {
-        kernel.compile(&server.compilation_options, mode)
-    }
-
-    async fn request_device(adapter: &wgpu::Adapter) -> (wgpu::Device, wgpu::Queue) {
-        let limits = adapter.limits();
-        adapter
-            .request_device(
-                &DeviceDescriptor {
-                    label: None,
-                    required_features: adapter.features(),
-                    required_limits: limits,
-                    // The default is MemoryHints::Performance, which tries to do some bigger
-                    // block allocations. However, we already batch allocations, so we
-                    // can use MemoryHints::MemoryUsage to lower memory usage.
-                    memory_hints: wgpu::MemoryHints::MemoryUsage,
-                },
-                None,
-            )
-            .await
-            .map_err(|err| {
-                format!(
-                    "Unable to request the device with the adapter {:?}, err {:?}",
-                    adapter.get_info(),
-                    err
-                )
-            })
-            .unwrap()
-    }
-
-    fn register_features(
-        adapter: &wgpu::Adapter,
-        _device: &wgpu::Device,
-        props: &mut DeviceProperties<Feature>,
-        comp_options: &mut Self::CompilationOptions,
-    ) {
-        use cubecl_core::ir::{Elem, IntKind, UIntKind};
-
-        register_types(props);
-
-        if adapter.features().contains(wgpu::Features::SHADER_INT64) {
-            props.register_feature(Feature::Type(Elem::Int(IntKind::I64)));
-            props.register_feature(Feature::Type(Elem::UInt(UIntKind::U64)));
-            comp_options.supports_u64 = true;
-        }
-    }
-}
-
-fn register_types(props: &mut DeviceProperties<Feature>) {
-    use cubecl_core::ir::{Elem, FloatKind, IntKind};
-
-    let supported_types = [
-        Elem::UInt(UIntKind::U32),
-        Elem::Int(IntKind::I32),
-        Elem::AtomicInt(IntKind::I32),
-        Elem::AtomicUInt(UIntKind::U32),
-        Elem::Float(FloatKind::F32),
-        Elem::Float(FloatKind::Flex32),
-        Elem::Bool,
-    ];
-
-    for ty in supported_types {
-        props.register_feature(Feature::Type(ty));
->>>>>>> 7f60ecdf
     }
 }
 
@@ -268,7 +97,7 @@
         self.metadata = Metadata::new(num_meta as u32, num_ext);
 
         let instructions = self.compile_scope(&mut value.body);
-        let extensions = self.register_extensions(&instructions);
+        let extensions = register_extensions(&instructions);
         let body = wgsl::Body {
             instructions,
             id: self.id,
@@ -337,12 +166,10 @@
             },
             cube::Elem::Int(i) => match i {
                 cube::IntKind::I32 => wgsl::Elem::I32,
-                cube::IntKind::I64 => wgsl::Elem::I64,
                 kind => panic!("{kind:?} is not a valid WgpuElement"),
             },
             cube::Elem::UInt(kind) => match kind {
                 cube::UIntKind::U32 => wgsl::Elem::U32,
-                cube::UIntKind::U64 => wgsl::Elem::U64,
                 kind => panic!("{kind:?} is not a valid WgpuElement"),
             },
             cube::Elem::Bool => wgsl::Elem::Bool,
@@ -825,16 +652,7 @@
                 rhs: self.compile_variable(op.rhs),
                 out: self.compile_variable(out),
             }),
-<<<<<<< HEAD
             cube::Arithmetic::Fma(op) => instructions.push(wgsl::Instruction::Fma {
-=======
-            cube::Operator::MulHi(op) => instructions.push(wgsl::Instruction::HiMul {
-                lhs: self.compile_variable(op.lhs),
-                rhs: self.compile_variable(op.rhs),
-                out: self.compile_variable(out),
-            }),
-            cube::Operator::Fma(op) => instructions.push(wgsl::Instruction::Fma {
->>>>>>> 7f60ecdf
                 a: self.compile_variable(op.a),
                 b: self.compile_variable(op.b),
                 c: self.compile_variable(op.c),
@@ -912,6 +730,14 @@
             cube::Arithmetic::Erf(op) => {
                 let mut scope = scope.child();
                 expand_erf(&mut scope, op.input, out);
+                instructions.extend(self.compile_scope(&mut scope));
+            }
+            cube::Arithmetic::MulHi(op) => {
+                let mut scope = scope.child();
+                match self.compilation_options.supports_u64 {
+                    true => expand_himul_64(&mut scope, op.lhs, op.rhs, out),
+                    false => expand_himul_sim(&mut scope, op.lhs, op.rhs, out),
+                }
                 instructions.extend(self.compile_scope(&mut scope));
             }
             cube::Arithmetic::Recip(op) => instructions.push(wgsl::Instruction::Recip {
@@ -1259,89 +1085,7 @@
         }
     }
 
-<<<<<<< HEAD
     fn compile_location(value: compute::Location) -> wgsl::Location {
-=======
-    fn register_extensions(&self, instructions: &[wgsl::Instruction]) -> Vec<wgsl::Extension> {
-        let mut extensions = Vec::new();
-
-        let mut register_extension = |extension: wgsl::Extension| {
-            if !extensions.contains(&extension) {
-                extensions.push(extension);
-            }
-        };
-
-        // Since not all instructions are native to WGSL, we need to add the custom ones.
-        for instruction in instructions {
-            match instruction {
-                wgsl::Instruction::HiMul { out, .. } => {
-                    register_extension(wgsl::Extension::HiMul(out.item()));
-
-                    if self.compilation_options.supports_u64 {
-                        register_extension(wgsl::Extension::HiMul64(out.item()));
-                    } else {
-                        register_extension(wgsl::Extension::HiMulSim(out.item()));
-                    }
-                }
-                wgsl::Instruction::Powf { lhs: _, rhs, out } => {
-                    register_extension(wgsl::Extension::PowfPrimitive(out.item()));
-
-                    if rhs.is_always_scalar() || rhs.item().vectorization_factor() == 1 {
-                        register_extension(wgsl::Extension::PowfScalar(out.item()));
-                    } else {
-                        register_extension(wgsl::Extension::Powf(out.item()));
-                    }
-                }
-                wgsl::Instruction::Erf { input, out: _ } => {
-                    register_extension(wgsl::Extension::Erf(input.item()));
-                }
-                #[cfg(target_os = "macos")]
-                wgsl::Instruction::Tanh { input, out: _ } => {
-                    register_extension(wgsl::Extension::SafeTanh(input.item()))
-                }
-                wgsl::Instruction::If { instructions, .. } => {
-                    for extension in self.register_extensions(instructions) {
-                        register_extension(extension);
-                    }
-                }
-                wgsl::Instruction::IfElse {
-                    instructions_if,
-                    instructions_else,
-                    ..
-                } => {
-                    for extension in self.register_extensions(instructions_if) {
-                        register_extension(extension);
-                    }
-                    for extension in self.register_extensions(instructions_else) {
-                        register_extension(extension);
-                    }
-                }
-                wgsl::Instruction::Loop { instructions } => {
-                    for extension in self.register_extensions(instructions) {
-                        register_extension(extension);
-                    }
-                }
-                wgsl::Instruction::RangeLoop { instructions, .. } => {
-                    for extension in self.register_extensions(instructions) {
-                        register_extension(extension);
-                    }
-                }
-                _ => {}
-            }
-        }
-
-        extensions
-    }
-
-    fn compile_location(value: cube::Location) -> wgsl::Location {
-        match value {
-            cube::Location::Storage => wgsl::Location::Storage,
-            cube::Location::Cube => wgsl::Location::Workgroup,
-        }
-    }
-
-    fn compile_visibility(value: cube::Visibility) -> wgsl::Visibility {
->>>>>>> 7f60ecdf
         match value {
             compute::Location::Storage => wgsl::Location::Storage,
             compute::Location::Cube => wgsl::Location::Workgroup,
@@ -1356,7 +1100,6 @@
             size: value.size,
         }
     }
-<<<<<<< HEAD
 }
 
 fn register_extensions(instructions: &[wgsl::Instruction]) -> Vec<wgsl::Extension> {
@@ -1416,6 +1159,4 @@
     }
 
     extensions
-=======
->>>>>>> 7f60ecdf
 }