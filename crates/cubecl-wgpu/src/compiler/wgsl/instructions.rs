--- conflicted
+++ resolved
@@ -717,7 +717,6 @@
                 cmp,
                 value,
                 out,
-<<<<<<< HEAD
             } => {
                 let out = out.fmt_left();
                 writeln!(
@@ -729,15 +728,10 @@
             Instruction::Negate { input, out } => {
                 let out = out.fmt_left();
                 writeln!(f, "{out} = -{input};")
-=======
-            } => f.write_fmt(format_args!(
-                // For compatibility with cuda, only return old_value
-                "{out} = atomicCompareExchangeWeak({lhs}, {cmp}, {value}).old_value;\n"
-            )),
-            Instruction::Negate { input, out } => f.write_fmt(format_args!("{out} = -{input};\n")),
+            }
             Instruction::Magnitude { input, out } => {
-                f.write_fmt(format_args!("{out} = length({input});\n"))
->>>>>>> 16a79fc4
+                let out = out.fmt_left();
+                writeln!(f, format_args!("{out} = length({input});"))
             }
             Instruction::Normalize { input, out } => {
                 if input.item().vectorization_factor() == 1 {
