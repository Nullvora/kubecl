--- conflicted
+++ resolved
@@ -97,9 +97,8 @@
     pub queue: Arc<wgpu::Queue>,
 }
 
-<<<<<<< HEAD
-/// Create a `WgpuDevice` on an existing `WgpuSetup`. Useful when you want to share
-/// a device between CubeCL and other wgpu libraries.
+/// Create a [`WgpuDevice`] on an existing [`WgpuSetup`].
+/// Useful when you want to share a device between CubeCL and other wgpu-dependent libraries.
 ///
 /// # Note
 ///
@@ -107,7 +106,7 @@
 ///
 /// This function generates a new, globally unique ID for the device every time it is called,
 /// even if called on the same device multiple times.
-pub fn init_device_on_setup(setup: WgpuSetup, options: RuntimeOptions) -> WgpuDevice {
+pub fn init_device(setup: WgpuSetup, options: RuntimeOptions) -> WgpuDevice {
     use core::sync::atomic::{AtomicU32, Ordering};
 
     static COUNTER: AtomicU32 = AtomicU32::new(0);
@@ -118,12 +117,6 @@
     }
 
     let device_id = WgpuDevice::Existing(device_id);
-=======
-/// Create a [`WgpuDevice`] on an existing [`WgpuSetup`].
-/// Useful when you want to share a device between CubeCL and other wgpu-dependent libraries.
-pub fn init_device(setup: WgpuSetup, options: RuntimeOptions) -> WgpuDevice {
-    let device_id = WgpuDevice::Existing(setup.device.as_ref().global_id());
->>>>>>> 3833348b
     let client = create_client_on_setup(setup, options);
     RUNTIME.register(&device_id, client);
     device_id
