--- conflicted
+++ resolved
@@ -12,26 +12,14 @@
 
 [features]
 default = [
-<<<<<<< HEAD
     "cubecl-runtime/default",
     "cubecl-common/default",
     "cubecl-core/default",
-    "cubecl-hip-sys/rocm__6_3_1",
-    "is_hip",
+    "cubecl-hip-sys/rocm__6_3_2",
 ]
 std = ["cubecl-runtime/std", "cubecl-common/std", "cubecl-core/std"]
 wmma-intrinsics = []
 compilation-cache = ["cubecl-common/cache", "serde"]
-is_hip = []
-=======
-  "cubecl-runtime/default",
-  "cubecl-common/default",
-  "cubecl-core/default",
-  "cubecl-hip-sys/rocm__6_3_2",
-]
-std = ["cubecl-runtime/std", "cubecl-common/std", "cubecl-core/std"]
-wmma-intrinsics = []
->>>>>>> 51f1f405
 
 [dependencies]
 cubecl-common = { path = "../cubecl-common", version = "0.5.0" }
