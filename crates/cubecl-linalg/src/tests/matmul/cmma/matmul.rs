--- conflicted
+++ resolved
@@ -33,10 +33,7 @@
         }
 
         #[test]
-<<<<<<< HEAD
-=======
         #[ignore] // Activate only for f16
->>>>>>> d90d5294
         pub fn test_matmul_cmma_64_64() {
             tests::matmul_tests::test_matmul_cmma_64_64::<TestRuntime>(&Default::default())
         }
@@ -47,10 +44,7 @@
         }
 
         #[test]
-<<<<<<< HEAD
-=======
         #[ignore] // Activate only for f16
->>>>>>> d90d5294
         pub fn test_matmul_cmma_128_32() {
             tests::matmul_tests::test_matmul_cmma_128_32::<TestRuntime>(&Default::default())
         }
