--- conflicted
+++ resolved
@@ -12,11 +12,8 @@
     fn stride(&self, dim: u32) -> u32;
     /// The padding of the kernel at `dim`
     fn padding(&self, dim: u32) -> i32;
-<<<<<<< HEAD
     /// The dimensionality of the kernel
     fn dimensionality(&self) -> Dimensionality;
-=======
     /// The number of stages in the convolution kernel
     fn num_stages(&self) -> u32;
->>>>>>> 0e13dfd1
 }