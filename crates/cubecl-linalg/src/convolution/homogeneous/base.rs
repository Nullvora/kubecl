--- conflicted
+++ resolved
@@ -150,11 +150,7 @@
         y_offset: u32,
         #[comptime] config: Self::Config,
     ) -> Self::RhsLoader {
-<<<<<<< HEAD
-        Self::RhsLoader::new::<Self::Config>(rhs, x_offset, y_offset, 0, CubeOption::new_None(), config)
-=======
-        Self::RhsLoader::new::<Self::Config>(rhs, x_offset, y_offset, 0, InputIdent::Rhs, config)
->>>>>>> baa4d4d4
+        Self::RhsLoader::new::<Self::Config>(rhs, x_offset, y_offset, 0, CubeOption::new_None(), InputIdent::Rhs, config)
     }
 
     fn init_bias_loader(
