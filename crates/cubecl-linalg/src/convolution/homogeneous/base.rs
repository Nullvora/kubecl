--- conflicted
+++ resolved
@@ -83,11 +83,10 @@
 
     use crate::{
         convolution::ConvGemmConfig,
-<<<<<<< HEAD
-        matmul::components::{MatmulConfig, MatrixLayout, TilingDimensions, global::GlobalConfig},
-=======
-        matmul::components::{MatmulConfig, TilingDimensions, global::PRECOMPUTE_JOB},
->>>>>>> f48b6afe
+        matmul::components::{
+            MatmulConfig, MatrixLayout, TilingDimensions, global::GlobalConfig,
+            global::PRECOMPUTE_JOB,
+        },
     };
 
     use super::*;
