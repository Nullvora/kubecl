--- conflicted
+++ resolved
@@ -34,12 +34,7 @@
         runtime_args: &RuntimeArgs,
         #[comptime] config: G,
     ) -> Self {
-<<<<<<< HEAD
-        let stage = Stage::new::<G::SmmConfig>(Ident::Lhs, config.to_smm_config());
-=======
         let stage = StageMemory::new::<G::SmmConfig>(1u32, Ident::Lhs, config.to_smm_config());
-        let shape_channel = tensor.shape(3);
->>>>>>> aa997f70
 
         let shape_m = runtime_args.size_m;
         let shape_k = runtime_args.size_k;
