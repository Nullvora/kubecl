use cubecl_core as cubecl;
use cubecl_core::prelude::*;

use cubecl_std::tensor::r#virtual::VirtualTensor;
use std::marker::PhantomData;

use crate::matmul::components::{
<<<<<<< HEAD
    Ident, Lhs, MatmulPrecision,
    global::single_stage::{FullLoader, SyncFullLoader},
    stage::{ContiguousTilingLayout, RowMajorTilingOrder, multi_buffer::Reader},
=======
    Ident, InputIdent, MatmulPrecision,
    stage::{ContiguousTilingLayout, RowMajorTilingOrder, multi_buffer::FullReader},
>>>>>>> d73cd20b
};
use crate::{
    convolution::{ConvGemmConfig, reader::im2col::Im2colReader},
    matmul::components::stage::Stage,
};

/// Loader that translates matrix coordinates to input coordinates using the `im2col` algorithm
#[derive(CubeType)]
pub struct SimpleIm2colLoader<MP: MatmulPrecision, G: ConvGemmConfig> {
    pub tensor_view: Im2colReader<MP::EI>,
    pub stage: Stage<MP::ES, ContiguousTilingLayout<RowMajorTilingOrder>>,
    #[cube(comptime)]
    _config: PhantomData<G>,
}

#[cube]
<<<<<<< HEAD
impl<MP: MatmulPrecision, G: ConvGemmConfig> FullLoader<MP, G> for SimpleIm2colLoader<MP, G> {
    type StageReader = Reader<Lhs, MP::ES, ContiguousTilingLayout<RowMajorTilingOrder>>;

    fn advance_view(this: &mut Self, k_offset: u32) {
        this.tensor_view.update_view(k_offset);
    }

    fn reader(this: &Self) -> Self::StageReader {
        Reader::new(this.stage)
    }
}

#[cube]
impl<MP: MatmulPrecision, G: ConvGemmConfig> SyncFullLoader<MP, G> for SimpleIm2colLoader<MP, G> {
    fn fill_stage(this: &mut Self, #[comptime] config: G) {
        SimpleIm2col::load_to_slice::<MP, G>(
            &this.tensor_view,
            &mut this.stage.as_slice_mut(),
            Ident::Lhs,
            config,
        );
    }
}

#[cube]
=======
>>>>>>> d73cd20b
impl<MP: MatmulPrecision, G: ConvGemmConfig> SimpleIm2colLoader<MP, G> {
    pub fn new(
        tensor: VirtualTensor<MP::EI>,
        shape_out_y: u32,
        shape_out_x: u32,
        x_offset: u32,
        y_offset: u32,
        #[comptime] config: G,
    ) -> Self {
        let stage = Stage::new::<G::SmmConfig>(Ident::Lhs, config.to_smm_config());
        let shape_batch = tensor.shape(0);
        let shape_channel = tensor.shape(3);

        let shape_m = shape_batch * shape_out_y * shape_out_x;
        let shape_k = shape_channel * config.kernel_size(0) * config.kernel_size(1);

        let tensor_view = Im2colReader::<MP::EI>::new(
            tensor,
            shape_out_y,
            shape_out_x,
            x_offset,
            y_offset,
            shape_k,
            shape_channel,
            shape_m,
        );

        SimpleIm2colLoader::<MP, G> {
            tensor_view,
            stage,
            _config: PhantomData::<G>,
        }
    }

    pub fn advance_view(this: &mut Self, k_offset: u32) {
        this.tensor_view.update_view(k_offset);
    }

    pub fn reader(this: &Self) -> FullReader<MP::ES, ContiguousTilingLayout<RowMajorTilingOrder>> {
        FullReader::new(this.stage, InputIdent::Lhs)
    }

    pub fn fill_stage(this: &mut Self, #[comptime] config: G) {
        SimpleIm2col::load_to_slice::<MP, G>(
            &this.tensor_view,
            &mut this.stage.as_slice_mut(),
            Ident::Lhs,
            config,
        );
    }
}

#[derive(CubeType, Clone, Copy)]
/// Loads the content of all tiles in the tensor view using all planes,
/// iterating with steps determined by the plane's dimension.
pub struct SimpleIm2col;

#[cube]
impl SimpleIm2col {
    pub fn load_to_slice<MP: MatmulPrecision, G: ConvGemmConfig>(
        read_view: &Im2colReader<MP::EI>,
        slice: &mut SliceMut<Line<MP::ES>>,
        #[comptime] ident: Ident,
        #[comptime] config: G,
    ) {
        let stage_tiling = config.tiling_dimensions(ident);
        let line_size = config.global_line_size(ident);

        let num_stage_elements = stage_tiling.total_size();
        let total_units = comptime!(config.num_planes() * config.plane_dim());
        let jump_length = comptime!(total_units * line_size);
        let num_loads_per_unit = num_stage_elements / jump_length;

        #[allow(clippy::all)]
        let _ = comptime!(check_jump_divides_well(num_stage_elements, jump_length));

        let unit_id = UNIT_POS_Y * config.plane_dim() + UNIT_POS_X;
        let unit_position_base = unit_id * line_size;

        for i in 0..num_loads_per_unit {
            let unit_position = unit_position_base + i * jump_length;

            let tile_num_elements = stage_tiling.tile_size();
            let nth_tile = unit_position / tile_num_elements;
            let pos_within_tile = unit_position % tile_num_elements;

            let (tile_x, tile_y) = ContiguousTilingLayout::<RowMajorTilingOrder>::to_x_y::<
                G::SmmConfig,
            >(nth_tile, ident, config.to_smm_config());

            let line_read =
                read_view.load_simple::<G>(tile_x, tile_y, pos_within_tile, ident, config);

            slice[unit_position / line_size] = Line::cast_from(line_read);
        }
    }
}

pub fn check_jump_divides_well(num_stage_elements: u32, jump_length: u32) {
    assert!(
        num_stage_elements % jump_length == 0,
        "Too many data will be loaded, resulting in out of bounds. 
    Try setting line size and number of planes so that jump_length divides num_stage_elements."
    );
}<|MERGE_RESOLUTION|>--- conflicted
+++ resolved
@@ -5,14 +5,8 @@
 use std::marker::PhantomData;
 
 use crate::matmul::components::{
-<<<<<<< HEAD
-    Ident, Lhs, MatmulPrecision,
-    global::single_stage::{FullLoader, SyncFullLoader},
-    stage::{ContiguousTilingLayout, RowMajorTilingOrder, multi_buffer::Reader},
-=======
     Ident, InputIdent, MatmulPrecision,
     stage::{ContiguousTilingLayout, RowMajorTilingOrder, multi_buffer::FullReader},
->>>>>>> d73cd20b
 };
 use crate::{
     convolution::{ConvGemmConfig, reader::im2col::Im2colReader},
@@ -29,34 +23,6 @@
 }
 
 #[cube]
-<<<<<<< HEAD
-impl<MP: MatmulPrecision, G: ConvGemmConfig> FullLoader<MP, G> for SimpleIm2colLoader<MP, G> {
-    type StageReader = Reader<Lhs, MP::ES, ContiguousTilingLayout<RowMajorTilingOrder>>;
-
-    fn advance_view(this: &mut Self, k_offset: u32) {
-        this.tensor_view.update_view(k_offset);
-    }
-
-    fn reader(this: &Self) -> Self::StageReader {
-        Reader::new(this.stage)
-    }
-}
-
-#[cube]
-impl<MP: MatmulPrecision, G: ConvGemmConfig> SyncFullLoader<MP, G> for SimpleIm2colLoader<MP, G> {
-    fn fill_stage(this: &mut Self, #[comptime] config: G) {
-        SimpleIm2col::load_to_slice::<MP, G>(
-            &this.tensor_view,
-            &mut this.stage.as_slice_mut(),
-            Ident::Lhs,
-            config,
-        );
-    }
-}
-
-#[cube]
-=======
->>>>>>> d73cd20b
 impl<MP: MatmulPrecision, G: ConvGemmConfig> SimpleIm2colLoader<MP, G> {
     pub fn new(
         tensor: VirtualTensor<MP::EI>,
