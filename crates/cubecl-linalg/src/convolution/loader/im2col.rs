--- conflicted
+++ resolved
@@ -4,18 +4,12 @@
 use cubecl_std::tensor::r#virtual::VirtualTensor;
 use std::marker::PhantomData;
 
-<<<<<<< HEAD
 use crate::{
     convolution::base::RuntimeArgs,
     matmul::components::{
         Ident, InputIdent, MatmulPrecision,
-        stage::{ContiguousTilingLayout, RowMajorTilingOrder, multi_buffer::FullReader},
+        stage::{ContiguousTilingLayout, FullReader, RowMajorTilingOrder},
     },
-=======
-use crate::matmul::components::{
-    Ident, InputIdent, MatmulPrecision,
-    stage::{ContiguousTilingLayout, FullReader, RowMajorTilingOrder},
->>>>>>> 6d47b45c
 };
 use crate::{
     convolution::{ConvGemmConfig, reader::im2col::Im2colReader},
