use core::marker::PhantomData;

use cubecl_core::prelude::*;
use cubecl_core::{self as cubecl, prelude::barrier::Barrier};
use cubecl_std::{CubeOption, FastDivmod};

use crate::matmul::components::{
    Ident, InputIdent, MatmulPrecision, global::Quantization, stage::FullReader,
};
use crate::matmul::components::{
    global::{self, tensor_view::MappedTensorReader},
    stage::{ContiguousTilingLayout, Stage, StageConfig},
};
use crate::{convolution::base::RuntimeArgs, matmul::components::stage::RowMajorTilingOrder};

pub type TmaWeightTiling = ContiguousTilingLayout<RowMajorTilingOrder>;
pub type TmaWeightReader<MP> = FullReader<<MP as MatmulPrecision>::ES, TmaWeightTiling>;

#[derive(CubeType)]
pub struct TmaWeightLoader<MP: MatmulPrecision, S: StageConfig> {
    pub tensor_view: MappedTensorReader<MP::EI>,
    pub stages: Sequence<Stage<MP::ES, TmaWeightTiling>>,
    padded_channels: FastDivmod,
    #[cube(comptime)]
    _config: PhantomData<S>,
}

#[cube]
impl<MP: MatmulPrecision, S: StageConfig> TmaWeightLoader<MP, S> {
    pub fn new<G: global::GlobalConfig>(
        tensor: TensorMap<MP::EI>,
        x: u32,
        y: u32,
        quantization: CubeOption<Quantization<MP>>,
        runtime_args: &RuntimeArgs,
        #[comptime] num_stages: u32,
        #[comptime] config: G,
    ) -> Self {
        comptime! {
            if quantization.is_some() {
                todo!();
            }
        }

        let mut stages = Sequence::new();

        #[unroll]
        for _ in 0..num_stages {
            stages.push(Stage::new_aligned::<G::SmmConfig>(
                Ident::Rhs,
                128u32,
                config.to_smm_config(),
            ));
        }

        let tensor_view = MappedTensorReader::new(tensor, x, y, 0);

        TmaWeightLoader::<MP, S> {
            tensor_view,
            stages,
            padded_channels: runtime_args.padded_channels,
            _config: PhantomData::<S>,
        }
    }

    pub fn fill_stage(
        this: &mut Self,
        barrier: &Barrier<MP::ES>,
        #[comptime] stage_idx: u32,
        #[comptime] config: S,
    ) {
        let stage = this.stages.index_mut(stage_idx);

        if UNIT_POS == 0 {
            let k = this.tensor_view.tile_x;
            let out_c = this.tensor_view.tile_y;
            let tiling_dims = config.tiling_dimensions(Ident::Rhs);

            let tensor = this.tensor_view.tensor.try_cast_unchecked();
<<<<<<< HEAD
            let mut stage = stage.as_slice_mut();
=======
            let mut stage = this.stage.as_slice_mut(1u32);
>>>>>>> c7af9105
            let slice_size = tiling_dims.total_col() * tiling_dims.tile_shape_row();

            #[unroll]
            for tile_k in 0..tiling_dims.tile_count_row() {
                let slice_start = slice_size * tile_k;
                let mut slice = stage.slice_mut(slice_start, slice_size);

                let k = k + tile_k * tiling_dims.tile_shape_row();
                let (k_idx, in_c) = this.padded_channels.div_mod(k);

                barrier.tma_load_3d(&tensor, &mut slice, out_c as i32, k_idx as i32, in_c as i32);
            }
        }
    }

    pub fn reader(this: &Self, #[comptime] stage_idx: u32) -> TmaWeightReader<MP> {
        TmaWeightReader::<MP>::new(*this.stages.index(stage_idx), InputIdent::Rhs)
    }

    pub fn advance_view(this: &mut Self, k_offset: u32) {
        this.tensor_view.update_view(k_offset, Ident::Rhs);
    }
}<|MERGE_RESOLUTION|>--- conflicted
+++ resolved
@@ -77,11 +77,7 @@
             let tiling_dims = config.tiling_dimensions(Ident::Rhs);
 
             let tensor = this.tensor_view.tensor.try_cast_unchecked();
-<<<<<<< HEAD
-            let mut stage = stage.as_slice_mut();
-=======
             let mut stage = this.stage.as_slice_mut(1u32);
->>>>>>> c7af9105
             let slice_size = tiling_dims.total_col() * tiling_dims.tile_shape_row();
 
             #[unroll]
