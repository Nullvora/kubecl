use cubecl_core::prelude::*;
use cubecl_core::{self as cubecl, prelude::barrier::Barrier};

use cubecl_std::{FastDivmod, tensor::r#virtual::VirtualTensor};
use std::marker::PhantomData;

use crate::{
    convolution::reader::tma::Im2colTmaReader,
    matmul::components::{
        Ident, MatmulPrecision,
        stage::{ColMajorTilingOrder, ContiguousTilingLayout, FullReader, StageConfig},
    },
};
use crate::{
    convolution::{ConvGemmConfig, base::RuntimeArgs},
    matmul::components::{InputIdent, stage::StageMemory},
};

pub type TmaIm2colTiling = ContiguousTilingLayout<ColMajorTilingOrder>;
pub type TmaIm2colReader<MP> = FullReader<<MP as MatmulPrecision>::ES, TmaIm2colTiling>;

/// Loader that translates matrix coordinates to input coordinates using the `im2col` algorithm
#[derive(CubeType)]
pub struct TmaIm2colLoader<MP: MatmulPrecision, G: ConvGemmConfig> {
    pub map: Im2colTmaReader<MP::EI>,
<<<<<<< HEAD
    pub stage: StageMemory<MP::ES, ContiguousTilingLayout<ColMajorTilingOrder>>,
=======
    pub stages: Sequence<Stage<MP::ES, TmaIm2colTiling>>,
>>>>>>> c5a45693
    padded_channels: FastDivmod,
    #[cube(comptime)]
    _config: PhantomData<G>,
}

#[cube]
impl<MP: MatmulPrecision, G: ConvGemmConfig> TmaIm2colLoader<MP, G> {
    pub fn new(
        tensor: VirtualTensor<MP::EI>,
        x_offset: u32,
        y_offset: u32,
        runtime_args: &RuntimeArgs,
        #[comptime] num_stages: u32,
        #[comptime] config: G,
    ) -> Self {
<<<<<<< HEAD
        let stage = StageMemory::new_aligned::<G::SmmConfig>(Ident::Lhs, 128u32, config.to_smm_config());
=======
        let mut stages = Sequence::new();

        #[unroll]
        for _ in 0..num_stages {
            stages.push(Stage::new_aligned::<G::SmmConfig>(
                Ident::Lhs,
                128u32,
                config.to_smm_config(),
            ))
        }
>>>>>>> c5a45693

        let (nh_offset, w_offset) = runtime_args.out_w.div_mod(x_offset);
        let (n_offset, h_offset) = runtime_args.out_h.div_mod(nh_offset);

        let map = Im2colTmaReader::<MP::EI>::new(tensor, n_offset, h_offset, w_offset, y_offset);

        TmaIm2colLoader::<MP, G> {
            map,
            stages,
            padded_channels: runtime_args.padded_channels,
            _config: PhantomData::<G>,
        }
    }

    pub fn fill_stage(
        this: &mut Self,
        bar: &Barrier<MP::ES>,
        #[comptime] stage_idx: u32,
        #[comptime] config: G,
    ) {
        let tmm = config.to_smm_config();
        let tiling_dims = tmm.tiling_dimensions(Ident::Lhs);
        let stage = this.stages.index_mut(stage_idx);

        if UNIT_POS == 0 {
            let m_size = tiling_dims.total_row();
            let k_size = tiling_dims.tile_shape_col();
            let slice_size = m_size * k_size;
            let mut full_stage = stage.as_slice_mut(1u32);
            let tensor = this.map.tensor.try_cast_unchecked();

            let in_h = (this.map.h_offset * config.stride(0)) as i32 - config.padding(0);
            let in_w = (this.map.w_offset * config.stride(1)) as i32 - config.padding(1);

            #[unroll]
            for tile_k in 0..tiling_dims.tile_count_col() {
                let k = this.map.k_offset + tile_k * k_size;
                let (k_idx, channel_start) = this.padded_channels.div_mod(k);
                let (k_x, k_y) = (k_idx % config.kernel_size(1), k_idx / config.kernel_size(1));
                let slice_start = tile_k * slice_size;
                let mut stage = full_stage.slice_mut(slice_start, slice_start + slice_size);

                let offset_y = k_y * config.dilation(0);
                let offset_x = k_x * config.dilation(1);

                bar.tma_load_im2col_4d(
                    &tensor,
                    &mut stage,
                    this.map.n_offset as i32,
                    in_h,
                    in_w,
                    channel_start as i32,
                    offset_y as u16,
                    offset_x as u16,
                );
            }
        }
    }

    pub fn advance_view(this: &mut Self, k_offset: u32) {
        this.map.update_view(k_offset);
    }

    pub fn reader(this: &Self, #[comptime] stage_idx: u32) -> TmaIm2colReader<MP> {
        TmaIm2colReader::<MP>::new(*this.stages.index(stage_idx), InputIdent::Lhs)
    }
}<|MERGE_RESOLUTION|>--- conflicted
+++ resolved
@@ -23,11 +23,7 @@
 #[derive(CubeType)]
 pub struct TmaIm2colLoader<MP: MatmulPrecision, G: ConvGemmConfig> {
     pub map: Im2colTmaReader<MP::EI>,
-<<<<<<< HEAD
-    pub stage: StageMemory<MP::ES, ContiguousTilingLayout<ColMajorTilingOrder>>,
-=======
-    pub stages: Sequence<Stage<MP::ES, TmaIm2colTiling>>,
->>>>>>> c5a45693
+    pub stages: Sequence<StageMemory<MP::ES, TmaIm2colTiling>>,
     padded_channels: FastDivmod,
     #[cube(comptime)]
     _config: PhantomData<G>,
@@ -43,20 +39,16 @@
         #[comptime] num_stages: u32,
         #[comptime] config: G,
     ) -> Self {
-<<<<<<< HEAD
-        let stage = StageMemory::new_aligned::<G::SmmConfig>(Ident::Lhs, 128u32, config.to_smm_config());
-=======
         let mut stages = Sequence::new();
 
         #[unroll]
         for _ in 0..num_stages {
-            stages.push(Stage::new_aligned::<G::SmmConfig>(
+            stages.push(StageMemory::new_aligned::<G::SmmConfig>(
                 Ident::Lhs,
                 128u32,
                 config.to_smm_config(),
             ))
         }
->>>>>>> c5a45693
 
         let (nh_offset, w_offset) = runtime_args.out_w.div_mod(x_offset);
         let (n_offset, h_offset) = runtime_args.out_h.div_mod(nh_offset);
