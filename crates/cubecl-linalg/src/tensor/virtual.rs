--- conflicted
+++ resolved
@@ -46,44 +46,28 @@
         unexpanded!();
     }
     pub fn __expand_read(
-<<<<<<< HEAD
-        context: &mut Scope,
-=======
-        scope: &mut Scope,
->>>>>>> e0734dad
+        scope: &mut Scope,
         this: <Self as CubeType>::ExpandType,
         index: <u32 as CubeType>::ExpandType,
     ) -> <Line<E> as CubeType>::ExpandType {
         this.__expand_read_method(scope, index)
     }
     pub fn __expand_shape(
-<<<<<<< HEAD
-        context: &mut Scope,
-=======
-        scope: &mut Scope,
->>>>>>> e0734dad
+        scope: &mut Scope,
         this: <Self as CubeType>::ExpandType,
         axis: <u32 as CubeType>::ExpandType,
     ) -> <u32 as CubeType>::ExpandType {
         this.__expand_shape_method(scope, axis)
     }
     pub fn __expand_stride(
-<<<<<<< HEAD
-        context: &mut Scope,
-=======
-        scope: &mut Scope,
->>>>>>> e0734dad
+        scope: &mut Scope,
         this: <Self as CubeType>::ExpandType,
         axis: <u32 as CubeType>::ExpandType,
     ) -> <u32 as CubeType>::ExpandType {
         this.__expand_stride_method(scope, axis)
     }
     pub fn __expand_rank(
-<<<<<<< HEAD
-        context: &mut Scope,
-=======
-        scope: &mut Scope,
->>>>>>> e0734dad
+        scope: &mut Scope,
         this: <Self as CubeType>::ExpandType,
     ) -> <u32 as CubeType>::ExpandType {
         this.__expand_rank_method(scope)
@@ -94,11 +78,7 @@
 impl<E: Numeric, IO: Clone> VirtualTensorExpand<E, IO> {
     pub fn __expand_read_method(
         self,
-<<<<<<< HEAD
-        context: &mut Scope,
-=======
-        scope: &mut Scope,
->>>>>>> e0734dad
+        scope: &mut Scope,
         index: <u32 as CubeType>::ExpandType,
     ) -> <Line<E> as CubeType>::ExpandType {
         let _arg_0 = index;
@@ -109,11 +89,7 @@
 
     pub fn __expand_shape_method(
         self,
-<<<<<<< HEAD
-        context: &mut Scope,
-=======
-        scope: &mut Scope,
->>>>>>> e0734dad
+        scope: &mut Scope,
         axis: <u32 as CubeType>::ExpandType,
     ) -> <u32 as CubeType>::ExpandType {
         let _arg_0 = axis;
@@ -124,11 +100,7 @@
 
     pub fn __expand_stride_method(
         self,
-<<<<<<< HEAD
-        context: &mut Scope,
-=======
-        scope: &mut Scope,
->>>>>>> e0734dad
+        scope: &mut Scope,
         axis: <u32 as CubeType>::ExpandType,
     ) -> <u32 as CubeType>::ExpandType {
         let _arg_0 = axis;
@@ -137,21 +109,12 @@
             .__expand_stride_method(scope, _arg_0.into())
     }
 
-<<<<<<< HEAD
-    pub fn __expand_rank_method(self, context: &mut Scope) -> <u32 as CubeType>::ExpandType {
-        self.state.clone().__expand_rank_method(context)
-    }
-
-    pub fn __expand_read(
-        context: &mut Scope,
-=======
     pub fn __expand_rank_method(self, scope: &mut Scope) -> <u32 as CubeType>::ExpandType {
         self.state.clone().__expand_rank_method(scope)
     }
 
     pub fn __expand_read(
         scope: &mut Scope,
->>>>>>> e0734dad
         this: Self,
         index: <u32 as CubeType>::ExpandType,
     ) -> <Line<E> as CubeType>::ExpandType {
@@ -159,11 +122,7 @@
     }
 
     pub fn __expand_shape(
-<<<<<<< HEAD
-        context: &mut Scope,
-=======
-        scope: &mut Scope,
->>>>>>> e0734dad
+        scope: &mut Scope,
         this: Self,
         axis: <u32 as CubeType>::ExpandType,
     ) -> <u32 as CubeType>::ExpandType {
@@ -171,24 +130,15 @@
     }
 
     pub fn __expand_stride(
-<<<<<<< HEAD
-        context: &mut Scope,
-=======
-        scope: &mut Scope,
->>>>>>> e0734dad
+        scope: &mut Scope,
         this: Self,
         axis: <u32 as CubeType>::ExpandType,
     ) -> <u32 as CubeType>::ExpandType {
         VirtualTensor::<E, IO>::__expand_stride(scope, this, axis)
     }
 
-<<<<<<< HEAD
-    pub fn __expand_rank(context: &mut Scope, this: Self) -> <u32 as CubeType>::ExpandType {
-        VirtualTensor::<E, IO>::__expand_rank(context, this)
-=======
     pub fn __expand_rank(scope: &mut Scope, this: Self) -> <u32 as CubeType>::ExpandType {
         VirtualTensor::<E, IO>::__expand_rank(scope, this)
->>>>>>> e0734dad
     }
 }
 
@@ -200,11 +150,7 @@
     }
 
     pub fn __expand_write(
-<<<<<<< HEAD
-        context: &mut Scope,
-=======
-        scope: &mut Scope,
->>>>>>> e0734dad
+        scope: &mut Scope,
         this: <Self as CubeType>::ExpandType,
         index: <u32 as CubeType>::ExpandType,
         value: <Line<E> as CubeType>::ExpandType,
@@ -215,11 +161,7 @@
 impl<E: Numeric> VirtualTensorExpand<E, ReadWrite> {
     pub fn __expand_write_method(
         self,
-<<<<<<< HEAD
-        context: &mut Scope,
-=======
-        scope: &mut Scope,
->>>>>>> e0734dad
+        scope: &mut Scope,
         index: <u32 as CubeType>::ExpandType,
         value: <Line<E> as CubeType>::ExpandType,
     ) -> <() as CubeType>::ExpandType {
@@ -232,11 +174,7 @@
     }
 
     pub fn __expand_write(
-<<<<<<< HEAD
-        context: &mut Scope,
-=======
-        scope: &mut Scope,
->>>>>>> e0734dad
+        scope: &mut Scope,
         this: Self,
         index: <u32 as CubeType>::ExpandType,
         value: <Line<E> as CubeType>::ExpandType,
@@ -251,11 +189,7 @@
     }
 
     /// Expand function of [Self::new].
-<<<<<<< HEAD
-    pub fn __expand_new<V>(_context: &mut Scope, v: V::ExpandType) -> VirtualTensorExpand<E, Read>
-=======
     pub fn __expand_new<V>(_scope: &mut Scope, v: V::ExpandType) -> VirtualTensorExpand<E, Read>
->>>>>>> e0734dad
     where
         V::ExpandType: VirtualTensorOperationsExpand<E>,
         V: VirtualTensorOperations<E> + CubeType + 'static,
@@ -275,11 +209,7 @@
 
     /// Expand function of [Self::new].
     pub fn __expand_new<V>(
-<<<<<<< HEAD
-        _context: &mut Scope,
-=======
         _scope: &mut Scope,
->>>>>>> e0734dad
         v: V::ExpandType,
     ) -> VirtualTensorExpand<E, ReadWrite>
     where
@@ -332,45 +262,26 @@
 pub trait VirtualTensorOperationsExpand<E: Numeric> {
     fn __expand_read_method(
         &self,
-<<<<<<< HEAD
-        context: &mut Scope,
-=======
-        scope: &mut Scope,
->>>>>>> e0734dad
+        scope: &mut Scope,
         index: ExpandElementTyped<u32>,
     ) -> ExpandElementTyped<Line<E>>;
     fn __expand_write_method(
         &self,
-<<<<<<< HEAD
-        context: &mut Scope,
-=======
-        scope: &mut Scope,
->>>>>>> e0734dad
+        scope: &mut Scope,
         index: ExpandElementTyped<u32>,
         value: ExpandElementTyped<Line<E>>,
     );
     fn __expand_shape_method(
         &self,
-<<<<<<< HEAD
-        context: &mut Scope,
-=======
-        scope: &mut Scope,
->>>>>>> e0734dad
+        scope: &mut Scope,
         axis: ExpandElementTyped<u32>,
     ) -> ExpandElementTyped<u32>;
     fn __expand_stride_method(
         &self,
-<<<<<<< HEAD
-        context: &mut Scope,
-        axis: ExpandElementTyped<u32>,
-    ) -> ExpandElementTyped<u32>;
-    fn __expand_rank_method(&self, context: &mut Scope) -> ExpandElementTyped<u32>;
-=======
         scope: &mut Scope,
         axis: ExpandElementTyped<u32>,
     ) -> ExpandElementTyped<u32>;
     fn __expand_rank_method(&self, scope: &mut Scope) -> ExpandElementTyped<u32>;
->>>>>>> e0734dad
 }
 
 /// Making [virtual tensors](VirtualTensor) a proper [cube type](CubeType).
@@ -382,21 +293,13 @@
     }
 
     impl<E: Numeric, IO> Init for VirtualTensorExpand<E, IO> {
-<<<<<<< HEAD
-        fn init(self, _context: &mut Scope) -> Self {
-=======
         fn init(self, _scope: &mut Scope) -> Self {
->>>>>>> e0734dad
             self
         }
     }
 
     impl<E: Numeric, IO: Clone> IntoRuntime for VirtualTensor<E, IO> {
-<<<<<<< HEAD
-        fn __expand_runtime_method(self, _context: &mut Scope) -> Self::ExpandType {
-=======
         fn __expand_runtime_method(self, _scope: &mut Scope) -> Self::ExpandType {
->>>>>>> e0734dad
             panic!("Virtual tensors don't exist at comptime.")
         }
     }
@@ -410,11 +313,7 @@
     impl<E: Numeric> VirtualTensorOperationsExpand<E> for ExpandElementTyped<Tensor<Line<E>>> {
         fn __expand_read_method(
             &self,
-<<<<<<< HEAD
-            context: &mut Scope,
-=======
             scope: &mut Scope,
->>>>>>> e0734dad
             index: ExpandElementTyped<u32>,
         ) -> ExpandElementTyped<Line<E>> {
             self.clone().__expand_index_unchecked_method(scope, index)
@@ -422,11 +321,7 @@
 
         fn __expand_write_method(
             &self,
-<<<<<<< HEAD
-            context: &mut Scope,
-=======
             scope: &mut Scope,
->>>>>>> e0734dad
             index: ExpandElementTyped<u32>,
             value: ExpandElementTyped<Line<E>>,
         ) {
@@ -436,11 +331,7 @@
 
         fn __expand_shape_method(
             &self,
-<<<<<<< HEAD
-            context: &mut Scope,
-=======
             scope: &mut Scope,
->>>>>>> e0734dad
             axis: ExpandElementTyped<u32>,
         ) -> ExpandElementTyped<u32> {
             self.clone().__expand_shape_method(scope, axis)
@@ -448,23 +339,14 @@
 
         fn __expand_stride_method(
             &self,
-<<<<<<< HEAD
-            context: &mut Scope,
-=======
             scope: &mut Scope,
->>>>>>> e0734dad
             axis: ExpandElementTyped<u32>,
         ) -> ExpandElementTyped<u32> {
             self.clone().__expand_stride_method(scope, axis)
         }
 
-<<<<<<< HEAD
-        fn __expand_rank_method(&self, context: &mut Scope) -> ExpandElementTyped<u32> {
-            self.clone().__expand_rank_method(context)
-=======
         fn __expand_rank_method(&self, scope: &mut Scope) -> ExpandElementTyped<u32> {
             self.clone().__expand_rank_method(scope)
->>>>>>> e0734dad
         }
     }
 }