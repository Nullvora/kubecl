use std::fmt::Display;

use cubecl_core::{
    client::ComputeClient,
    flex32,
    prelude::{Float, Numeric},
    server::Handle,
    CubeElement, Runtime,
};

use crate::{matmul::components::MatmulProblem, tensor::TensorHandle};

/// Compares the content of a handle to a given slice of f32.
pub(crate) fn assert_equals_approx<R: Runtime, F: Float + CubeElement + Display>(
    client: &ComputeClient<R::Server, R::Channel>,
    output: Handle,
    expected: &[F],
    epsilon: f32,
) -> Result<(), String> {
    let actual = client.read(output.binding());
    let actual = F::from_bytes(&actual);

    // normalize to type epsilon
    let epsilon = (epsilon / f32::EPSILON * F::EPSILON.to_f32().unwrap()).max(epsilon);

    for (i, (a, e)) in actual.iter().zip(expected.iter()).enumerate() {
        // account for lower precision at higher values
        let allowed_error = (epsilon * e.to_f32().unwrap()).max(epsilon);

        if f32::abs(a.to_f32().unwrap() - e.to_f32().unwrap()) >= allowed_error {
            return Err(format!(
            "Values differ more than epsilon: index={} actual={}, expected={}, difference={}, epsilon={}",
            i,
            *a,
            *e,
            f32::abs(a.to_f32().unwrap() - e.to_f32().unwrap()),
            epsilon
            ));
        }
    }

    Ok(())
}

pub trait CastInto<E> {
    fn cast_into(self) -> E;
}

impl<E> CastInto<E> for E {
    fn cast_into(self) -> E {
        self
    }
}

impl CastInto<f32> for half::f16 {
    fn cast_into(self) -> f32 {
        f32::from(self)
    }
}

impl CastInto<f32> for half::bf16 {
    fn cast_into(self) -> f32 {
        f32::from(self)
    }
}

impl CastInto<f32> for flex32 {
    fn cast_into(self) -> f32 {
        f32::from(self)
    }
}

impl CastInto<half::bf16> for f32 {
    fn cast_into(self) -> half::bf16 {
        half::bf16::from_f32(self)
    }
}

impl CastInto<half::bf16> for half::f16 {
    fn cast_into(self) -> half::bf16 {
        half::bf16::from_f32(self.to_f32())
    }
}

impl CastInto<half::f16> for half::bf16 {
    fn cast_into(self) -> half::f16 {
        half::f16::from_f32(self.to_f32())
    }
}

impl CastInto<half::f16> for f32 {
    fn cast_into(self) -> half::f16 {
        half::f16::from_f32(self)
    }
}

impl CastInto<half::f16> for flex32 {
    fn cast_into(self) -> half::f16 {
        half::f16::from_f32(self.to_f32())
    }
}

impl CastInto<half::bf16> for flex32 {
    fn cast_into(self) -> half::bf16 {
        half::bf16::from_f32(self.to_f32())
    }
}

impl CastInto<flex32> for f32 {
    fn cast_into(self) -> flex32 {
        flex32::from_f32(self)
    }
}

/// Generates num_elements random floats for tests.
///
/// This is a naive CPU implementation with fixed seed,
/// not designed to be used for other purposes than testing.
pub(crate) fn generate_random_data<F: Float + CubeElement>(num_elements: usize) -> Vec<F> {
    fn lcg(seed: &mut u64) -> f32 {
        const A: u64 = 1664525;
        const C: u64 = 1013904223;
        const M: f64 = 2u64.pow(32) as f64;

        *seed = (A.wrapping_mul(*seed).wrapping_add(C)) % (1u64 << 32);
        (*seed as f64 / M * 2.0 - 1.0) as f32
    }

    let mut seed = 12345;

    (0..num_elements).map(|_| F::new(lcg(&mut seed))).collect()
}

/// Solves a matmul problem with EG inputs, multiplied as ES
///
/// This is a naive CPU implementation, very slow on large payloads,
/// not designed to be used for other purposes than testing.
pub(crate) fn matmul_cpu_reference<EG, ES>(
    lhs: &[EG],
    rhs: &[EG],
<<<<<<< HEAD
    problem: &MatmulProblem,
) -> Vec<EG> {
=======
    problem: &MatmulProblem<EG>,
) -> Vec<EG>
where
    EG: Numeric + CubeElement + CastInto<ES>,
    ES: Numeric + CubeElement + CastInto<EG>,
{
>>>>>>> 3882ed25
    let m = problem.m;
    let n = problem.n;
    let k = problem.k;
    let b = problem.num_batches();

    let mut out = vec![EG::from_int(0); m * n * b];

    for b_ in 0..b {
        for i in 0..m {
            for j in 0..n {
                for k_ in 0..k {
                    let lhs_index = b_ * m * k + i * k + k_;
                    let rhs_index = b_ * k * n + k_ * n + j;
                    let out_index = b_ * m * n + i * n + j;

                    let l: ES = lhs[lhs_index].cast_into();
                    let r: ES = rhs[rhs_index].cast_into();
                    let prod = l * r;
                    let casted: EG = prod.cast_into();

                    out[out_index] += casted;
                }
            }
        }
    }

    out
}

/// Deprecated
pub(crate) struct MatmulTestCase {
    pub m: usize,
    pub k: usize,
    pub n: usize,
    pub batch: usize,
}

/// Deprecated
impl MatmulTestCase {
    pub(crate) fn matmul_cpu<R: Runtime, F: Float + CubeElement>(
        &self,
        lhs: &TensorHandle<R, F>,
        rhs: &TensorHandle<R, F>,
        client: &ComputeClient<R::Server, R::Channel>,
    ) -> Vec<F> {
        let lhs_binding = &client.read(lhs.handle.clone().binding());
        let rhs_binding = &client.read(rhs.handle.clone().binding());

        let lhs = F::from_bytes(lhs_binding);
        let rhs = F::from_bytes(rhs_binding);

        self.matmul_cpu_algorithm(lhs, rhs)
    }

    fn matmul_cpu_algorithm<F: Float + CubeElement>(&self, lhs: &[F], rhs: &[F]) -> Vec<F> {
        let mut out = vec![F::from_int(0); self.batch * self.m * self.n];
        let lhs_batch_offset = self.m * self.k;
        let rhs_batch_offset = self.k * self.n;
        let out_batch_offset = self.m * self.n;

        for b in 0..self.batch {
            for i in 0..self.m {
                for j in 0..self.n {
                    for k_ in 0..self.k {
                        let lhs_value = lhs[b * lhs_batch_offset + i * self.k + k_];
                        let rhs_value = rhs[b * rhs_batch_offset + j + k_ * self.n];

                        let result = lhs_value * rhs_value;

                        out[b * out_batch_offset + i * self.n + j] += result;
                    }
                }
            }
        }

        out
    }

    pub(crate) fn random_lhs<R: Runtime, F: Float + CubeElement>(
        &self,
        client: &ComputeClient<R::Server, R::Channel>,
    ) -> TensorHandle<R, F> {
        self.random_tensor(client, vec![self.batch, self.m, self.k])
    }

    pub(crate) fn random_rhs<R: Runtime, F: Float + CubeElement>(
        &self,
        client: &ComputeClient<R::Server, R::Channel>,
    ) -> TensorHandle<R, F> {
        self.random_tensor(client, vec![self.batch, self.k, self.n])
    }

    pub(crate) fn empty_out<R: Runtime, F: Float + CubeElement>(
        &self,
        client: &ComputeClient<R::Server, R::Channel>,
    ) -> TensorHandle<R, F> {
        TensorHandle::new_contiguous(
            vec![self.batch, self.m, self.n],
            self.create_empty::<R>(client, self.batch * self.m, self.n),
        )
    }

    pub(crate) fn random_tensor<R: Runtime, F: Float + CubeElement>(
        &self,
        client: &ComputeClient<R::Server, R::Channel>,
        shape: Vec<usize>,
    ) -> TensorHandle<R, F> {
        let data = generate_random_data::<F>(shape.iter().product());
        let handle = client.create(bytemuck::cast_slice(&data));
        TensorHandle::new_contiguous(shape, handle)
    }

    pub(crate) fn create_empty<R: Runtime>(
        &self,
        client: &ComputeClient<R::Server, R::Channel>,
        x: usize,
        y: usize,
    ) -> Handle {
        client.empty(x * y * core::mem::size_of::<f32>())
    }
}<|MERGE_RESOLUTION|>--- conflicted
+++ resolved
@@ -138,17 +138,12 @@
 pub(crate) fn matmul_cpu_reference<EG, ES>(
     lhs: &[EG],
     rhs: &[EG],
-<<<<<<< HEAD
     problem: &MatmulProblem,
-) -> Vec<EG> {
-=======
-    problem: &MatmulProblem<EG>,
 ) -> Vec<EG>
 where
     EG: Numeric + CubeElement + CastInto<ES>,
     ES: Numeric + CubeElement + CastInto<EG>,
 {
->>>>>>> 3882ed25
     let m = problem.m;
     let n = problem.n;
     let k = problem.k;
