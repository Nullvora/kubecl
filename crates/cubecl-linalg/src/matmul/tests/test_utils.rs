<<<<<<< HEAD
use cubecl_core::{client::ComputeClient, prelude::Numeric, server::Handle, CubeElement, Runtime};
=======
use std::fmt::Display;

use bytemuck::cast_slice;
use cubecl_core::{client::ComputeClient, prelude::Float, server::Handle, CubeElement, Runtime};
>>>>>>> 8dff2cce

use crate::{matmul::components::MatmulProblem, tensor::TensorHandle};

<<<<<<< HEAD
/// Compares the content of a handle to a given slice of f32.
pub(crate) fn assert_equals_approx<I: CubeElement, R: Runtime>(
=======
pub(crate) fn range_tensor<R: Runtime, F: Float + CubeElement>(
    client: &ComputeClient<R::Server, R::Channel>,
    x: usize,
    y: usize,
) -> TensorHandle<R, F> {
    let n_elements = x * y;

    let mut data: Vec<F> = Vec::with_capacity(n_elements);
    for i in 0..n_elements {
        data.push(F::new(i as f32));
    }

    let handle = client.create(cast_slice(&data));

    TensorHandle::new_contiguous(vec![x, y], handle)
}

pub(crate) fn range_tensor_transposed<R: Runtime, F: Float + CubeElement>(
    client: &ComputeClient<R::Server, R::Channel>,
    x: usize,
    y: usize,
) -> TensorHandle<R, F> {
    let n_elements = x * y;

    let mut data: Vec<F> = Vec::with_capacity(n_elements);
    for i in 0..y {
        for j in 0..x {
            let number = j * y + i;
            data.push(F::new(number as f32));
        }
    }

    let handle = client.create(cast_slice(&data));

    TensorHandle::new_contiguous(vec![x, y], handle)
}

pub(crate) fn zeros_tensor<R: Runtime, F: Float + CubeElement>(
    client: &ComputeClient<R::Server, R::Channel>,
    x: usize,
    y: usize,
) -> TensorHandle<R, F> {
    let n_elements = x * y;

    let data: Vec<F> = vec![F::new(0.); n_elements];
    let handle = client.create(cast_slice(&data));

    TensorHandle::new_contiguous(vec![x, y], handle)
}

pub(crate) fn create_empty<R: Runtime, F: Float + CubeElement>(
    client: &ComputeClient<R::Server, R::Channel>,
    x: usize,
    y: usize,
) -> Handle {
    client.empty(x * y * core::mem::size_of::<F>())
}

pub(crate) fn assert_equals<R: Runtime, F: Float + CubeElement>(
    client: &ComputeClient<R::Server, R::Channel>,
    output: Handle,
    expected: &[F],
) {
    let actual = client.read(output.binding());
    let actual = F::from_bytes(&actual);

    pretty_assertions::assert_eq!(&actual[0..expected.len()], expected);
}

pub(crate) fn assert_equals_approx<R: Runtime, F: Float + CubeElement + Display>(
>>>>>>> 8dff2cce
    client: &ComputeClient<R::Server, R::Channel>,
    output: Handle,
    expected: &[F],
    epsilon: f32,
) -> Result<(), String> {
    let actual = client.read(output.binding());
<<<<<<< HEAD
    let actual = I::from_bytes(&actual);
    println!("{:?}", actual);
    println!("{:?}", expected);

    for (i, (a, e)) in actual.iter().zip(expected.iter()).enumerate() {
        let a = I::to_f32_value(*a);
        if (a - e).abs() >= epsilon {
=======
    let actual = F::from_bytes(&actual);

    // normalize to type epsilon
    let epsilon = (epsilon / f32::EPSILON * F::EPSILON.to_f32().unwrap()).max(epsilon);

    for (i, (a, e)) in actual.iter().zip(expected.iter()).enumerate() {
        // account for lower precision at higher values
        let allowed_error = (epsilon * e.to_f32().unwrap()).max(epsilon);

        if f32::abs(a.to_f32().unwrap() - e.to_f32().unwrap()) >= allowed_error {
>>>>>>> 8dff2cce
            return Err(format!(
            "Values differ more than epsilon: index={} actual={}, expected={}, difference={}, epsilon={}",
            i,
            *a,
            *e,
            f32::abs(a.to_f32().unwrap() - e.to_f32().unwrap()),
            epsilon
            ));
        }
    }

    Ok(())
}

<<<<<<< HEAD
/// Generates num_elements random f32 for tests.
///
/// This is a naive CPU implementation with fixed seed,
/// not designed to be used for other purposes than testing.
pub(crate) fn generate_random_data(num_elements: usize) -> Vec<f32> {
=======
pub fn make_tiling2d_config(m: usize, k: usize, n: usize) -> CubeTiling2dConfig {
    let tiling2d_config = Tiling2dConfig {
        block_size_m: 8,
        block_size_k: 8,
        block_size_n: 8,
        ..Default::default()
    };
    CubeTiling2dConfig::new(&tiling2d_config, m, k, n, false, false)
}

pub(crate) fn random_tensor<R: Runtime, F: Float + CubeElement>(
    client: &ComputeClient<R::Server, R::Channel>,
    shape: Vec<usize>,
) -> TensorHandle<R, F> {
    let data: Vec<F> = generate_random_data(shape.iter().product());
    let handle = client.create(cast_slice(&data));
    TensorHandle::new_contiguous(shape, handle)
}

pub(crate) fn generate_random_data<F: Float + CubeElement>(num_elements: usize) -> Vec<F> {
>>>>>>> 8dff2cce
    fn lcg(seed: &mut u64) -> f32 {
        const A: u64 = 1664525;
        const C: u64 = 1013904223;
        const M: f64 = 2u64.pow(32) as f64;

        *seed = (A.wrapping_mul(*seed).wrapping_add(C)) % (1u64 << 32);
        (*seed as f64 / M * 2.0 - 1.0) as f32
    }

    let mut seed = 12345;

<<<<<<< HEAD
    (0..num_elements).map(|_| lcg(&mut seed)).collect()
}

/// Solves a matmul problem on f32 inputs.
///
/// This is a naive CPU implementation, very slow on large payloads,
/// not designed to be used for other purposes than testing.
pub(crate) fn matmul_cpu_reference<EG: Numeric>(
    lhs: &[f32],
    rhs: &[f32],
    problem: &MatmulProblem<EG>,
) -> Vec<f32> {
    let m = problem.m as usize;
    let n = problem.n as usize;
    let k = problem.k as usize;
    let b = problem.num_batches();

    let mut out = vec![0.; m * n * b];

    for b_ in 0..b {
        for i in 0..m {
            for j in 0..n {
                for k_ in 0..k {
                    out[(b_ * m * n) + i * n + j] +=
                        lhs[(b_ * m * k) + i * k + k_] * rhs[(b_ * k * n) + k_ * n + j];
                }
            }
        }
    }

    out
}

/// Deprecated
pub(crate) struct MatmulTestCase {
    pub m: usize,
    pub k: usize,
    pub n: usize,
    pub batch: usize,
}

/// Deprecated
impl MatmulTestCase {
    pub(crate) fn matmul_cpu<R: Runtime>(
        &self,
        lhs: &TensorHandle<R, f32>,
        rhs: &TensorHandle<R, f32>,
        client: &ComputeClient<R::Server, R::Channel>,
    ) -> Vec<f32> {
        let lhs_binding = &client.read(lhs.handle.clone().binding());
        let rhs_binding = &client.read(rhs.handle.clone().binding());

        let lhs = f32::from_bytes(lhs_binding);
        let rhs = f32::from_bytes(rhs_binding);

        self.matmul_cpu_algorithm(lhs, rhs)
    }

    fn matmul_cpu_algorithm(&self, lhs: &[f32], rhs: &[f32]) -> Vec<f32> {
        let mut out = vec![0.; self.batch * self.m * self.n];
        let lhs_batch_offset = self.m * self.k;
        let rhs_batch_offset = self.k * self.n;
        let out_batch_offset = self.m * self.n;

        for b in 0..self.batch {
            for i in 0..self.m {
                for j in 0..self.n {
                    for k_ in 0..self.k {
                        let lhs_value = lhs[b * lhs_batch_offset + i * self.k + k_];
                        let rhs_value = rhs[b * rhs_batch_offset + j + k_ * self.n];

                        let result = (half::f16::from_f32(lhs_value)
                            * half::f16::from_f32(rhs_value))
                        .to_f32();

                        out[b * out_batch_offset + i * self.n + j] += result;
                    }
                }
            }
        }

        out
    }

    pub(crate) fn random_lhs<R: Runtime>(
        &self,
        client: &ComputeClient<R::Server, R::Channel>,
    ) -> TensorHandle<R, f32> {
        self.random_tensor(client, vec![self.batch, self.m, self.k])
    }

    pub(crate) fn random_rhs<R: Runtime>(
        &self,
        client: &ComputeClient<R::Server, R::Channel>,
    ) -> TensorHandle<R, f32> {
        self.random_tensor(client, vec![self.batch, self.k, self.n])
    }

    pub(crate) fn empty_out<R: Runtime>(
        &self,
        client: &ComputeClient<R::Server, R::Channel>,
    ) -> TensorHandle<R, f32> {
        TensorHandle::new_contiguous(
            vec![self.batch, self.m, self.n],
            self.create_empty::<R>(client, self.batch * self.m, self.n),
        )
    }

    pub(crate) fn random_tensor<R: Runtime>(
        &self,
        client: &ComputeClient<R::Server, R::Channel>,
        shape: Vec<usize>,
    ) -> TensorHandle<R, f32> {
        let data = generate_random_data(shape.iter().product());
        let handle = client.create(bytemuck::cast_slice(&data));
        TensorHandle::new_contiguous(shape, handle)
    }

    pub(crate) fn create_empty<R: Runtime>(
        &self,
        client: &ComputeClient<R::Server, R::Channel>,
        x: usize,
        y: usize,
    ) -> Handle {
        client.empty(x * y * core::mem::size_of::<f32>())
    }
=======
    (0..num_elements).map(|_| F::new(lcg(&mut seed))).collect()
>>>>>>> 8dff2cce
}<|MERGE_RESOLUTION|>--- conflicted
+++ resolved
@@ -1,104 +1,19 @@
-<<<<<<< HEAD
-use cubecl_core::{client::ComputeClient, prelude::Numeric, server::Handle, CubeElement, Runtime};
-=======
 use std::fmt::Display;
 
-use bytemuck::cast_slice;
-use cubecl_core::{client::ComputeClient, prelude::Float, server::Handle, CubeElement, Runtime};
->>>>>>> 8dff2cce
+use cubecl_core::{
+    client::ComputeClient, prelude::Float, prelude::Numeric, server::Handle, CubeElement, Runtime,
+};
 
 use crate::{matmul::components::MatmulProblem, tensor::TensorHandle};
 
-<<<<<<< HEAD
 /// Compares the content of a handle to a given slice of f32.
-pub(crate) fn assert_equals_approx<I: CubeElement, R: Runtime>(
-=======
-pub(crate) fn range_tensor<R: Runtime, F: Float + CubeElement>(
-    client: &ComputeClient<R::Server, R::Channel>,
-    x: usize,
-    y: usize,
-) -> TensorHandle<R, F> {
-    let n_elements = x * y;
-
-    let mut data: Vec<F> = Vec::with_capacity(n_elements);
-    for i in 0..n_elements {
-        data.push(F::new(i as f32));
-    }
-
-    let handle = client.create(cast_slice(&data));
-
-    TensorHandle::new_contiguous(vec![x, y], handle)
-}
-
-pub(crate) fn range_tensor_transposed<R: Runtime, F: Float + CubeElement>(
-    client: &ComputeClient<R::Server, R::Channel>,
-    x: usize,
-    y: usize,
-) -> TensorHandle<R, F> {
-    let n_elements = x * y;
-
-    let mut data: Vec<F> = Vec::with_capacity(n_elements);
-    for i in 0..y {
-        for j in 0..x {
-            let number = j * y + i;
-            data.push(F::new(number as f32));
-        }
-    }
-
-    let handle = client.create(cast_slice(&data));
-
-    TensorHandle::new_contiguous(vec![x, y], handle)
-}
-
-pub(crate) fn zeros_tensor<R: Runtime, F: Float + CubeElement>(
-    client: &ComputeClient<R::Server, R::Channel>,
-    x: usize,
-    y: usize,
-) -> TensorHandle<R, F> {
-    let n_elements = x * y;
-
-    let data: Vec<F> = vec![F::new(0.); n_elements];
-    let handle = client.create(cast_slice(&data));
-
-    TensorHandle::new_contiguous(vec![x, y], handle)
-}
-
-pub(crate) fn create_empty<R: Runtime, F: Float + CubeElement>(
-    client: &ComputeClient<R::Server, R::Channel>,
-    x: usize,
-    y: usize,
-) -> Handle {
-    client.empty(x * y * core::mem::size_of::<F>())
-}
-
-pub(crate) fn assert_equals<R: Runtime, F: Float + CubeElement>(
-    client: &ComputeClient<R::Server, R::Channel>,
-    output: Handle,
-    expected: &[F],
-) {
-    let actual = client.read(output.binding());
-    let actual = F::from_bytes(&actual);
-
-    pretty_assertions::assert_eq!(&actual[0..expected.len()], expected);
-}
-
 pub(crate) fn assert_equals_approx<R: Runtime, F: Float + CubeElement + Display>(
->>>>>>> 8dff2cce
     client: &ComputeClient<R::Server, R::Channel>,
     output: Handle,
     expected: &[F],
     epsilon: f32,
 ) -> Result<(), String> {
     let actual = client.read(output.binding());
-<<<<<<< HEAD
-    let actual = I::from_bytes(&actual);
-    println!("{:?}", actual);
-    println!("{:?}", expected);
-
-    for (i, (a, e)) in actual.iter().zip(expected.iter()).enumerate() {
-        let a = I::to_f32_value(*a);
-        if (a - e).abs() >= epsilon {
-=======
     let actual = F::from_bytes(&actual);
 
     // normalize to type epsilon
@@ -109,7 +24,6 @@
         let allowed_error = (epsilon * e.to_f32().unwrap()).max(epsilon);
 
         if f32::abs(a.to_f32().unwrap() - e.to_f32().unwrap()) >= allowed_error {
->>>>>>> 8dff2cce
             return Err(format!(
             "Values differ more than epsilon: index={} actual={}, expected={}, difference={}, epsilon={}",
             i,
@@ -124,34 +38,11 @@
     Ok(())
 }
 
-<<<<<<< HEAD
-/// Generates num_elements random f32 for tests.
+/// Generates num_elements random floats for tests.
 ///
 /// This is a naive CPU implementation with fixed seed,
 /// not designed to be used for other purposes than testing.
-pub(crate) fn generate_random_data(num_elements: usize) -> Vec<f32> {
-=======
-pub fn make_tiling2d_config(m: usize, k: usize, n: usize) -> CubeTiling2dConfig {
-    let tiling2d_config = Tiling2dConfig {
-        block_size_m: 8,
-        block_size_k: 8,
-        block_size_n: 8,
-        ..Default::default()
-    };
-    CubeTiling2dConfig::new(&tiling2d_config, m, k, n, false, false)
-}
-
-pub(crate) fn random_tensor<R: Runtime, F: Float + CubeElement>(
-    client: &ComputeClient<R::Server, R::Channel>,
-    shape: Vec<usize>,
-) -> TensorHandle<R, F> {
-    let data: Vec<F> = generate_random_data(shape.iter().product());
-    let handle = client.create(cast_slice(&data));
-    TensorHandle::new_contiguous(shape, handle)
-}
-
 pub(crate) fn generate_random_data<F: Float + CubeElement>(num_elements: usize) -> Vec<F> {
->>>>>>> 8dff2cce
     fn lcg(seed: &mut u64) -> f32 {
         const A: u64 = 1664525;
         const C: u64 = 1013904223;
@@ -163,25 +54,24 @@
 
     let mut seed = 12345;
 
-<<<<<<< HEAD
-    (0..num_elements).map(|_| lcg(&mut seed)).collect()
+    (0..num_elements).map(|_| F::new(lcg(&mut seed))).collect()
 }
 
 /// Solves a matmul problem on f32 inputs.
 ///
 /// This is a naive CPU implementation, very slow on large payloads,
 /// not designed to be used for other purposes than testing.
-pub(crate) fn matmul_cpu_reference<EG: Numeric>(
-    lhs: &[f32],
-    rhs: &[f32],
+pub(crate) fn matmul_cpu_reference<EG: Numeric + CubeElement>(
+    lhs: &[EG],
+    rhs: &[EG],
     problem: &MatmulProblem<EG>,
-) -> Vec<f32> {
+) -> Vec<EG> {
     let m = problem.m as usize;
     let n = problem.n as usize;
     let k = problem.k as usize;
     let b = problem.num_batches();
 
-    let mut out = vec![0.; m * n * b];
+    let mut out = vec![EG::from_int(0); m * n * b];
 
     for b_ in 0..b {
         for i in 0..m {
@@ -207,23 +97,23 @@
 
 /// Deprecated
 impl MatmulTestCase {
-    pub(crate) fn matmul_cpu<R: Runtime>(
+    pub(crate) fn matmul_cpu<R: Runtime, F: Float + CubeElement>(
         &self,
-        lhs: &TensorHandle<R, f32>,
-        rhs: &TensorHandle<R, f32>,
+        lhs: &TensorHandle<R, F>,
+        rhs: &TensorHandle<R, F>,
         client: &ComputeClient<R::Server, R::Channel>,
-    ) -> Vec<f32> {
+    ) -> Vec<F> {
         let lhs_binding = &client.read(lhs.handle.clone().binding());
         let rhs_binding = &client.read(rhs.handle.clone().binding());
 
-        let lhs = f32::from_bytes(lhs_binding);
-        let rhs = f32::from_bytes(rhs_binding);
+        let lhs = F::from_bytes(lhs_binding);
+        let rhs = F::from_bytes(rhs_binding);
 
         self.matmul_cpu_algorithm(lhs, rhs)
     }
 
-    fn matmul_cpu_algorithm(&self, lhs: &[f32], rhs: &[f32]) -> Vec<f32> {
-        let mut out = vec![0.; self.batch * self.m * self.n];
+    fn matmul_cpu_algorithm<F: Float + CubeElement>(&self, lhs: &[F], rhs: &[F]) -> Vec<F> {
+        let mut out = vec![F::from_int(0); self.batch * self.m * self.n];
         let lhs_batch_offset = self.m * self.k;
         let rhs_batch_offset = self.k * self.n;
         let out_batch_offset = self.m * self.n;
@@ -235,9 +125,7 @@
                         let lhs_value = lhs[b * lhs_batch_offset + i * self.k + k_];
                         let rhs_value = rhs[b * rhs_batch_offset + j + k_ * self.n];
 
-                        let result = (half::f16::from_f32(lhs_value)
-                            * half::f16::from_f32(rhs_value))
-                        .to_f32();
+                        let result = lhs_value * rhs_value;
 
                         out[b * out_batch_offset + i * self.n + j] += result;
                     }
@@ -248,36 +136,36 @@
         out
     }
 
-    pub(crate) fn random_lhs<R: Runtime>(
+    pub(crate) fn random_lhs<R: Runtime, F: Float + CubeElement>(
         &self,
         client: &ComputeClient<R::Server, R::Channel>,
-    ) -> TensorHandle<R, f32> {
+    ) -> TensorHandle<R, F> {
         self.random_tensor(client, vec![self.batch, self.m, self.k])
     }
 
-    pub(crate) fn random_rhs<R: Runtime>(
+    pub(crate) fn random_rhs<R: Runtime, F: Float + CubeElement>(
         &self,
         client: &ComputeClient<R::Server, R::Channel>,
-    ) -> TensorHandle<R, f32> {
+    ) -> TensorHandle<R, F> {
         self.random_tensor(client, vec![self.batch, self.k, self.n])
     }
 
-    pub(crate) fn empty_out<R: Runtime>(
+    pub(crate) fn empty_out<R: Runtime, F: Float + CubeElement>(
         &self,
         client: &ComputeClient<R::Server, R::Channel>,
-    ) -> TensorHandle<R, f32> {
+    ) -> TensorHandle<R, F> {
         TensorHandle::new_contiguous(
             vec![self.batch, self.m, self.n],
             self.create_empty::<R>(client, self.batch * self.m, self.n),
         )
     }
 
-    pub(crate) fn random_tensor<R: Runtime>(
+    pub(crate) fn random_tensor<R: Runtime, F: Float + CubeElement>(
         &self,
         client: &ComputeClient<R::Server, R::Channel>,
         shape: Vec<usize>,
-    ) -> TensorHandle<R, f32> {
-        let data = generate_random_data(shape.iter().product());
+    ) -> TensorHandle<R, F> {
+        let data = generate_random_data::<F>(shape.iter().product());
         let handle = client.create(bytemuck::cast_slice(&data));
         TensorHandle::new_contiguous(shape, handle)
     }
@@ -290,7 +178,4 @@
     ) -> Handle {
         client.empty(x * y * core::mem::size_of::<f32>())
     }
-=======
-    (0..num_elements).map(|_| F::new(lcg(&mut seed))).collect()
->>>>>>> 8dff2cce
 }