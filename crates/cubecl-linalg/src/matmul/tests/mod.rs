--- conflicted
+++ resolved
@@ -1,10 +1,6 @@
 #![allow(missing_docs)]
 
 pub mod cmma_matmul;
-<<<<<<< HEAD
-// pub mod cmma_old;
-=======
->>>>>>> c5d28522
 mod test_macros;
 mod test_utils;
 pub mod tiling2d;