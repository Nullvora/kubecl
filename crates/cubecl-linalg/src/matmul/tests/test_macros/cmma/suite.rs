--- conflicted
+++ resolved
@@ -188,27 +188,6 @@
             );
         }
 
-<<<<<<< HEAD
-        // #[test]
-        // pub fn specialized() {
-        //     cubecl_linalg::matmul::tests::test_algo::<SpecializedAlgorithm<TMM>, (EG, ES), TestRuntime>(
-        //         (MatrixLayout::$lhs_layout, MatrixLayout::$rhs_layout),
-        //         $tile,
-        //         $stage,
-        //         $problem,
-        //     );
-        // }
-
-        // #[test]
-        // pub fn pipelined() {
-        //     cubecl_linalg::matmul::tests::test_algo::<PipelinedAlgorithm<TMM>, (EG, ES), TestRuntime>(
-        //         (MatrixLayout::$lhs_layout, MatrixLayout::$rhs_layout),
-        //         $tile,
-        //         $stage,
-        //         $problem,
-        //     );
-        // }
-=======
         #[test]
         pub fn specialized() {
             cubecl_linalg::matmul::tests::test_algo::<SpecializedAlgorithm<TMM>, Precision, TestRuntime>(
@@ -228,6 +207,5 @@
                 $problem,
             );
         }
->>>>>>> 5ff9df3f
     };
 }