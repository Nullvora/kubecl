use crate::matmul::components::stage::StageVectorization;
use crate::matmul::components::{CompleteStageTiling, MatmulProblem, MatrixLayout};
use crate::matmul::components::{MatmulSelection, MatmulSize};
use crate::matmul::kernels::matmul::Algorithm;
use crate::matmul::tests::cmma_matmul::matmul_test_launcher::test_matmul_algorithm;
use crate::matmul::tests::cmma_matmul::tma_test_launcher::test_tma_matmul_algorithm;
use crate::matmul::tests::test_utils::TestPrecision;
use cubecl_core::Runtime;

pub fn test_algo<A: Algorithm, P: TestPrecision, R: Runtime>(
    layouts: (MatrixLayout, MatrixLayout),
    tile_shape: MatmulSize,
    tile_count: MatmulSize,
    problem: MatmulSize,
    rows_per_plane: u32,
) {
    let client = R::client(&Default::default());
    let plane_dim = match client
        .properties()
        .hardware_properties()
        .defined_plane_size()
    {
        Some(val) => val,
        None => {
            println!("Can't run test without a fixed plane size.");
            return;
        }
    };

    let problem = MatmulProblem {
        m: problem.m as usize,
        n: problem.n as usize,
        k: problem.k as usize,
        batches: (vec![2], vec![2]),
        lhs_layout: layouts.0,
        rhs_layout: layouts.1,
        lhs_line_size: 1, // Will be changed
        rhs_line_size: 1, // Will be changed
        out_line_size: 1, // Will be changed
    };

    let selection = MatmulSelection {
        tile_shape,
        tile_count,
        plane_dim,
        rows_per_plane,
    };
    let config_input = CompleteStageTiling {
        tile_shape: selection.tile_shape,
        tile_count: selection.tile_count,
    };
    let vectorization = StageVectorization {
        stage_line_size: 0,
        stage_elem_padding: 0,
    };

    test_matmul_algorithm::<A, P, R>(
        client,
        problem,
        (
            (
                config_input,
                A::stage_buffering_strategy(),
                vectorization,
                A::num_stages(),
            ),
            A::loading_precompute_strategy(),
        ),
        selection,
    );
}

pub fn test_algo_tma<A: Algorithm, P: TestPrecision, R: Runtime>(
    layouts: (MatrixLayout, MatrixLayout),
    tile_shape: MatmulSize,
    tile_count: MatmulSize,
    problem: MatmulSize,
) {
    let client = R::client(&Default::default());
    let plane_dim = match client
        .properties()
        .hardware_properties()
        .defined_plane_size()
    {
        Some(val) => val,
        None => {
            println!("Can't run test without a fixed plane size.");
            return;
        }
    };

    let problem = MatmulProblem {
        m: problem.m as usize,
        n: problem.n as usize,
        k: problem.k as usize,
        batches: (vec![2], vec![2]),
        lhs_layout: layouts.0,
        rhs_layout: layouts.1,
        lhs_line_size: 1, // Will be changed
        rhs_line_size: 1, // Will be changed
        out_line_size: 1, // Will be changed
    };

    let selection = MatmulSelection {
        tile_shape,
        tile_count,
        plane_dim,
        rows_per_plane: 1,
    };
    let config_input = CompleteStageTiling {
        tile_shape: selection.tile_shape,
        tile_count: selection.tile_count,
    };

    let vectorization = StageVectorization {
        stage_line_size: 0,
        stage_elem_padding: 0,
    };
    test_tma_matmul_algorithm::<A, P, R>(
        client,
        problem,
        (
            (
                config_input,
                A::stage_buffering_strategy(),
                vectorization,
                A::num_stages(),
            ),
            A::loading_precompute_strategy(),
        ),
        selection,
    );
}

#[allow(missing_docs)]
#[macro_export]
macro_rules! matmul_standard_tests {
    (standard; $lhs_layout:ident, $rhs_layout:ident, $tile:expr, $stage:expr, $problem:expr) => {
        use $crate::matmul::components::global::load::{
            async_full_cyclic, async_full_maximize_slice_length, async_full_maximize_unit_count, sync_full_strided, sync_full_tilewise, async_full_cooperative,
        };
        use $crate::matmul::components::stage::{ColMajorTilingOrder, RowMajorTilingOrder};
        use $crate::matmul::kernels::matmul::double_buffering::{CyclicDoubleBufferingAlgorithm, TilewiseDoubleBufferingAlgorithm,
            HybridDoubleBufferingAlgorithm};
        use $crate::matmul::kernels::matmul::ordered_double_buffering::OrderedDoubleBufferingAlgorithm;
        use $crate::matmul::kernels::matmul::simple::SimpleAlgorithm;
        use $crate::matmul::kernels::matmul::simple_unit::SimpleUnitAlgorithm;
        use $crate::matmul::kernels::matmul::simple_barrier::SimpleBarrierAlgorithm;

        #[test]
        pub fn simple_cyclic() {
            cubecl_linalg::matmul::tests::test_algo::<SimpleAlgorithm<TMM>, Precision, TestRuntime>(
                (MatrixLayout::$lhs_layout, MatrixLayout::$rhs_layout),
                $tile,
                $stage,
                $problem,
                1,
            );
        }

        #[test]
        pub fn simple_cyclic_multi_rows() {
            cubecl_linalg::matmul::tests::test_algo::<SimpleAlgorithm<TMM>, Precision, TestRuntime>(
                (MatrixLayout::$lhs_layout, MatrixLayout::$rhs_layout),
                $tile,
                $stage,
                $problem,
                2,
            );
        }

        #[test]
        pub fn simple_strided() {
            cubecl_linalg::matmul::tests::test_algo::<
                SimpleAlgorithm<TMM, sync_full_strided::LoadingStrategy, sync_full_strided::LoadingStrategy>,
                Precision,
                TestRuntime,
            >(
                (MatrixLayout::$lhs_layout, MatrixLayout::$rhs_layout),
                $tile,
                $stage,
                $problem,
                1,
            );
        }

        #[test]
        pub fn simple_tilewise() {
            cubecl_linalg::matmul::tests::test_algo::<
                SimpleAlgorithm<TMM, sync_full_tilewise::LoadingStrategy<RowMajorTilingOrder>, sync_full_tilewise::LoadingStrategy<ColMajorTilingOrder>>,
                Precision,
                TestRuntime,
            >(
                (MatrixLayout::$lhs_layout, MatrixLayout::$rhs_layout),
                $tile,
                $stage,
                $problem,
                1,
            );
        }

        #[test]
        pub fn simple_barrier_cooperative() {
            cubecl_linalg::matmul::tests::test_algo::<
                SimpleBarrierAlgorithm<TMM, async_full_cooperative::LoadingStrategy>,
                Precision,
                TestRuntime,
            >(
                (MatrixLayout::$lhs_layout, MatrixLayout::$rhs_layout),
                $tile,
                $stage,
                $problem,
                1,
            );
        }

        #[test]
        pub fn simple_barrier_cyclic() {
            cubecl_linalg::matmul::tests::test_algo::<
                SimpleBarrierAlgorithm<TMM, async_full_cyclic::LoadingStrategy<ColMajorTilingOrder>>,
                Precision,
                TestRuntime,
            >(
                (MatrixLayout::$lhs_layout, MatrixLayout::$rhs_layout),
                $tile,
                $stage,
                $problem,
                1,
            );
        }

        #[test]
        pub fn simple_barrier_maximize_slice_length() {
            cubecl_linalg::matmul::tests::test_algo::<
                SimpleBarrierAlgorithm<TMM, async_full_maximize_slice_length::LoadingStrategy>,
                Precision,
                TestRuntime,
            >(
                (MatrixLayout::$lhs_layout, MatrixLayout::$rhs_layout),
                $tile,
                $stage,
                $problem,
                1,
            );
        }

        #[test]
        pub fn simple_barrier_maximize_unit_count() {
            cubecl_linalg::matmul::tests::test_algo::<
                SimpleBarrierAlgorithm<TMM, async_full_maximize_unit_count::LoadingStrategy>,
                Precision,
                TestRuntime,
            >(
                (MatrixLayout::$lhs_layout, MatrixLayout::$rhs_layout),
                $tile,
                $stage,
                $problem,
                1,
            );
        }

        #[test]
        pub fn double_buffering_single_row_cyclic() {
            cubecl_linalg::matmul::tests::test_algo::<
                CyclicDoubleBufferingAlgorithm<TMM>,
                Precision,
                TestRuntime,
            >(
                (MatrixLayout::$lhs_layout, MatrixLayout::$rhs_layout),
                $tile,
                $stage,
                $problem,
                1,
            );
        }

        #[test]
        pub fn double_buffering_multi_row_cyclic() {
            cubecl_linalg::matmul::tests::test_algo::<
                CyclicDoubleBufferingAlgorithm<TMM>,
                Precision,
                TestRuntime,
            >(
                (MatrixLayout::$lhs_layout, MatrixLayout::$rhs_layout),
                $tile,
                $stage,
                $problem,
                2,
            );
        }

        #[test]
        pub fn double_buffering_single_row_tilewise() {
            cubecl_linalg::matmul::tests::test_algo::<
                TilewiseDoubleBufferingAlgorithm<TMM>,
                Precision,
                TestRuntime,
            >(
                (MatrixLayout::$lhs_layout, MatrixLayout::$rhs_layout),
                $tile,
                $stage,
                $problem,
                1,
            );
        }

        #[test]
        pub fn double_buffering_multi_row_tilewise() {
            cubecl_linalg::matmul::tests::test_algo::<
                TilewiseDoubleBufferingAlgorithm<TMM>,
                Precision,
                TestRuntime,
            >(
                (MatrixLayout::$lhs_layout, MatrixLayout::$rhs_layout),
                $tile,
                $stage,
                $problem,
                2,
            );
        }

        #[test]
        pub fn double_buffering_single_row_hybrid() {
            cubecl_linalg::matmul::tests::test_algo::<
                HybridDoubleBufferingAlgorithm<TMM>,
                Precision,
                TestRuntime,
            >(
                (MatrixLayout::$lhs_layout, MatrixLayout::$rhs_layout),
                $tile,
                $stage,
                $problem,
                1,
            );
        }

        #[test]
        pub fn double_buffering_multi_row_hybrid() {
            cubecl_linalg::matmul::tests::test_algo::<
                HybridDoubleBufferingAlgorithm<TMM>,
                Precision,
                TestRuntime,
            >(
                (MatrixLayout::$lhs_layout, MatrixLayout::$rhs_layout),
                $tile,
                $stage,
                $problem,
                2,
            );
        }

        #[test]
<<<<<<< HEAD
        pub fn simple_unit() {
            cubecl_linalg::matmul::tests::test_algo::<
                SimpleUnitAlgorithm,
=======
        pub fn ordered_double_buffering_single_row() {
            cubecl_linalg::matmul::tests::test_algo::<
                OrderedDoubleBufferingAlgorithm<TMM>,
>>>>>>> aec18021
                Precision,
                TestRuntime,
            >(
                (MatrixLayout::$lhs_layout, MatrixLayout::$rhs_layout),
                $tile,
                $stage,
                $problem,
                1,
            );
        }
<<<<<<< HEAD
=======

        #[test]
        pub fn ordered_double_buffering_multi_row() {
            cubecl_linalg::matmul::tests::test_algo::<
                OrderedDoubleBufferingAlgorithm<TMM>,
                Precision,
                TestRuntime,
            >(
                (MatrixLayout::$lhs_layout, MatrixLayout::$rhs_layout),
                $tile,
                $stage,
                $problem,
                2,
            );
        }
>>>>>>> aec18021
    };

    (tma; $lhs_layout:ident, $rhs_layout:ident, $tile:expr, $stage:expr, $problem:expr) => {
        use $crate::matmul::kernels::matmul::simple_tma::SimpleTmaAlgorithm;

        #[test]
        pub fn simple_tma() {
            cubecl_linalg::matmul::tests::test_algo_tma::<
                SimpleTmaAlgorithm<TMM>,
                Precision,
                TestRuntime,
            >(
                (MatrixLayout::$lhs_layout, MatrixLayout::$rhs_layout),
                $tile,
                $stage,
                $problem,
            );
        }
    };

    ($kind: ident) => {
        use $crate::matmul::components::{MatmulSize, MatrixLayout};

        mod row_major {
            use super::*;

            mod row_major {
                use super::*;
                $crate::matmul_standard_tests!($kind; RowMajor, RowMajor);
            }

            mod col_major {
                use super::*;
                $crate::matmul_standard_tests!($kind; RowMajor, ColMajor);
            }
        }

        mod col_major {
            use super::*;

            mod row_major {
                use super::*;
                $crate::matmul_standard_tests!($kind; ColMajor, RowMajor);
            }

            mod col_major {
                use super::*;
                $crate::matmul_standard_tests!($kind; ColMajor, ColMajor);
            }
        }
    };

    ($kind: ident; $lhs_layout:ident, $rhs_layout:ident) => {
        mod t8x8x8 {
            use super::*;
            $crate::matmul_standard_tests!(
                $kind;
                $lhs_layout,
                $rhs_layout,
                MatmulSize { m: 8, n: 8, k: 8 }
            );
        }

        mod t16x16x16 {
            use super::*;
            $crate::matmul_standard_tests!(
                $kind;
                $lhs_layout,
                $rhs_layout,
                MatmulSize {
                    m: 16,
                    n: 16,
                    k: 16
                }
            );
        }

        mod t32x8x16 {
            use super::*;
            $crate::matmul_standard_tests!(
                $kind;
                $lhs_layout,
                $rhs_layout,
                MatmulSize { m: 32, n: 8, k: 16 }
            );
        }

        mod t8x32x16 {
            use super::*;
            $crate::matmul_standard_tests!(
                $kind;
                $lhs_layout,
                $rhs_layout,
                MatmulSize { m: 8, n: 32, k: 16 }
            );
        }

        mod t16x16x8 {
            use super::*;
            $crate::matmul_standard_tests!(
                $kind;
                $lhs_layout,
                $rhs_layout,
                MatmulSize { m: 16, n: 16, k: 8 }
            );
        }
    };

    ($kind: ident; $lhs_layout:ident, $rhs_layout:ident, $tile:expr) => {
        mod s1x1x1 {
            use super::*;
            $crate::matmul_standard_tests!(
                $kind;
                $lhs_layout,
                $rhs_layout,
                $tile,
                MatmulSize { m: 1, n: 1, k: 1 }
            );
        }

        mod s8x8x1 {
            use super::*;
            $crate::matmul_standard_tests!(
                $kind;
                $lhs_layout,
                $rhs_layout,
                $tile,
                MatmulSize { m: 8, n: 8, k: 1 }
            );
        }

        #[cfg(target_os="macos")]
        mod s16x16x1 {
            use super::*;
            $crate::matmul_standard_tests!(
                $kind;
                $lhs_layout,
                $rhs_layout,
                $tile,
                MatmulSize { m: 16, n: 16, k: 1 }
            );
        }

        mod s2x2x2 {
            use super::*;
            $crate::matmul_standard_tests!(
                $kind;
                $lhs_layout,
                $rhs_layout,
                $tile,
                MatmulSize { m: 2, n: 2, k: 2 }
            );
        }

        #[cfg(target_os="macos")]
        mod s8x8x4 {
            use super::*;
            $crate::matmul_standard_tests!(
                $kind;
                $lhs_layout,
                $rhs_layout,
                $tile,
                MatmulSize { m: 8, n: 8, k: 4 }
            );
        }

        #[cfg(target_os="macos")]
        mod s16x8x4 {
            use super::*;
            $crate::matmul_standard_tests!(
                $kind;
                $lhs_layout,
                $rhs_layout,
                $tile,
                MatmulSize { m: 16, n: 8, k: 4 }
            );
        }

        #[cfg(not(target_os="macos"))]
        mod s4x4x2 {
            use super::*;
            $crate::matmul_standard_tests!(
                $kind;
                $lhs_layout,
                $rhs_layout,
                $tile,
                MatmulSize { m: 4, n: 4, k: 2 }
            );
        }

        #[cfg(not(target_os="macos"))]
        mod s8x4x2 {
            use super::*;
            $crate::matmul_standard_tests!(
                $kind;
                $lhs_layout,
                $rhs_layout,
                $tile,
                MatmulSize { m: 8, n: 4, k: 2 }
            );
        }
    };

    ($kind: ident; $lhs_layout:ident, $rhs_layout:ident, $tile:expr, $stage:expr) => {
        mod p8x8x8 {
            use super::*;
            $crate::matmul_standard_tests!(
                $kind;
                $lhs_layout,
                $rhs_layout,
                $tile,
                $stage,
                MatmulSize {
                    m: 8,
                    n: 8,
                    k: 8
                }
            );
        }

        mod p16x16x16 {
            use super::*;
            $crate::matmul_standard_tests!(
                $kind;
                $lhs_layout,
                $rhs_layout,
                $tile,
                $stage,
                MatmulSize {
                    m: 16,
                    n: 16,
                    k: 16
                }
            );
        }

        mod p32x32x32 {
            use super::*;
            $crate::matmul_standard_tests!(
                $kind;
                $lhs_layout,
                $rhs_layout,
                $tile,
                $stage,
                MatmulSize {
                    m: 32,
                    n: 32,
                    k: 32
                }
            );
        }

        mod p64x32x32 {
            use super::*;
            $crate::matmul_standard_tests!(
                $kind;
                $lhs_layout,
                $rhs_layout,
                $tile,
                $stage,
                MatmulSize {
                    m: 64,
                    n: 32,
                    k: 32
                }
            );
        }

        mod p32x32x64 {
            use super::*;
            $crate::matmul_standard_tests!(
                $kind;
                $lhs_layout,
                $rhs_layout,
                $tile,
                $stage,
                MatmulSize {
                    m: 32,
                    n: 32,
                    k: 64
                }
            );
        }

        mod p100x100x100 {
            use super::*;
            $crate::matmul_standard_tests!(
                $kind;
                $lhs_layout,
                $rhs_layout,
                $tile,
                $stage,
                MatmulSize {
                    m: 100,
                    n: 100,
                    k: 100
                }
            );
        }

        mod p20x20x16 {
            use super::*;
            $crate::matmul_standard_tests!(
                $kind;
                $lhs_layout,
                $rhs_layout,
                $tile,
                $stage,
                MatmulSize {
                    m: 20,
                    n: 20,
                    k: 16
                }
            );
        }

        mod p23x1x17 {
            use super::*;
            $crate::matmul_standard_tests!(
                $kind;
                $lhs_layout,
                $rhs_layout,
                $tile,
                $stage,
                MatmulSize { m: 23, n: 1, k: 17 }
            );
        }

        mod p256x256x256 {
            use super::*;
            $crate::matmul_standard_tests!(
                $kind;
                $lhs_layout,
                $rhs_layout,
                $tile,
                $stage,
                MatmulSize {
                    m: 256,
                    n: 256,
                    k: 256
                }
            );
        }
    };
}<|MERGE_RESOLUTION|>--- conflicted
+++ resolved
@@ -31,7 +31,8 @@
         m: problem.m as usize,
         n: problem.n as usize,
         k: problem.k as usize,
-        batches: (vec![2], vec![2]),
+        batches: (vec![1], vec![1]),
+        // batches: (vec![2], vec![2]),
         lhs_layout: layouts.0,
         rhs_layout: layouts.1,
         lhs_line_size: 1, // Will be changed
@@ -350,43 +351,34 @@
         }
 
         #[test]
-<<<<<<< HEAD
+        pub fn ordered_double_buffering_multi_row() {
+            cubecl_linalg::matmul::tests::test_algo::<
+                OrderedDoubleBufferingAlgorithm<TMM>,
+                Precision,
+                TestRuntime,
+            >(
+                (MatrixLayout::$lhs_layout, MatrixLayout::$rhs_layout),
+                $tile,
+                $stage,
+                $problem,
+                2,
+            );
+        }
+
+        #[test]
         pub fn simple_unit() {
             cubecl_linalg::matmul::tests::test_algo::<
                 SimpleUnitAlgorithm,
-=======
-        pub fn ordered_double_buffering_single_row() {
-            cubecl_linalg::matmul::tests::test_algo::<
-                OrderedDoubleBufferingAlgorithm<TMM>,
->>>>>>> aec18021
-                Precision,
-                TestRuntime,
-            >(
-                (MatrixLayout::$lhs_layout, MatrixLayout::$rhs_layout),
-                $tile,
-                $stage,
-                $problem,
-                1,
-            );
-        }
-<<<<<<< HEAD
-=======
-
-        #[test]
-        pub fn ordered_double_buffering_multi_row() {
-            cubecl_linalg::matmul::tests::test_algo::<
-                OrderedDoubleBufferingAlgorithm<TMM>,
-                Precision,
-                TestRuntime,
-            >(
-                (MatrixLayout::$lhs_layout, MatrixLayout::$rhs_layout),
-                $tile,
-                $stage,
-                $problem,
-                2,
-            );
-        }
->>>>>>> aec18021
+                Precision,
+                TestRuntime,
+            >(
+                (MatrixLayout::$lhs_layout, MatrixLayout::$rhs_layout),
+                $tile,
+                $stage,
+                $problem,
+                1,
+            );
+        }
     };
 
     (tma; $lhs_layout:ident, $rhs_layout:ident, $tile:expr, $stage:expr, $problem:expr) => {
@@ -730,5 +722,21 @@
                 }
             );
         }
+
+        mod pTMP {
+            use super::*;
+            $crate::matmul_standard_tests!(
+                $kind;
+                $lhs_layout,
+                $rhs_layout,
+                $tile,
+                $stage,
+                MatmulSize {
+                    m: 8,
+                    n: 8,
+                    k: 8
+                }
+            );
+        }
     };
 }