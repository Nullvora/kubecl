--- conflicted
+++ resolved
@@ -1,16 +1,10 @@
-<<<<<<< HEAD
-=======
 use crate::matmul::components::stage::STAGE_BUFFERING;
 use crate::matmul::components::{CompleteStageTiling, MatmulProblem, MatrixLayout};
->>>>>>> dd26fa37
 use crate::matmul::components::{MatmulSelection, MatmulSize};
 use crate::matmul::kernels::matmul::Algorithm;
 use crate::matmul::tests::cmma_matmul::matmul_test_launcher::test_matmul_algorithm;
+use crate::matmul::tests::cmma_matmul::tma_test_launcher::test_tma_matmul_algorithm;
 use crate::matmul::tests::test_utils::TestPrecision;
-use crate::matmul::{
-    components::{CompleteStageTiling, MatmulProblem, MatrixLayout, stage},
-    tests::cmma_matmul::tma_test_launcher::test_tma_matmul_algorithm,
-};
 use cubecl_core::Runtime;
 
 pub fn test_algo<A: Algorithm, P: TestPrecision, R: Runtime>(
@@ -101,7 +95,7 @@
     test_tma_matmul_algorithm::<A, P, R>(
         client,
         problem,
-        (config_input, stage::Buffering::Single), // TODO support double buffering
+        (config_input, STAGE_BUFFERING), // TODO support double buffering
         selection,
     );
 }
