use cubecl_core::{CubeElement, Runtime};
use half::f16;

use crate::{
    matmul::{
        cmma::{
            config::{CmmaConfig, WriteOutStrategy},
            launch,
        },
        tiling2d,
    },
    tensor::TensorHandle,
};

use super::test_utils::{
    assert_equals_approx, cmma_available, create_empty, range_tensor_with_factor,
};

pub fn test_matmul_cmma_one_cube<R: Runtime>(device: &R::Device) {
    MatmulTestCase {
        m: 64,
        k: 64,
        n: 64,
        batch: 1,
        factor: 100000.,
        epsilon: 0.1,
        compute_f16: true,
    }
    .test_cmma::<R>(CmmaConfig::default(), device);
}

macro_rules! alternate_block_sizes {
    ($name:ident, $b_mn:expr, $b_k:expr) => {
        pub fn $name<R: Runtime>(device: &R::Device) {
            MatmulTestCase {
                m: 128,
                k: 128,
                n: 128,
                batch: 1,
                factor: 100000.,
                epsilon: 0.001,
                compute_f16: true,
            }
            .test_cmma::<R>(
                CmmaConfig::new($b_mn, $b_k, false, WriteOutStrategy::ReuseSmem),
                device,
            );
        }
    };
}

alternate_block_sizes!(test_matmul_cmma_16_16, 16, 16);
alternate_block_sizes!(test_matmul_cmma_32_16, 32, 16);
alternate_block_sizes!(test_matmul_cmma_32_32, 32, 32);
alternate_block_sizes!(test_matmul_cmma_64_16, 64, 16);
alternate_block_sizes!(test_matmul_cmma_64_32, 64, 32);
alternate_block_sizes!(test_matmul_cmma_64_64, 64, 64);
alternate_block_sizes!(test_matmul_cmma_128_16, 128, 16);
alternate_block_sizes!(test_matmul_cmma_128_32, 128, 32);

pub fn test_matmul_cmma_several_cubes<R: Runtime>(device: &R::Device) {
    MatmulTestCase {
        m: 256,
        k: 256,
        n: 256,
        batch: 1,
        factor: 100000.,
        epsilon: 0.1,
        compute_f16: true,
    }
    .test_cmma::<R>(CmmaConfig::default(), device);
}

pub fn test_matmul_cmma_with_check_bounds<R: Runtime>(device: &R::Device) {
    MatmulTestCase {
        m: 60,
        k: 60,
        n: 60,
        batch: 1,
        factor: 1000.,
        epsilon: 0.1,
        compute_f16: true,
    }
    .test_cmma::<R>(CmmaConfig::default(), device);
}

pub fn test_matmul_cmma_with_batches<R: Runtime>(device: &R::Device) {
    MatmulTestCase {
        m: 64,
        k: 64,
        n: 64,
        batch: 3,
        factor: 10000.,
        epsilon: 0.1,
        compute_f16: true,
    }
    .test_cmma::<R>(CmmaConfig::default(), device);
}

pub fn test_matmul_cmma_unvectorizable_shapes<R: Runtime>(device: &R::Device) {
    MatmulTestCase {
        m: 63,
        k: 63,
        n: 63,
        batch: 3,
        factor: 10000.,
        epsilon: 0.1,
        compute_f16: true,
    }
    .test_cmma::<R>(CmmaConfig::default(), device);
}

pub fn test_matmul_cmma_vec2_shapes<R: Runtime>(device: &R::Device) {
    MatmulTestCase {
        m: 62,
        k: 62,
        n: 62,
        batch: 3,
        factor: 10000.,
        epsilon: 0.1,
        compute_f16: true,
    }
    .test_cmma::<R>(CmmaConfig::default(), device);
}

pub fn test_matmul_tiling2d_one_cube<R: Runtime>(device: &R::Device) {
    MatmulTestCase {
        m: 64,
        k: 64,
        n: 64,
        batch: 1,
        factor: 100000.,
        epsilon: 0.1,
        compute_f16: true,
    }
    .test_tiling2d::<R>(device);
}

pub fn test_matmul_tiling2d_several_cubes<R: Runtime>(device: &R::Device) {
    MatmulTestCase {
        m: 256,
        k: 256,
        n: 256,
        batch: 1,
        factor: 100000.,
        epsilon: 0.1,
        compute_f16: true,
    }
    .test_tiling2d::<R>(device);
}

pub fn test_matmul_tiling2d_with_check_bounds<R: Runtime>(device: &R::Device) {
    MatmulTestCase {
        m: 60,
        k: 60,
        n: 60,
        batch: 1,
        factor: 1000.,
        epsilon: 0.1,
        compute_f16: true,
    }
    .test_tiling2d::<R>(device);
}

pub fn test_matmul_tiling2d_with_batches<R: Runtime>(device: &R::Device) {
    MatmulTestCase {
        m: 64,
        k: 64,
        n: 64,
        batch: 3,
        factor: 10000.,
        epsilon: 0.1,
        compute_f16: true,
    }
    .test_tiling2d::<R>(device);
}

struct MatmulTestCase {
    m: usize,
    k: usize,
    n: usize,
    batch: usize,
    factor: f32,
    epsilon: f32,
    compute_f16: bool,
}

impl MatmulTestCase {
    fn test_tiling2d<R: Runtime>(&self, device: &R::Device) {
        let client = R::client(device);
        let tensor_1 =
            range_tensor_with_factor::<R>(&client, self.batch, self.m, self.k, self.factor);
        let tensor_2 =
            range_tensor_with_factor::<R>(&client, self.batch, self.k, self.n, self.factor);
        let out = TensorHandle::new_contiguous(
            vec![self.batch, self.m, self.n],
            create_empty::<R>(&client, self.batch * self.m, self.n),
        );

        let expected = self.matmul_cpu(
            f32::from_bytes(&R::client(device).read(tensor_1.handle.clone().binding())),
            f32::from_bytes(&R::client(device).read(tensor_2.handle.clone().binding())),
        );

        let out = tiling2d::launch::<R, f32>(&client, tensor_1, tensor_2, out, Default::default());

        assert_equals_approx::<R>(&client, out.handle, &expected, self.epsilon);
    }

    fn test_cmma<R: Runtime>(&self, config: CmmaConfig, device: &R::Device) {
        if !cmma_available::<R>(device) {
            // We can't execute the test, skip.
            return;
        }

        let client = R::client(device);
        let tensor_1 =
            range_tensor_with_factor::<R>(&client, self.batch, self.m, self.k, self.factor);
        let tensor_2 =
            range_tensor_with_factor::<R>(&client, self.batch, self.k, self.n, self.factor);
        let out = TensorHandle::new_contiguous(
            vec![self.batch, self.m, self.n],
            create_empty::<R>(&client, self.batch * self.m, self.n),
        );

        let expected = self.matmul_cpu(
            f32::from_bytes(&client.read(tensor_1.handle.clone().binding())),
            f32::from_bytes(&client.read(tensor_2.handle.clone().binding())),
        );

<<<<<<< HEAD
        let out = launch::<R, f32>(&client, tensor_1, tensor_2, out);
=======
        let out = launch::<R, F32>(&client, tensor_1, tensor_2, out, config);
>>>>>>> ff6302a2

        assert_equals_approx::<R>(&client, out.handle, &expected, self.epsilon);
    }

    fn matmul_cpu(&self, lhs: &[f32], rhs: &[f32]) -> Vec<f32> {
        let mut out = vec![0.; self.batch * self.m * self.n];
        let lhs_batch_offset = self.m * self.k;
        let rhs_batch_offset = self.k * self.n;
        let out_batch_offset = self.m * self.n;

        for b in 0..self.batch {
            for i in 0..self.m {
                for j in 0..self.n {
                    for k_ in 0..self.k {
                        let lhs_value = lhs[b * lhs_batch_offset + i * self.k + k_];
                        let rhs_value = rhs[b * rhs_batch_offset + j + k_ * self.n];

                        let result = if self.compute_f16 {
                            (f16::from_f32(lhs_value) * f16::from_f32(rhs_value)).to_f32()
                        } else {
                            lhs_value * rhs_value
                        };

                        out[b * out_batch_offset + i * self.n + j] += result;
                    }
                }
            }
        }
        out
    }
}<|MERGE_RESOLUTION|>--- conflicted
+++ resolved
@@ -228,11 +228,7 @@
             f32::from_bytes(&client.read(tensor_2.handle.clone().binding())),
         );
 
-<<<<<<< HEAD
-        let out = launch::<R, f32>(&client, tensor_1, tensor_2, out);
-=======
-        let out = launch::<R, F32>(&client, tensor_1, tensor_2, out, config);
->>>>>>> ff6302a2
+        let out = launch::<R, f32>(&client, tensor_1, tensor_2, out, config);
 
         assert_equals_approx::<R>(&client, out.handle, &expected, self.epsilon);
     }
