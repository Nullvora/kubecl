--- conflicted
+++ resolved
@@ -4,8 +4,6 @@
 use super::block_loop::block_loop;
 use super::config::ComptimeCmmaInfo;
 
-<<<<<<< HEAD
-=======
 #[cube(launch_unchecked)]
 #[allow(unused_mut)]
 pub fn cmma_kernel<F: Float, FC: Float>(
@@ -20,19 +18,18 @@
     let runtime_info = RuntimeCmmaInfo { ids, dims, offsets };
 
     let shared_memories = make_shared_memories::<FC>(comptime_info);
-    let accumulate = make_accumulators::<F>(comptime_info);
+    let cmma_matrices = make_cmma_matrices::<F, FC>(comptime_info);
     block_loop::<F, FC>(
         lhs,
         rhs,
         out,
         shared_memories,
-        accumulate,
+        cmma_matrices,
         runtime_info,
         comptime_info,
     );
 }
 
->>>>>>> c61327e7
 #[derive(CubeType, Copy, Clone)]
 pub(crate) struct Dimensions {
     pub m: u32,
@@ -76,32 +73,6 @@
     pub accumulators: Sequence<cmma::Matrix<F>>,
     pub lhs: cmma::Matrix<FC>,
     pub rhs: cmma::Matrix<FC>,
-}
-
-#[cube(launch_unchecked)]
-#[allow(unused_mut)]
-pub fn cmma_kernel<F: Float, FC: Float>(
-    lhs: &Tensor<F>,
-    rhs: &Tensor<F>,
-    out: &mut Tensor<F>,
-    comptime_info: Comptime<ComptimeCmmaInfo>,
-) {
-    let ids = get_ids();
-    let dims = get_dims::<F>(lhs, rhs);
-    let offsets = calculate_offsets::<F>(lhs, rhs, out, comptime_info);
-    let runtime_info = RuntimeCmmaInfo { ids, dims, offsets };
-
-    let shared_memories = make_shared_memories::<FC>(comptime_info);
-    let cmma_matrices = make_cmma_matrices::<F, FC>(comptime_info);
-    block_loop::<F, FC>(
-        lhs,
-        rhs,
-        out,
-        shared_memories,
-        cmma_matrices,
-        runtime_info,
-        comptime_info,
-    );
 }
 
 #[cube]
@@ -169,17 +140,10 @@
 }
 
 #[cube]
-<<<<<<< HEAD
 pub(crate) fn make_cmma_matrices<F: Float, FC: Float>(
-    config: Comptime<ComptimeCmmaInfo>,
+    #[comptime] config: ComptimeCmmaInfo,
 ) -> CmmaMatrices<F, FC> {
-    let num_accumulators = Comptime::map(config, |c| c.num_accumulators);
-=======
-pub(crate) fn make_accumulators<F: Float>(
-    #[comptime] config: ComptimeCmmaInfo,
-) -> Sequence<cmma::Matrix<F>> {
     let num_accumulators = config.num_accumulators;
->>>>>>> c61327e7
     let mut accumulators = Sequence::<cmma::Matrix<F>>::new();
 
     #[unroll]
@@ -213,7 +177,7 @@
         cmma::MatrixLayout::RowMajor,
     );
 
-    CmmaMatrices {
+    CmmaMatrices::<F, FC> {
         accumulators,
         lhs,
         rhs,
