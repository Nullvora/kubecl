use super::{
    strategy::{
        BlockLoopStrategy, ComputeLoopOrderStrategy, CubeDispatchStrategy, SmemLoaderStrategy,
        WriteOutStrategy,
    },
    CmmaConfig,
};

#[derive(Clone, Copy)]
#[allow(dead_code)]
pub enum PredefinedCmmaConfig {
    M128K16,
    M128K16N64,
    M64K32,
    M64K32N32,
    M64K16,
    M64K16N32,
    M32K16,
    M32K16N64,
    M32K32,
    M16K32N64,
    SplitM32k32,
    SplitM64k16,
    TilewiseInverted,
    Continuous,
    ContinuousInverted,
    LargeSmem,
    RowMajorDispatch,
    SwizzleDispatch,
    AccumulatorsFirstNoReuse,
    AccumulatorsFirstWithReuse,
}

impl From<PredefinedCmmaConfig> for CmmaConfig {
    fn from(val: PredefinedCmmaConfig) -> Self {
        match val {
<<<<<<< HEAD
            PredefinedCmmaConfig::M64K32 => CmmaConfig {
                b_m: 64,
                b_k: 32,
                b_n: 64,
                block_loop_strategy: BlockLoopStrategy::Standard(8),
                ..Default::default()
            },
=======
            // Probably the fastest.
>>>>>>> 3f64db0e
            PredefinedCmmaConfig::M128K16 => CmmaConfig {
                b_m: 128,
                b_k: 16,
<<<<<<< HEAD
                b_n: 128,
=======
                unroll: false,
                write_out_strategy: WriteOutStrategy::ReuseSmem,
                cube_dispatch_strategy: CubeDispatchStrategy::Swizzle,
                compute_loop_order_strategy: ComputeLoopOrderStrategy::AllAccumulatorsFirst(true),
                block_loop_strategy: BlockLoopStrategy::Standard(8),
                lhs_smem_loader_strategy: SmemLoaderStrategy::TilewiseRowMajor,
                rhs_smem_loader_strategy: SmemLoaderStrategy::TilewiseColMajor,
            },
            PredefinedCmmaConfig::M64K32 => CmmaConfig {
                b_mn: 64,
                b_k: 32,
>>>>>>> 3f64db0e
                block_loop_strategy: BlockLoopStrategy::Standard(8),
                ..Default::default()
            },
            PredefinedCmmaConfig::M64K16 => CmmaConfig {
                b_m: 64,
                b_k: 16,
                b_n: 64,
                block_loop_strategy: BlockLoopStrategy::Standard(4),
                ..Default::default()
            },
            PredefinedCmmaConfig::M32K16 => CmmaConfig {
                b_m: 32,
                b_k: 16,
                b_n: 32,
                block_loop_strategy: BlockLoopStrategy::Standard(2),
                ..Default::default()
            },
            PredefinedCmmaConfig::M32K32 => CmmaConfig {
                b_m: 32,
                b_k: 32,
                b_n: 32,
                block_loop_strategy: BlockLoopStrategy::Standard(4),
                ..Default::default()
            },
            PredefinedCmmaConfig::SplitM32k32 => CmmaConfig {
                b_m: 32,
                b_k: 32,
                b_n: 32,
                block_loop_strategy: BlockLoopStrategy::Split(4, 4),
                ..Default::default()
            },
            PredefinedCmmaConfig::SplitM64k16 => CmmaConfig {
                b_m: 64,
                b_k: 16,
                b_n: 64,
                block_loop_strategy: BlockLoopStrategy::Split(4, 4),
                ..Default::default()
            },
            PredefinedCmmaConfig::TilewiseInverted => CmmaConfig {
                lhs_smem_loader_strategy: SmemLoaderStrategy::TilewiseColMajor,
                rhs_smem_loader_strategy: SmemLoaderStrategy::TilewiseRowMajor,
                ..Default::default()
            },
            PredefinedCmmaConfig::Continuous => CmmaConfig {
                lhs_smem_loader_strategy: SmemLoaderStrategy::ContinuousRowMajor,
                rhs_smem_loader_strategy: SmemLoaderStrategy::ContinuousColMajor,
                ..Default::default()
            },
            PredefinedCmmaConfig::ContinuousInverted => CmmaConfig {
                lhs_smem_loader_strategy: SmemLoaderStrategy::ContinuousColMajor,
                rhs_smem_loader_strategy: SmemLoaderStrategy::ContinuousRowMajor,
                ..Default::default()
            },
            PredefinedCmmaConfig::LargeSmem => CmmaConfig {
                write_out_strategy: WriteOutStrategy::LargeSmem,
                ..Default::default()
            },
            PredefinedCmmaConfig::RowMajorDispatch => CmmaConfig {
                cube_dispatch_strategy: CubeDispatchStrategy::RowMajor,
                ..Default::default()
            },
            PredefinedCmmaConfig::SwizzleDispatch => CmmaConfig {
                cube_dispatch_strategy: CubeDispatchStrategy::Swizzle,
                ..Default::default()
            },
            PredefinedCmmaConfig::AccumulatorsFirstNoReuse => CmmaConfig {
                compute_loop_order_strategy: ComputeLoopOrderStrategy::AllAccumulatorsFirst(false),
                ..Default::default()
            },
            PredefinedCmmaConfig::AccumulatorsFirstWithReuse => CmmaConfig {
                compute_loop_order_strategy: ComputeLoopOrderStrategy::AllAccumulatorsFirst(true),
                ..Default::default()
            },
            PredefinedCmmaConfig::M128K16N64 => CmmaConfig {
                b_m: 128,
                b_k: 16,
                b_n: 64,
                block_loop_strategy: BlockLoopStrategy::Standard(8),
                ..Default::default()
            },
            PredefinedCmmaConfig::M64K32N32 => CmmaConfig {
                b_m: 64,
                b_k: 32,
                b_n: 32,
                block_loop_strategy: BlockLoopStrategy::Standard(8),
                ..Default::default()
            },
            PredefinedCmmaConfig::M64K16N32 => CmmaConfig {
                b_m: 64,
                b_k: 16,
                b_n: 32,
                block_loop_strategy: BlockLoopStrategy::Standard(4),
                ..Default::default()
            },
            PredefinedCmmaConfig::M32K16N64 => CmmaConfig {
                b_m: 32,
                b_k: 16,
                b_n: 64,
                rhs_smem_loader_strategy: SmemLoaderStrategy::ContinuousColMajor,
                block_loop_strategy: BlockLoopStrategy::Standard(2),
                ..Default::default()
            },
            PredefinedCmmaConfig::M16K32N64 => CmmaConfig {
                b_m: 16,
                b_k: 32,
                b_n: 64,
                rhs_smem_loader_strategy: SmemLoaderStrategy::ContinuousColMajor,
                block_loop_strategy: BlockLoopStrategy::Standard(2),
                ..Default::default()
            },
        }
    }
}<|MERGE_RESOLUTION|>--- conflicted
+++ resolved
@@ -34,7 +34,14 @@
 impl From<PredefinedCmmaConfig> for CmmaConfig {
     fn from(val: PredefinedCmmaConfig) -> Self {
         match val {
-<<<<<<< HEAD
+            // Probably the fastest
+            PredefinedCmmaConfig::M128K16 => CmmaConfig {
+                b_m: 128,
+                b_k: 16,
+                b_n: 128,
+                block_loop_strategy: BlockLoopStrategy::Standard(8),
+                ..Default::default()
+            },
             PredefinedCmmaConfig::M64K32 => CmmaConfig {
                 b_m: 64,
                 b_k: 32,
@@ -42,30 +49,7 @@
                 block_loop_strategy: BlockLoopStrategy::Standard(8),
                 ..Default::default()
             },
-=======
-            // Probably the fastest.
->>>>>>> 3f64db0e
-            PredefinedCmmaConfig::M128K16 => CmmaConfig {
-                b_m: 128,
-                b_k: 16,
-<<<<<<< HEAD
-                b_n: 128,
-=======
-                unroll: false,
-                write_out_strategy: WriteOutStrategy::ReuseSmem,
-                cube_dispatch_strategy: CubeDispatchStrategy::Swizzle,
-                compute_loop_order_strategy: ComputeLoopOrderStrategy::AllAccumulatorsFirst(true),
-                block_loop_strategy: BlockLoopStrategy::Standard(8),
-                lhs_smem_loader_strategy: SmemLoaderStrategy::TilewiseRowMajor,
-                rhs_smem_loader_strategy: SmemLoaderStrategy::TilewiseColMajor,
-            },
-            PredefinedCmmaConfig::M64K32 => CmmaConfig {
-                b_mn: 64,
-                b_k: 32,
->>>>>>> 3f64db0e
-                block_loop_strategy: BlockLoopStrategy::Standard(8),
-                ..Default::default()
-            },
+
             PredefinedCmmaConfig::M64K16 => CmmaConfig {
                 b_m: 64,
                 b_k: 16,
