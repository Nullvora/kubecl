--- conflicted
+++ resolved
@@ -1,12 +1,7 @@
-use crate::matmul::cmma::{base::Dimensions, config::CmmaConfig};
+use crate::matmul::cmma::base::Dimensions;
 use cubecl_core as cubecl;
 use cubecl_core::prelude::*;
 
-<<<<<<< HEAD
-=======
-use crate::matmul::cmma::base::Dimensions;
-
->>>>>>> ff6302a2
 use super::base::{BlockLoader, BlockWriter};
 
 pub(crate) struct WholeCheckBlockIO;
@@ -23,30 +18,20 @@
         dim_vertical: u32,
         dim_horizontal: u32,
     ) {
-<<<<<<< HEAD
-        let tensor_vec = tensor.vectorization_factor();
-=======
-        let tensor_vec = Comptime::vectorization(tensor);
-        let tensor_vec_r = Comptime::runtime(tensor_vec);
-        let is_scalar = Comptime::map(tensor_vec, |v| v.val == 1);
->>>>>>> ff6302a2
+        let tensor_vec = vectorization_of(tensor);
+        let is_scalar = tensor_vec == 1;
 
         if read_col < dim_horizontal && read_row < dim_vertical {
             let read_pos = (batch_offset + read_row * dim_horizontal + read_col) / tensor_vec;
             let value = tensor[read_pos];
 
-<<<<<<< HEAD
-            #[unroll]
-            for i in 0..tensor_vec {
-                shared_memory[write_pos + i] = FC::cast_from(value[i]);
-=======
-            if Comptime::get(is_scalar) {
+            if is_scalar {
                 shared_memory[write_pos] = FC::cast_from(value);
             } else {
-                for i in range(0u32, Comptime::get(tensor_vec), Comptime::new(true)) {
+                #[unroll]
+                for i in 0..tensor_vec {
                     shared_memory[write_pos + i] = FC::cast_from(value[i]);
                 }
->>>>>>> ff6302a2
             }
         } else {
             #[unroll]
@@ -62,53 +47,26 @@
     fn write_output(
         out: &mut Tensor<F>,
         accumulator_sm: SharedMemory<F>,
-<<<<<<< HEAD
-        n_iter: u32,
         batch_offset: u32,
         read_position: u32,
         write_row: u32,
         write_col: u32,
         dims: Dimensions,
-        #[comptime] config: CmmaConfig,
     ) {
-        let tile_size = config.tile_size;
-        let out_vec = out.vectorization_factor();
-
-        if write_row < dims.m {
-            let col_with_n_iter = write_col + n_iter * tile_size;
-
-            if col_with_n_iter < dims.n {
-                let n_iter_read_offset = n_iter * tile_size * tile_size;
-                let read_position = read_position + n_iter_read_offset;
-
-                let write_position = batch_offset + write_row * dims.n + col_with_n_iter;
-
-                let mut value = F::vectorized_empty(out_vec);
-
-                #[unroll]
-                for i in 0..4 {
-=======
-        batch_offset: UInt,
-        read_position: UInt,
-        write_row: UInt,
-        write_col: UInt,
-        dims: Dimensions,
-    ) {
-        let out_vec = Comptime::vectorization(out);
-        let out_vec_r = Comptime::runtime(out_vec);
-        let is_scalar = Comptime::map(out_vec, |v| v.val == 1);
+        let out_vec = vectorization_of(out);
+        let is_scalar = out_vec == 1;
 
         if write_row < dims.m && write_col < dims.n {
             let write_position = batch_offset + write_row * dims.n + write_col;
 
-            if Comptime::get(is_scalar) {
+            if is_scalar {
                 let val = accumulator_sm[read_position];
-                out[write_position / out_vec_r] = val;
+                out[write_position / out_vec] = val;
             } else {
-                let mut value = F::vectorized_empty(Comptime::get(out_vec));
+                let mut value = F::vectorized_empty(out_vec);
 
-                for i in range(0u32, Comptime::get(out_vec), Comptime::new(true)) {
->>>>>>> ff6302a2
+                #[unroll]
+                for i in 0..out_vec {
                     value[i] = accumulator_sm[read_position + i];
                 }
 
