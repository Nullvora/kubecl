use cubecl_core::{
    client::ComputeClient,
    frontend::{Float, TensorArg, TensorHandleRef},
<<<<<<< HEAD
    ir::{Elem, FloatKind},
    tensor_line_length, Feature, Runtime,
=======
    tensor_vectorization_factor, Runtime,
>>>>>>> d83afb2a
};
use half::f16;

use crate::{
    matmul::cmma::{base::cmma_launch, config::CmmaConfig},
    tensor::{into_contiguous, matrix_layout, MatrixLayout, TensorHandle},
};

/// Matrix multiplication using [cooperative matrix-multiply and accumulate operations](cubecl_core::cmma).
pub fn matmul_cmma<R: Runtime, F: Float>(
    client: &ComputeClient<R::Server, R::Channel>,
    lhs: TensorHandle<R, F>,
    rhs: TensorHandle<R, F>,
    out: TensorHandle<R, F>,
    cmma_config: CmmaConfig,
) -> TensorHandle<R, F> {
    matmul_cmma_ref::<R, F>(
        client,
        lhs.as_ref(),
        rhs.as_ref(),
        out.as_ref(),
        cmma_config,
    );
    out
}

/// Matrix multiplication using [cooperative matrix-multiply and accumulate operations](cubecl_core::cmma).
pub fn matmul_cmma_ref<R: Runtime, F: Float>(
    client: &ComputeClient<R::Server, R::Channel>,
    lhs: TensorHandleRef<'_, R>,
    rhs: TensorHandleRef<'_, R>,
    out: TensorHandleRef<'_, R>,
    cmma_config: CmmaConfig,
) {
    let check_layout = |tensor: &TensorHandleRef<'_, R>| match matrix_layout(tensor.strides) {
        MatrixLayout::Contiguous => true,
        MatrixLayout::MildlyPermuted {
            transposed: _,
            batch_swap: _,
        } => false,
        MatrixLayout::HighlyPermuted => false,
    };

    let lhs_correct_layout = check_layout(&lhs);
    let rhs_correct_layout = check_layout(&rhs);

    match (lhs_correct_layout, rhs_correct_layout) {
        (true, true) => matmul_cmma_ref_no_check::<R, F>(client, lhs, rhs, out, cmma_config),
        (true, false) => matmul_cmma_ref_no_check::<R, F>(
            client,
            lhs,
            into_contiguous::<R, F>(client, rhs).as_ref(),
            out,
            cmma_config,
        ),
        (false, true) => matmul_cmma_ref_no_check::<R, F>(
            client,
            into_contiguous::<R, F>(client, lhs).as_ref(),
            rhs,
            out,
            cmma_config,
        ),
        (false, false) => matmul_cmma_ref_no_check::<R, F>(
            client,
            into_contiguous::<R, F>(client, lhs).as_ref(),
            into_contiguous::<R, F>(client, rhs).as_ref(),
            out,
            cmma_config,
        ),
    }
}

fn matmul_cmma_ref_no_check<R: Runtime, F: Float>(
    client: &ComputeClient<R::Server, R::Channel>,
    lhs: TensorHandleRef<'_, R>,
    rhs: TensorHandleRef<'_, R>,
    out: TensorHandleRef<'_, R>,
    cmma_config: CmmaConfig,
) {
    let rank = lhs.strides.len();

    let m = lhs.shape[rank - 2] as u32;
    let k = lhs.shape[rank - 1] as u32;
    let n = rhs.shape[rank - 1] as u32;

    let available_vectorizations = cmma_config.available_vectorizations::<R>();
    let lhs_vectorization =
        tensor_line_length(&available_vectorizations, lhs.shape, lhs.strides, rank - 1);
    let rhs_vectorization =
        tensor_line_length(&available_vectorizations, rhs.shape, rhs.strides, rank - 1);
    let out_vectorization =
        tensor_line_length(&available_vectorizations, out.shape, out.strides, rank - 1);

    unsafe {
        cmma_launch::launch_unchecked::<F, f16, R>(
            client,
            cmma_config.cube_count::<R>(out.shape),
            cmma_config.cube_dim(),
            TensorArg::from_raw_parts(lhs.handle, lhs.strides, lhs.shape, lhs_vectorization),
            TensorArg::from_raw_parts(rhs.handle, rhs.strides, rhs.shape, rhs_vectorization),
            TensorArg::from_raw_parts(out.handle, out.strides, out.shape, out_vectorization),
            cmma_config.comptime_info(m, k, n),
        );
    }
}<|MERGE_RESOLUTION|>--- conflicted
+++ resolved
@@ -1,12 +1,7 @@
 use cubecl_core::{
     client::ComputeClient,
     frontend::{Float, TensorArg, TensorHandleRef},
-<<<<<<< HEAD
-    ir::{Elem, FloatKind},
-    tensor_line_length, Feature, Runtime,
-=======
-    tensor_vectorization_factor, Runtime,
->>>>>>> d83afb2a
+    tensor_line_length, Runtime,
 };
 use half::f16;
 
@@ -92,7 +87,7 @@
     let k = lhs.shape[rank - 1] as u32;
     let n = rhs.shape[rank - 1] as u32;
 
-    let available_vectorizations = cmma_config.available_vectorizations::<R>();
+    let available_vectorizations = R::supported_line_lengths();
     let lhs_vectorization =
         tensor_line_length(&available_vectorizations, lhs.shape, lhs.strides, rank - 1);
     let rhs_vectorization =
