use cubecl_core::{
    client::ComputeClient,
    frontend::{Float, TensorArg, TensorHandleRef, F16},
    ir::{Elem, FloatKind},
    tensor_vectorization_factor, Feature, Runtime,
};

use crate::{
    matmul::cmma::{base::cmma_kernel, config::CmmaConfig},
    tensor::{into_contiguous, matrix_layout, MatrixLayout, TensorHandle},
};

/// Matrix multiplication using [cooperative matrix-multiply and accumulate operations](cubecl_core::cmma).
pub fn matmul_cmma<R: Runtime, F: Float>(
    client: &ComputeClient<R::Server, R::Channel>,
    lhs: TensorHandle<R, F>,
    rhs: TensorHandle<R, F>,
    out: TensorHandle<R, F>,
    block_config: CmmaConfig,
) -> TensorHandle<R, F> {
    matmul_cmma_ref::<R, F>(
        client,
        lhs.as_ref(),
        rhs.as_ref(),
        out.as_ref(),
        block_config,
    );
    out
}

#[derive(Debug)]
pub enum UnavailabilityReason {
<<<<<<< HEAD
    HighlyPermutatedInput,
    SharedMemoryLimitBusted,
=======
    NotMultipleOf4, // TODO: Support that case.
    HighlyPermutatedInput,
    ShapeMemoryLimitBusted,
>>>>>>> ea9e6ba3
    InvalidConfig(String),
    CmmaInstructionsUnsupported,
}

/// Checks if the matmul cmma can be used.
pub fn check_cmma_availability<R: Runtime, F: Float>(
    client: &ComputeClient<R::Server, R::Channel>,
) -> Result<(), UnavailabilityReason> {
    if !client.features().enabled(Feature::Cmma {
        a: Elem::Float(FloatKind::F16),
        b: Elem::Float(FloatKind::F16),
        c: Elem::Float(FloatKind::F32),
        m: 16,
        k: 16,
        n: 16,
    }) {
        return Err(UnavailabilityReason::CmmaInstructionsUnsupported);
    }

    Ok(())
}
/// Matrix multiplication using [cooperative matrix-multiply and accumulate operations](cubecl_core::cmma).
pub fn matmul_cmma_ref<R: Runtime, F: Float>(
    client: &ComputeClient<R::Server, R::Channel>,
    lhs: TensorHandleRef<'_, R>,
    rhs: TensorHandleRef<'_, R>,
    out: TensorHandleRef<'_, R>,
    block_config: CmmaConfig,
) {
    let check_layout = |tensor: &TensorHandleRef<'_, R>| match matrix_layout(tensor.strides) {
        MatrixLayout::Contiguous => true,
        MatrixLayout::MildlyPermuted {
            transposed: _,
            batch_swap: _,
        } => false,
        MatrixLayout::HighlyPermuted => false,
    };

    let lhs_correct_layout = check_layout(&lhs);
    let rhs_correct_layout = check_layout(&rhs);

    match (lhs_correct_layout, rhs_correct_layout) {
        (true, true) => matmul_cmma_ref_no_check::<R, F>(client, lhs, rhs, out, block_config),
        (true, false) => matmul_cmma_ref_no_check::<R, F>(
            client,
            lhs,
            into_contiguous::<R, F>(client, rhs).as_ref(),
            out,
            block_config,
        ),
        (false, true) => matmul_cmma_ref_no_check::<R, F>(
            client,
            into_contiguous::<R, F>(client, lhs).as_ref(),
            rhs,
            out,
            block_config,
        ),
        (false, false) => matmul_cmma_ref_no_check::<R, F>(
            client,
            into_contiguous::<R, F>(client, lhs).as_ref(),
            into_contiguous::<R, F>(client, rhs).as_ref(),
            out,
            block_config,
        ),
    }
}

fn matmul_cmma_ref_no_check<R: Runtime, F: Float>(
    client: &ComputeClient<R::Server, R::Channel>,
    lhs: TensorHandleRef<'_, R>,
    rhs: TensorHandleRef<'_, R>,
    out: TensorHandleRef<'_, R>,
    cmma_config: CmmaConfig,
) {
    let rank = lhs.strides.len();

    let m = lhs.shape[rank - 2];
    let k = lhs.shape[rank - 1];
    let n = rhs.shape[rank - 1];

    let available_vectorizations = cmma_config.available_vectorizations();
    let lhs_vectorization = tensor_vectorization_factor(
        &available_vectorizations,
        lhs.shape,
        lhs.strides,
        rank - 1,
    );
    let rhs_vectorization = tensor_vectorization_factor(
        &available_vectorizations,
        rhs.shape,
        rhs.strides,
        rank - 1,
    );
    let out_vectorization = tensor_vectorization_factor(
        &available_vectorizations,
        out.shape,
        out.strides,
        rank - 1,
    );

    unsafe {
        cmma_kernel::launch_unchecked::<F, F16, R>(
            client,
            cmma_config.cube_count::<R>(out.shape),
            cmma_config.cube_dim(),
            TensorArg::from_raw_parts(lhs.handle, lhs.strides, lhs.shape, lhs_vectorization),
            TensorArg::from_raw_parts(rhs.handle, rhs.strides, rhs.shape, rhs_vectorization),
            TensorArg::from_raw_parts(out.handle, out.strides, out.shape, out_vectorization),
            cmma_config.comptime_info(m, k, n),
        );
    }
}<|MERGE_RESOLUTION|>--- conflicted
+++ resolved
@@ -30,14 +30,8 @@
 
 #[derive(Debug)]
 pub enum UnavailabilityReason {
-<<<<<<< HEAD
     HighlyPermutatedInput,
     SharedMemoryLimitBusted,
-=======
-    NotMultipleOf4, // TODO: Support that case.
-    HighlyPermutatedInput,
-    ShapeMemoryLimitBusted,
->>>>>>> ea9e6ba3
     InvalidConfig(String),
     CmmaInstructionsUnsupported,
 }
@@ -119,24 +113,12 @@
     let n = rhs.shape[rank - 1];
 
     let available_vectorizations = cmma_config.available_vectorizations();
-    let lhs_vectorization = tensor_vectorization_factor(
-        &available_vectorizations,
-        lhs.shape,
-        lhs.strides,
-        rank - 1,
-    );
-    let rhs_vectorization = tensor_vectorization_factor(
-        &available_vectorizations,
-        rhs.shape,
-        rhs.strides,
-        rank - 1,
-    );
-    let out_vectorization = tensor_vectorization_factor(
-        &available_vectorizations,
-        out.shape,
-        out.strides,
-        rank - 1,
-    );
+    let lhs_vectorization =
+        tensor_vectorization_factor(&available_vectorizations, lhs.shape, lhs.strides, rank - 1);
+    let rhs_vectorization =
+        tensor_vectorization_factor(&available_vectorizations, rhs.shape, rhs.strides, rank - 1);
+    let out_vectorization =
+        tensor_vectorization_factor(&available_vectorizations, out.shape, out.strides, rank - 1);
 
     unsafe {
         cmma_kernel::launch_unchecked::<F, F16, R>(
