--- conflicted
+++ resolved
@@ -50,18 +50,13 @@
         sync_units();
     }
 
-<<<<<<< HEAD
-    if Comptime::get(write_out_reuse_smem) {
+    if write_out_reuse_smem {
         ReuseSmemWriter::write_to_output(
             out,
             cmma_matrices.accumulators,
             runtime_info,
             comptime_info,
         );
-=======
-    if write_out_reuse_smem {
-        ReuseSmemWriter::write_to_output(out, accumulators, runtime_info, comptime_info);
->>>>>>> c61327e7
     } else {
         LargeSmemWriter::write_to_output(
             out,
