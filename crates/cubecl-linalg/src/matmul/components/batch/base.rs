--- conflicted
+++ resolved
@@ -44,11 +44,8 @@
         lhs: VirtualTensor<MP::EG>,
         rhs: VirtualTensor<MP::EG>,
         out: VirtualTensor<MP::EG, ReadWrite>,
-<<<<<<< HEAD
         size_k: u32,
-=======
         quantization: CubeOption<Quantization<MP::EG>>,
->>>>>>> a2607ebd
         #[comptime] config: Self::Config,
     );
 }
@@ -103,15 +100,11 @@
     let rhs = VirtualTensor::<EG>::new::<TensorInput<EG, Args>>(&rhs);
     let out = VirtualTensor::<EG, ReadWrite>::new::<TensorOutput<EG, Args>>(&mut out);
 
-<<<<<<< HEAD
-    BMM::Matmul::<(EG, ES, EA)>::execute(lhs, rhs, out, size_k, config);
-=======
     let quantization = if config.quantized() {
         CubeOption::new_Some(Args::quantization(&state))
     } else {
         CubeOption::new_None()
     };
 
-    BMM::Matmul::<(EG, ES, EA)>::execute(lhs, rhs, out, quantization, config);
->>>>>>> a2607ebd
+    BMM::Matmul::<(EG, ES, EA)>::execute(lhs, rhs, out, size_k, quantization, config);
 }