--- conflicted
+++ resolved
@@ -1,16 +1,12 @@
 use cubecl_core as cubecl;
 use cubecl_core::prelude::*;
 
-<<<<<<< HEAD
 use crate::matmul::components::{
+    Ident, MatmulPrecision,
     global::{self, GlobalConfig, IndexRange, IndexedQuantization, Quantization},
-    Ident, MatmulPrecision,
 };
-use cubecl_std::div_ceil;
-=======
-use crate::matmul::components::{MatmulPrecision, global};
->>>>>>> 01ce20d7
 use cubecl_std::tensor::r#virtual::{ReadWrite, VirtualTensor};
+use cubecl_std::{CubeOption, div_ceil, CubeOptionExpand};
 
 #[cube]
 /// Execute global matmul on lhs, rhs, writing in out.
@@ -24,7 +20,7 @@
     nth_batch: u32,
     acc: &mut GMM::Accumulator,
     k_range: (u32, u32),
-    quantization: Option<Quantization<MP::EG>>,
+    quantization: CubeOption<Quantization<MP::EG>>,
     #[comptime] config: GMM::Config,
 ) {
     let rank = out.rank();
@@ -38,8 +34,8 @@
         batch_rhs += tmp % rhs.shape(axis) * rhs.stride(axis);
     }
 
-    let indexed_quantization = match comptime!(quantization) {
-        Some(quantization) => {
+    let indexed_quantization = match quantization {
+        CubeOption::Some(quantization) => {
             // TODO Support broadcast
             //      The launcher should panic before executing the kernel
             //      if it is quantized and broadcasted.
@@ -104,14 +100,14 @@
                 + x_offset * num_stages_out_col_axis
                 + y_offset;
 
-            Some::<IndexedQuantization<MP::EG>>(IndexedQuantization::new(
+            CubeOption::new_Some(IndexedQuantization::new(
                 quantization,
                 range_lhs,
                 range_rhs,
                 index_out,
             ))
         }
-        None => None,
+        CubeOption::None => CubeOption::new_None(),
     };
 
     GMM::execute(
