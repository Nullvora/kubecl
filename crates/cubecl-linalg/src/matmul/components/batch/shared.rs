--- conflicted
+++ resolved
@@ -24,12 +24,8 @@
     #[comptime] config: GMM::Config,
 ) {
     let rank = out.rank();
-<<<<<<< HEAD
+
     let batch_out = nth_batch * out.stride(rank - 2) * out.shape(rank - 2);
-=======
-
-    let batch_out = nth_batch * out.shape(rank - 2) * out.shape(rank - 1);
->>>>>>> a2607ebd
     let mut batch_lhs = 0u32.runtime();
     let mut batch_rhs = 0u32.runtime();
     for axis in 0..rank - 2 {
