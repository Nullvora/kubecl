use crate::matmul::components::config::MatmulConfig;
use crate::matmul::components::tile::base::Matmul as _;
use crate::matmul::components::tile::Config as TileConfig;
use crate::matmul::components::{
    as_cmma_layout, tile, Ident, MatmulKernel, MatmulProblem, MatrixLayout,
};
use crate::matmul::kernels::matmul::AdvancedConfig;
use cubecl_core::{self as cubecl, Feature};
use cubecl_core::{cmma, prelude::*};
use half::{bf16, f16};
use std::marker::PhantomData;

/// Implementations are pairs of element types that are allowed for CMMA
pub trait CmmaValid<I: Numeric, O: Numeric> {}

impl CmmaValid<f16, f16> for (f16, f16) {}
impl CmmaValid<f16, f32> for (f16, f32) {}
impl CmmaValid<bf16, f32> for (bf16, f32) {}

#[derive(CubeType)]
/// Wrapper over a CMMA matrix, containing the stride which implies the layout
pub struct Fragment<T: Numeric> {
    pub matrix: cmma::Matrix<T>,
    pub stride: u32,
}

macro_rules! instruction {
    ($name:ident, $m:expr, $n:expr, $k:expr) => {
        pub struct $name<I: Numeric, O: Numeric> {
            _input: PhantomData<I>,
            _output: PhantomData<O>,
        }

        #[cube]
        impl<I: Numeric, O: Numeric> tile::Matmul<I, O> for $name<I, O>
        where
            (I, O): CmmaValid<I, O>,
        {
            const M: u32 = $m;
            const N: u32 = $n;
            const K: u32 = $k;

            type Lhs = Fragment<I>;
            type Rhs = Fragment<I>;
            type Accumulator = Fragment<O>;

            fn execute(
                lhs: &Self::Lhs,
                rhs: &Self::Rhs,
                out: &mut Self::Accumulator,
                #[comptime] _config: Config,
            ) {
                execute::<I, O>(lhs, rhs, out);
            }

            fn init_lhs(#[comptime] config: Config) -> Self::Lhs {
                init_lhs(config.layout(Ident::Lhs), Self::M, Self::N, Self::K)
            }

            fn init_rhs(#[comptime] config: Config) -> Self::Rhs {
                init_rhs(config.layout(Ident::Rhs), Self::M, Self::N, Self::K)
            }

            fn fill_lhs(slice: &Slice<Line<I>>, lhs: &mut Self::Lhs, #[comptime] _config: Config) {
                fill_lhs(slice, lhs);
            }

            fn fill_rhs(slice: &Slice<Line<I>>, rhs: &mut Self::Rhs, #[comptime] _config: Config) {
                fill_rhs(slice, rhs);
            }

<<<<<<< HEAD
            fn read_accumulator<C: Numeric>(
                out: &Self::Accumulator,
                slice: &mut SliceMut<'_, Line<C>>,
=======
            fn init_output(#[comptime] _config: Config) -> Self::Out {
                init_output(Self::M, Self::N, Self::K)
            }

            fn read_output<C: Numeric>(
                out: &Self::Out,
                slice: &mut SliceMut<Line<C>>,
>>>>>>> 178bfb96
                #[comptime] _config: Config,
            ) {
                read_accumulator::<O, C>(out, slice);
            }

            fn init_accumulator(#[comptime] _config: Self::Config) -> Self::Accumulator {
                init_output(Self::M, Self::N, Self::K)
            }

            fn reset_accumulator(acc: &mut Self::Accumulator, #[comptime] _config: Self::Config) {
                cmma::fill(&acc.matrix, O::from_int(0));
            }
        }

        impl<I: Numeric, O: Numeric> MatmulKernel<I, O> for $name<I, O>
        where
            (I, O): CmmaValid<I, O>,
        {
            type Config = Config;

            fn check_config(config: Self::Config) {
                comptime!(check_plane_dim(config.plane_dim()));
            }

            fn check_availability<R: Runtime>(
                client: &ComputeClient<R::Server, R::Channel>,
            ) -> Result<(), &str> {
                check_availability::<I, O, R>(Self::M, Self::N, Self::K, client)
            }

            fn make_config(
                problem: &MatmulProblem,
                cube_dim: &CubeDim,
                cube_count: &CubeCount,
                advanced_config: &AdvancedConfig,
            ) -> Self::Config {
                make_config(problem, cube_dim, cube_count, advanced_config)
            }
        }
    };
}

instruction!(Accelerated16x16x16, 16, 16, 16);
instruction!(Accelerated32x8x16, 32, 8, 16);
instruction!(Accelerated8x32x16, 8, 32, 16);

#[cube]
fn execute<I: Numeric, O: Numeric>(lhs: &Fragment<I>, rhs: &Fragment<I>, out: &mut Fragment<O>) {
    cmma::execute::<I, I, O, O>(&lhs.matrix, &rhs.matrix, &out.matrix, &out.matrix);
}

#[cube]
fn init_lhs<I: Numeric>(#[comptime] layout: MatrixLayout, m: u32, n: u32, k: u32) -> Fragment<I> {
    unsafe {
        Fragment::<I> {
            matrix: cmma::Matrix::<I>::uninitialized(
                cmma::MatrixIdent::A,
                m,
                n,
                k,
                as_cmma_layout(layout),
            ),
            stride: match layout {
                MatrixLayout::RowMajor => k,
                MatrixLayout::ColMajor => m,
            },
        }
    }
}

#[cube]
fn init_rhs<I: Numeric>(#[comptime] layout: MatrixLayout, m: u32, n: u32, k: u32) -> Fragment<I> {
    unsafe {
        Fragment::<I> {
            matrix: cmma::Matrix::<I>::uninitialized(
                cmma::MatrixIdent::B,
                m,
                n,
                k,
                as_cmma_layout(layout),
            ),
            stride: match layout {
                MatrixLayout::RowMajor => n,
                MatrixLayout::ColMajor => k,
            },
        }
    }
}

#[cube]
fn fill_lhs<C: CubePrimitive, I: Numeric>(slice: &Slice<C>, lhs: &mut Fragment<I>) {
    cmma::load(&lhs.matrix, slice, lhs.stride);
}

#[cube]
fn fill_rhs<C: CubePrimitive, I: Numeric>(slice: &Slice<C>, rhs: &mut Fragment<I>) {
    cmma::load(&rhs.matrix, slice, rhs.stride);
}

#[cube]
fn init_output<O: Numeric>(m: u32, n: u32, k: u32) -> Fragment<O> {
    unsafe {
        let matrix = cmma::Matrix::<O>::uninitialized(
            cmma::MatrixIdent::Accumulator,
            m,
            n,
            k,
            cmma::MatrixLayout::Undefined,
        );

        cmma::fill(&matrix, O::from_int(0));

        Fragment::<O> { matrix, stride: n }
    }
}

#[cube]
<<<<<<< HEAD
fn read_accumulator<O: Numeric, C: Numeric>(out: &Fragment<O>, slice: &mut SliceMut<'_, Line<C>>) {
=======
fn read_output<O: Numeric, C: Numeric>(out: &Fragment<O>, slice: &mut SliceMut<Line<C>>) {
>>>>>>> 178bfb96
    cmma::store(slice, &out.matrix, out.stride, cmma::MatrixLayout::RowMajor);
}

fn check_availability<I: Numeric, O: Numeric, R: Runtime>(
    m: u32,
    n: u32,
    k: u32,
    client: &ComputeClient<R::Server, R::Channel>,
) -> Result<(), &str> {
    if !client.properties().feature_enabled(Feature::Cmma {
        a: I::as_elem(),
        b: I::as_elem(),
        c: O::as_elem(),
        m: m as u8,
        k: k as u8,
        n: n as u8,
    }) {
        return Err("Cmma not supported.");
    }

    if !(client
        .properties()
        .feature_enabled(Feature::Type(I::as_elem()))
        && client
            .properties()
            .feature_enabled(Feature::Type(O::as_elem())))
    {
        return Err("Types not supported.");
    }

    Ok(())
}

fn check_plane_dim(actual_plane_dim: u32) {
    assert_eq!(32, actual_plane_dim, "Error: Expected plane dimension to be 32, but found {}. Please ensure that cube dimension x is set correctly.",
        actual_plane_dim
    );
}

fn make_config(
    problem: &MatmulProblem,
    cube_dim: &CubeDim,
    _cube_count: &CubeCount,
    advanced_config: &AdvancedConfig,
) -> Config {
    let (lhs_tile_layout, lhs_tile_line_size) = match advanced_config.enforced_tile_layout.0 {
        Some(enforced_layout) if enforced_layout != problem.lhs_layout => (enforced_layout, 1),
        _ => (problem.lhs_layout, problem.lhs_line_size),
    };

    let (rhs_tile_layout, rhs_tile_line_size) = match advanced_config.enforced_tile_layout.1 {
        Some(enforced_layout) if enforced_layout != problem.rhs_layout => (enforced_layout, 1),
        _ => (problem.rhs_layout, problem.rhs_line_size),
    };

    Config::new(
        cube_dim.x,
        lhs_tile_layout,
        rhs_tile_layout,
        lhs_tile_line_size as u32,
        rhs_tile_line_size as u32,
        problem.out_line_size as u32,
    )
}

#[derive(CubeType, Copy, Clone, Debug, Hash, PartialEq, Eq)]
/// Configuration for Accelerated instruction
pub struct Config {
    plane_dim: u32,
    lhs_layout: MatrixLayout,
    rhs_layout: MatrixLayout,
    lhs_line_size: u32,
    rhs_line_size: u32,
    out_line_size: u32,
}

impl tile::Config for Config {
    fn plane_dim(&self) -> u32 {
        self.plane_dim
    }

    fn layout(&self, ident: Ident) -> MatrixLayout {
        match ident {
            Ident::Lhs => self.lhs_layout,
            Ident::Rhs => self.rhs_layout,
            Ident::Out => MatrixLayout::RowMajor,
        }
    }

    fn line_size(&self, ident: Ident) -> u32 {
        match ident {
            Ident::Lhs => self.lhs_line_size,
            Ident::Rhs => self.rhs_line_size,
            Ident::Out => self.out_line_size,
        }
    }
}

impl MatmulConfig for Config {}

impl Config {
    pub fn new(
        plane_dim: u32,
        lhs_layout: MatrixLayout,
        rhs_layout: MatrixLayout,
        lhs_line_size: u32,
        rhs_line_size: u32,
        out_line_size: u32,
    ) -> Self {
        Self {
            plane_dim,
            lhs_layout,
            rhs_layout,
            lhs_line_size,
            rhs_line_size,
            out_line_size,
        }
    }
}<|MERGE_RESOLUTION|>--- conflicted
+++ resolved
@@ -69,19 +69,9 @@
                 fill_rhs(slice, rhs);
             }
 
-<<<<<<< HEAD
             fn read_accumulator<C: Numeric>(
                 out: &Self::Accumulator,
-                slice: &mut SliceMut<'_, Line<C>>,
-=======
-            fn init_output(#[comptime] _config: Config) -> Self::Out {
-                init_output(Self::M, Self::N, Self::K)
-            }
-
-            fn read_output<C: Numeric>(
-                out: &Self::Out,
                 slice: &mut SliceMut<Line<C>>,
->>>>>>> 178bfb96
                 #[comptime] _config: Config,
             ) {
                 read_accumulator::<O, C>(out, slice);
@@ -91,7 +81,7 @@
                 init_output(Self::M, Self::N, Self::K)
             }
 
-            fn reset_accumulator(acc: &mut Self::Accumulator, #[comptime] _config: Self::Config) {
+            fn zero_accumulator(acc: &mut Self::Accumulator, #[comptime] _config: Self::Config) {
                 cmma::fill(&acc.matrix, O::from_int(0));
             }
         }
@@ -199,11 +189,7 @@
 }
 
 #[cube]
-<<<<<<< HEAD
-fn read_accumulator<O: Numeric, C: Numeric>(out: &Fragment<O>, slice: &mut SliceMut<'_, Line<C>>) {
-=======
-fn read_output<O: Numeric, C: Numeric>(out: &Fragment<O>, slice: &mut SliceMut<Line<C>>) {
->>>>>>> 178bfb96
+fn read_accumulator<O: Numeric, C: Numeric>(out: &Fragment<O>, slice: &mut SliceMut<Line<C>>) {
     cmma::store(slice, &out.matrix, out.stride, cmma::MatrixLayout::RowMajor);
 }
 
