use cubecl_core as cubecl;
use cubecl_core::prelude::*;

use crate::matmul::components::{config::MatmulConfig, Ident, MatmulKernel, MatrixLayout};

#[cube]
/// Provides matrix multiplication operations at the tile level.
///
/// At the tile level,
///  - Inputs are raw slices of data, called tiles.
///  - units within one plane can collaborate to solve the problem
///  - dimensions M, N and K are fixed to an integer, and the
///    matrix multiplication works only for size (M, K) · (K, N) = (M, N).
///
/// Assumptions:
///  - Slices given as inputs must always be valid. If the actual matrix multiplication
///    should be done on smaller sizes than M, N and K, padding with zeros must be done beforehand.
///  - Enough units are present to perform the whole computation
pub trait Matmul<I: Numeric, O: Numeric>:
    'static + Send + Sync + MatmulKernel<I, O, Config: Config>
{
    /// Number of rows of LHS
    const M: u32;
    /// Number of columns of RHS
    const N: u32;
    /// Common dimension of LHS and RHS
    const K: u32;

    /// Contains LHS data that can be split across the units
    type Lhs: CubeType;
    /// Contains RHS data that can be split across the units
    type Rhs: CubeType;
    /// Contains output data that can be split across the units
    type Accumulator: CubeType;

    /// Executes the matrix multiplication of LHS and RHS, adding the result to the output
    fn execute(
        lhs: &Self::Lhs,
        rhs: &Self::Rhs,
        out: &mut Self::Accumulator,
        #[comptime] config: Self::Config,
    );

    /// Create the container for LHS data
    ///
    /// # Safety
    ///
    /// This may point towards uninitialized memory.
    /// Make sure to call fill_lhs prior to execute.
    fn init_lhs(#[comptime] config: Self::Config) -> Self::Lhs;

    /// Create the container for RHS data
    ///
    /// # Safety
    ///
    /// This may point towards uninitialized memory.
    /// Make sure to call fill_rhs prior to execute.
    fn init_rhs(#[comptime] config: Self::Config) -> Self::Rhs;

    /// Fill the container of LHS with data
    fn fill_lhs(slice: &Slice<Line<I>>, lhs: &mut Self::Lhs, #[comptime] config: Self::Config);

    /// Fill the container of RHS with data
    fn fill_rhs(slice: &Slice<Line<I>>, rhs: &mut Self::Rhs, #[comptime] config: Self::Config);

    /// Write the content of the output container to the given slice
    fn read_accumulator<C: Numeric>(
        out: &Self::Accumulator,
        slice: &mut SliceMut<'_, Line<C>>,
        #[comptime] config: Self::Config,
    );

    /// Create the container to receive the execution output.
    ///
    /// # Safety
    ///
    /// The output container must be initialized to some value (typically 0),
    /// because the execution adds to the already present value.
<<<<<<< HEAD
    fn init_accumulator(#[comptime] config: Self::Config) -> Self::Accumulator;
    fn reset_accumulator(acc: &mut Self::Accumulator, #[comptime] config: Self::Config);
=======
    fn init_output(#[comptime] config: Self::Config) -> Self::Out;

    /// Write the content of the output container to the given slice
    fn read_output<C: Numeric>(
        out: &Self::Out,
        slice: &mut SliceMut<Line<C>>,
        #[comptime] config: Self::Config,
    );
>>>>>>> 178bfb96
}

/// Configuration for the Tile matmul (TMM) level
pub trait Config: MatmulConfig {
    /// Returns the size of the plane dimension
    fn plane_dim(&self) -> u32;

    /// Returns the [MatrixLayout] for the given ident
    fn layout(&self, ident: Ident) -> MatrixLayout;

    /// Returns the line size for the given ident
    fn line_size(&self, ident: Ident) -> u32;
}<|MERGE_RESOLUTION|>--- conflicted
+++ resolved
@@ -66,7 +66,7 @@
     /// Write the content of the output container to the given slice
     fn read_accumulator<C: Numeric>(
         out: &Self::Accumulator,
-        slice: &mut SliceMut<'_, Line<C>>,
+        slice: &mut SliceMut<Line<C>>,
         #[comptime] config: Self::Config,
     );
 
@@ -76,19 +76,10 @@
     ///
     /// The output container must be initialized to some value (typically 0),
     /// because the execution adds to the already present value.
-<<<<<<< HEAD
     fn init_accumulator(#[comptime] config: Self::Config) -> Self::Accumulator;
-    fn reset_accumulator(acc: &mut Self::Accumulator, #[comptime] config: Self::Config);
-=======
-    fn init_output(#[comptime] config: Self::Config) -> Self::Out;
 
-    /// Write the content of the output container to the given slice
-    fn read_output<C: Numeric>(
-        out: &Self::Out,
-        slice: &mut SliceMut<Line<C>>,
-        #[comptime] config: Self::Config,
-    );
->>>>>>> 178bfb96
+    /// Set the accumulator to zeros
+    fn zero_accumulator(acc: &mut Self::Accumulator, #[comptime] config: Self::Config);
 }
 
 /// Configuration for the Tile matmul (TMM) level
