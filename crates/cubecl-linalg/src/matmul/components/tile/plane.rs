--- conflicted
+++ resolved
@@ -139,27 +139,9 @@
         }
     }
 
-<<<<<<< HEAD
     fn read_accumulator<C: Numeric>(
         out: &Self::Accumulator,
-        slice: &mut SliceMut<'_, Line<C>>,
-=======
-    fn init_output(#[comptime] config: Config) -> Self::Out {
-        let len = Self::M * Self::N / (config.plane_dim());
-        let mut acc = Array::new(len);
-
-        #[unroll]
-        for i in 0..len {
-            acc[i] = O::from_int(0);
-        }
-
-        acc
-    }
-
-    fn read_output<C: Numeric>(
-        out: &Self::Out,
         slice: &mut SliceMut<Line<C>>,
->>>>>>> 178bfb96
         #[comptime] config: Config,
     ) {
         let line_size = config.line_size(Ident::Out);
@@ -225,7 +207,7 @@
         acc
     }
 
-    fn reset_accumulator(acc: &mut Self::Accumulator, #[comptime] config: Self::Config) {
+    fn zero_accumulator(acc: &mut Self::Accumulator, #[comptime] config: Self::Config) {
         let len = Self::M * Self::N / (config.plane_dim());
 
         #[unroll]
