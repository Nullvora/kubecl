use cubecl_core as cubecl;
use cubecl_core::prelude::*;

use super::{InputRuntimeArg, MatmulConfigFactory, MatmulSpec, OutputRuntimeArg};

#[derive(CubeType, Copy, Clone, Debug, Hash, PartialEq, Eq)]
pub struct MatmulSize {
    pub m: u32,
    pub n: u32,
    pub k: u32,
}

pub struct MatmulSelection {
<<<<<<< HEAD
    pub tile: MatmulSize,
    pub num_stages: MatmulSize,
=======
    pub tile_shape: MatmulSize,
    pub tile_count: MatmulSize,
>>>>>>> cb227a69
    pub plane_dim: u32,
}

/// Provides launch entry point to solve a matmul
pub trait MatmulLaunch: MatmulConfigFactory {
    /// Entry point
    ///
    /// # Safety
    ///
    /// Out-of-bounds can happen
    unsafe fn launch_unchecked<'a, MS: MatmulSpec, R: Runtime>(
        client: &ComputeClient<<R as Runtime>::Server, <R as Runtime>::Channel>,
        cube_dim: CubeDim,
        cube_count: CubeCount,
        input: InputRuntimeArg<'a, MS, R>,
        output: OutputRuntimeArg<'a, MS, R>,
        config: <Self as MatmulConfigFactory>::Config,
    );
}<|MERGE_RESOLUTION|>--- conflicted
+++ resolved
@@ -11,13 +11,8 @@
 }
 
 pub struct MatmulSelection {
-<<<<<<< HEAD
-    pub tile: MatmulSize,
-    pub num_stages: MatmulSize,
-=======
     pub tile_shape: MatmulSize,
     pub tile_count: MatmulSize,
->>>>>>> cb227a69
     pub plane_dim: u32,
 }
 
