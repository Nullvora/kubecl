use core::marker::PhantomData;

use cubecl_core as cubecl;
use cubecl_core::prelude::*;
use cubecl_std::CubeOption;

use crate::matmul::components::global::IndexedQuantization;
<<<<<<< HEAD
use crate::matmul::components::stage::shared::CommonStageConfig;
use crate::matmul::components::stage::{
    LazyTask, NoTask, StageEvent, StageMatmulFamily, TilingLayout,
};
=======
use crate::matmul::components::stage::shared::{CommonStageConfig, RhsTile, RhsTileExpand};
use crate::matmul::components::stage::{Buffering, StageMatmul, StageMatmulFamily, TilingLayout};
>>>>>>> e7913159
use crate::matmul::components::tile::{TileMatmul, TileMatmulFamily};
use crate::matmul::components::{
    CompleteStageTiling, InvalidConfigError, MatmulPrecision, MatmulSize,
};
use crate::matmul::components::{
    Ident, MatmulConfigFactory, MatmulProblem,
    global::{self, AccumulatorLoader},
    stage::{StageConfig as _, StageWriter},
};
use crate::matmul::kernels::MatmulAvailabilityError;

use super::{LhsBufferReader, LhsBufferReaderFamily, RhsBufferReader, RhsBufferReaderFamily};

pub struct SingleBufferMatmulFamily<TMM: TileMatmulFamily> {
    _instruction: PhantomData<TMM>,
}

impl<TMM: TileMatmulFamily> StageMatmulFamily for SingleBufferMatmulFamily<TMM> {
    fn stage_shape(config: &Self::Config) -> MatmulSize {
        config.tiling.total_shape()
    }

    fn tile_count(config: &Self::Config) -> MatmulSize {
        config.tiling.tile_count
    }

    type LhsReader = LhsBufferReaderFamily;
    type RhsReader = RhsBufferReaderFamily;
    type Matmul<I: Numeric, O: Numeric, Acc: Numeric, TL: TilingLayout, TR: TilingLayout> =
        SingleBufferMatmul<I, O, Acc, TMM::Matmul<I, Acc>, TL, TR>;
}

impl<TMM> MatmulConfigFactory for SingleBufferMatmulFamily<TMM>
where
    TMM: TileMatmulFamily,
{
    type Input = (CompleteStageTiling, Buffering);
    type Config = CommonStageConfig<TMM::Config>;

    fn check_config(config: &Self::Config) -> Result<(), InvalidConfigError> {
        TMM::check_config(&config.to_tmm_config())
    }

    fn check_availability<R: Runtime, MP: MatmulPrecision>(
        client: &ComputeClient<R::Server, R::Channel>,
        config: &Self::Config,
    ) -> Result<(), MatmulAvailabilityError> {
        TMM::check_availability::<R, MP>(client, &config.tmm_config)
    }

    fn make_config(
        input: Self::Input,
        problem: &MatmulProblem,
        cube_dim: &CubeDim,
        cube_count: &CubeCount,
        quantized: bool,
    ) -> Self::Config {
        let tile_shape = input.0.tile_shape;
        let tile_count = input.0.tile_count;

        let tmm_config = TMM::make_config(tile_shape, problem, cube_dim, cube_count, quantized);

        let tiling = CompleteStageTiling {
            tile_count,
            tile_shape,
        };

        CommonStageConfig::new(tmm_config, tiling, tile_count.m, quantized, input.1)
    }
}

/// Performs matrix multiplication at the stage level, where each plane is responsible for a row of tiles:
/// - One plane per tile in m dimension,
/// - One accumulator per tile in n dimension
///
/// Very similar to multi buffer, except is unable to have more than one buffer, and takes BufferReaders for StageReaders
///
/// # Assumptions
/// - There are at least as many planes as the stage size in m
pub struct SingleBufferMatmul<
    I: Numeric,
    O: Numeric,
    EA: Numeric,
    TMM: TileMatmul<I, EA>,
    TL: TilingLayout,
    TR: TilingLayout,
> {
    _input_precision: PhantomData<I>,
    _output_precision: PhantomData<O>,
    _accumulator_precision: PhantomData<EA>,
    _instruction: PhantomData<TMM>,
    _tiling_layout_lhs: PhantomData<TL>,
    _tiling_layout_rhs: PhantomData<TR>,
}

#[cube]
impl<I, O, EA, TMM, TL, TR> StageMatmul<I, O, EA> for SingleBufferMatmul<I, O, EA, TMM, TL, TR>
where
    I: Numeric,
    O: Numeric,
    EA: Numeric,
    TMM: TileMatmul<I, EA>,
    TL: TilingLayout,
    TR: TilingLayout,
{
    type Config = CommonStageConfig<TMM::Config>;
    type LhsReader = LhsBufferReader<I, TL>;
    type RhsReader = RhsBufferReader<I, TR>;
    type Accumulator = Sequence<TMM::Accumulator>;
    type LhsTile = TMM::Lhs;
    type RhsTile = RhsTile<TMM::Rhs>;

    fn execute(
<<<<<<< HEAD
        lhs_reader: &Self::LhsReader,
        rhs_reader: &Self::RhsReader,
        instruction_lhs: &mut Self::LhsTile,
        instruction_rhs: &mut Self::RhsTile,
        acc: &mut Self::Accumulator,
        scaling: CubeOption<f32>,
        #[comptime] config: Self::Config,
    ) {
        Self::execute_with_task::<NoTask>(
            lhs_reader,
            rhs_reader,
            instruction_lhs,
            instruction_rhs,
            acc,
            scaling,
            config,
            NoTask::new(),
        );
    }

    fn execute_with_task<TK: LazyTask>(
        lhs_reader: &LhsBufferReader<ES, TL>,
        rhs_reader: &RhsBufferReader<ES, TR>,
        lhs_tile: &mut Self::LhsTile,
        rhs_tile: &mut Self::RhsTile,
=======
        lhs_reader: &LhsBufferReader<I, TL>,
        rhs_reader: &RhsBufferReader<I, TR>,
        lhs_fragment: &mut Self::LhsTile,
        rhs_fragments: &mut Self::RhsTile,
>>>>>>> e7913159
        acc: &mut Self::Accumulator,
        scaling: CubeOption<f32>,
        #[comptime] config: Self::Config,
        mut task: TK,
    ) {
        comptime! {
            if scaling.is_some() {
                todo!();
            }
        }

<<<<<<< HEAD
        TK::on_event(&mut task, StageEvent::Begin);

        let tile_lhs = LhsBufferReader::read_tile::<TMM::Config>(lhs_reader, UNIT_POS_Y, config);
        TMM::fill_lhs(&tile_lhs, lhs_tile, config.to_tmm_config());
        TK::on_event(&mut task, StageEvent::LhsLoaded);

        // Comptime iterator
        let mut acc_iter = comptime![0u32];
        let acc_len = acc.len();

        #[unroll]
        for _ in 0..acc_len {
            let remaining = comptime! {acc_len - acc_iter};

            TK::on_event(&mut task, comptime!(StageEvent::RhsRemaining(remaining)));
            let tile_rhs = RhsBufferReader::read_tile::<TMM::Config>(rhs_reader, acc_iter, config);
            TMM::fill_rhs(&tile_rhs, rhs_tile, config.to_tmm_config());
            TK::on_event(&mut task, comptime!(StageEvent::RhsLoaded(acc_iter)));

            let accumulator = acc.index_mut(acc_iter);

            TK::on_event(&mut task, comptime!(StageEvent::TmmRemaining(remaining)));
            TMM::execute(lhs_tile, rhs_tile, accumulator, config.to_tmm_config());
            TK::on_event(&mut task, comptime!(StageEvent::TmmCompleted(acc_iter)));

            comptime![acc_iter += 1];
=======
        match rhs_fragments {
            RhsTile::Single(rhs_fragment) => Self::execute_single_buffer(
                lhs_reader,
                rhs_reader,
                lhs_fragment,
                rhs_fragment,
                acc,
                config,
            ),
            RhsTile::Double(rhs_fragments) => Self::execute_double_buffer(
                lhs_reader,
                rhs_reader,
                lhs_fragment,
                rhs_fragments,
                acc,
                config,
            ),
>>>>>>> e7913159
        }

        TK::on_event(&mut task, comptime!(StageEvent::Finish));
    }

    fn init_tile_inputs(#[comptime] config: Self::Config) -> (Self::LhsTile, Self::RhsTile) {
        (
            TMM::allocate_lhs(config.to_tmm_config()),
            match config.buffering {
                Buffering::Single => RhsTile::new_Single(TMM::allocate_rhs(config.to_tmm_config())),
                Buffering::Double => RhsTile::new_Double((
                    TMM::allocate_rhs(config.to_tmm_config()),
                    TMM::allocate_rhs(config.to_tmm_config()),
                )),
            },
        )
    }

    fn init_accumulator(#[comptime] config: Self::Config) -> Self::Accumulator {
        let mut accumulators = Sequence::<TMM::Accumulator>::new();

        #[unroll]
        for _ in 0..config.tile_count().n {
            accumulators.push(TMM::allocate_accumulator(config.to_tmm_config()));
        }

        accumulators
    }

    fn zero_accumulator(acc: &mut Self::Accumulator, #[comptime] config: Self::Config) {
        #[unroll]
        for i in 0..config.tile_count().n {
            TMM::zero_accumulator(acc.index_mut(i), config.to_tmm_config());
        }
    }

    fn fill_accumulator<L: AccumulatorLoader<O, EA, Self::Config>>(
        loader: &mut L,
        acc: &mut Self::Accumulator,
        #[comptime] config: Self::Config,
    ) {
        #[unroll]
        for i in 0..config.tile_count().n {
            let acc = acc.index_mut(i);
            L::load::<I, TMM>(loader, acc, i, config.to_tmm_config());
        }
    }

    fn read_accumulator<SW: StageWriter<O>, G: global::GlobalConfig>(
        acc: &Self::Accumulator,
        out: &mut SW,
        quantization: CubeOption<IndexedQuantization<O>>,
        #[comptime] stage_config: Self::Config,
        #[comptime] global_config: G,
    ) {
        comptime! {
            if quantization.is_some() {
                todo!();
            }
        }

        let out_smem_line_size = global_config.stage_line_size(Ident::Out);
        let num_tile_lines =
            stage_config.tiling_dimensions(Ident::Out).tile_size() / out_smem_line_size;

        let start = num_tile_lines * UNIT_POS_Y;
        let mut out_smem = SharedMemory::<O>::new_lined(
            num_tile_lines * stage_config.num_planes(),
            out_smem_line_size,
        );

        #[unroll]
        for accumulator_iter in 0..acc.len() {
            let accumulator = acc.index(accumulator_iter);
            let mut smem_slice = out_smem.slice_mut(start, start + num_tile_lines);
            TMM::read_accumulator(accumulator, &mut smem_slice, stage_config.to_tmm_config());
            SW::write::<O, G>(
                out,
                smem_slice.to_slice(),
                UNIT_POS_Y,
                accumulator_iter,
                global_config,
            );
        }
    }
}

#[cube]
impl<I, O, EA, TMM, TL, TR> SingleBufferMatmul<I, O, EA, TMM, TL, TR>
where
    I: Numeric,
    O: Numeric,
    EA: Numeric,
    TMM: TileMatmul<I, EA>,
    TL: TilingLayout,
    TR: TilingLayout,
{
    // Execute stage matmul with a single buffer for rhs.
    fn execute_single_buffer(
        lhs_reader: &LhsBufferReader<I, TL>,
        rhs_reader: &RhsBufferReader<I, TR>,
        lhs_fragment: &mut TMM::Lhs,
        rhs_fragment: &mut TMM::Rhs,
        acc: &mut <Self as StageMatmul<I, O, EA>>::Accumulator,
        #[comptime] config: <Self as StageMatmul<I, O, EA>>::Config,
    ) {
        let lhs_tile = LhsBufferReader::read_tile::<TMM::Config>(lhs_reader, UNIT_POS_Y, config);
        TMM::fill_lhs(&lhs_tile, lhs_fragment, config.to_tmm_config());

        #[unroll]
        for accumulator_iter in 0..acc.len() {
            let rhs_tile =
                RhsBufferReader::read_tile::<TMM::Config>(rhs_reader, accumulator_iter, config);
            TMM::fill_rhs(&rhs_tile, rhs_fragment, config.to_tmm_config());

            let accumulator = acc.index_mut(accumulator_iter);
            TMM::execute(
                lhs_fragment,
                rhs_fragment,
                accumulator,
                config.to_tmm_config(),
            );
        }
    }

    // Execute stage matmul with two alternating buffers for rhs.
    fn execute_double_buffer(
        lhs_reader: &LhsBufferReader<I, TL>,
        rhs_reader: &RhsBufferReader<I, TR>,
        lhs_fragment: &mut TMM::Lhs,
        rhs_fragments: &mut (TMM::Rhs, TMM::Rhs),
        acc: &mut <Self as StageMatmul<I, O, EA>>::Accumulator,
        #[comptime] config: <Self as StageMatmul<I, O, EA>>::Config,
    ) {
        let lhs_tile = LhsBufferReader::read_tile::<TMM::Config>(lhs_reader, UNIT_POS_Y, config);
        TMM::fill_lhs(&lhs_tile, lhs_fragment, config.to_tmm_config());

        let mut accumulator_iter = comptime![0];

        let rhs_tile_first =
            RhsBufferReader::read_tile::<TMM::Config>(rhs_reader, accumulator_iter, config);
        TMM::fill_rhs(
            &rhs_tile_first,
            &mut rhs_fragments.0,
            config.to_tmm_config(),
        );

        #[unroll]
        for _ in 1..acc.len() {
            let (current, next) = if comptime! {accumulator_iter % 2 == 0} {
                (&mut rhs_fragments.0, &mut rhs_fragments.1)
            } else {
                (&mut rhs_fragments.1, &mut rhs_fragments.0)
            };

            let rhs_tile_next = RhsBufferReader::read_tile::<TMM::Config>(
                rhs_reader,
                comptime![accumulator_iter + 1],
                config,
            );
            TMM::fill_rhs(&rhs_tile_next, next, config.to_tmm_config());

            let accumulator = acc.index_mut(accumulator_iter);
            TMM::execute(lhs_fragment, current, accumulator, config.to_tmm_config());

            comptime![accumulator_iter += 1];
        }

        let last = if comptime! {accumulator_iter % 2 == 0} {
            &mut rhs_fragments.0
        } else {
            &mut rhs_fragments.1
        };

        let accumulator = acc.index_mut(accumulator_iter);
        TMM::execute(lhs_fragment, last, accumulator, config.to_tmm_config());
    }
}<|MERGE_RESOLUTION|>--- conflicted
+++ resolved
@@ -5,15 +5,10 @@
 use cubecl_std::CubeOption;
 
 use crate::matmul::components::global::IndexedQuantization;
-<<<<<<< HEAD
-use crate::matmul::components::stage::shared::CommonStageConfig;
+use crate::matmul::components::stage::shared::{CommonStageConfig, RhsTile, RhsTileExpand};
 use crate::matmul::components::stage::{
-    LazyTask, NoTask, StageEvent, StageMatmulFamily, TilingLayout,
+    Buffering, LazyTask, NoTask, StageEvent, StageMatmul, StageMatmulFamily, TilingLayout,
 };
-=======
-use crate::matmul::components::stage::shared::{CommonStageConfig, RhsTile, RhsTileExpand};
-use crate::matmul::components::stage::{Buffering, StageMatmul, StageMatmulFamily, TilingLayout};
->>>>>>> e7913159
 use crate::matmul::components::tile::{TileMatmul, TileMatmulFamily};
 use crate::matmul::components::{
     CompleteStageTiling, InvalidConfigError, MatmulPrecision, MatmulSize,
@@ -127,11 +122,10 @@
     type RhsTile = RhsTile<TMM::Rhs>;
 
     fn execute(
-<<<<<<< HEAD
         lhs_reader: &Self::LhsReader,
         rhs_reader: &Self::RhsReader,
-        instruction_lhs: &mut Self::LhsTile,
-        instruction_rhs: &mut Self::RhsTile,
+        lhs_fragment: &mut Self::LhsTile,
+        rhs_fragments: &mut Self::RhsTile,
         acc: &mut Self::Accumulator,
         scaling: CubeOption<f32>,
         #[comptime] config: Self::Config,
@@ -139,8 +133,8 @@
         Self::execute_with_task::<NoTask>(
             lhs_reader,
             rhs_reader,
-            instruction_lhs,
-            instruction_rhs,
+            lhs_fragment,
+            rhs_fragments,
             acc,
             scaling,
             config,
@@ -149,20 +143,14 @@
     }
 
     fn execute_with_task<TK: LazyTask>(
-        lhs_reader: &LhsBufferReader<ES, TL>,
-        rhs_reader: &RhsBufferReader<ES, TR>,
-        lhs_tile: &mut Self::LhsTile,
-        rhs_tile: &mut Self::RhsTile,
-=======
-        lhs_reader: &LhsBufferReader<I, TL>,
-        rhs_reader: &RhsBufferReader<I, TR>,
+        lhs_reader: &Self::LhsReader,
+        rhs_reader: &Self::RhsReader,
         lhs_fragment: &mut Self::LhsTile,
         rhs_fragments: &mut Self::RhsTile,
->>>>>>> e7913159
         acc: &mut Self::Accumulator,
         scaling: CubeOption<f32>,
         #[comptime] config: Self::Config,
-        mut task: TK,
+        task: TK,
     ) {
         comptime! {
             if scaling.is_some() {
@@ -170,55 +158,26 @@
             }
         }
 
-<<<<<<< HEAD
-        TK::on_event(&mut task, StageEvent::Begin);
-
-        let tile_lhs = LhsBufferReader::read_tile::<TMM::Config>(lhs_reader, UNIT_POS_Y, config);
-        TMM::fill_lhs(&tile_lhs, lhs_tile, config.to_tmm_config());
-        TK::on_event(&mut task, StageEvent::LhsLoaded);
-
-        // Comptime iterator
-        let mut acc_iter = comptime![0u32];
-        let acc_len = acc.len();
-
-        #[unroll]
-        for _ in 0..acc_len {
-            let remaining = comptime! {acc_len - acc_iter};
-
-            TK::on_event(&mut task, comptime!(StageEvent::RhsRemaining(remaining)));
-            let tile_rhs = RhsBufferReader::read_tile::<TMM::Config>(rhs_reader, acc_iter, config);
-            TMM::fill_rhs(&tile_rhs, rhs_tile, config.to_tmm_config());
-            TK::on_event(&mut task, comptime!(StageEvent::RhsLoaded(acc_iter)));
-
-            let accumulator = acc.index_mut(acc_iter);
-
-            TK::on_event(&mut task, comptime!(StageEvent::TmmRemaining(remaining)));
-            TMM::execute(lhs_tile, rhs_tile, accumulator, config.to_tmm_config());
-            TK::on_event(&mut task, comptime!(StageEvent::TmmCompleted(acc_iter)));
-
-            comptime![acc_iter += 1];
-=======
         match rhs_fragments {
-            RhsTile::Single(rhs_fragment) => Self::execute_single_buffer(
+            RhsTile::Single(rhs_fragment) => Self::execute_single_buffer::<TK>(
                 lhs_reader,
                 rhs_reader,
                 lhs_fragment,
                 rhs_fragment,
                 acc,
                 config,
+                task,
             ),
-            RhsTile::Double(rhs_fragments) => Self::execute_double_buffer(
+            RhsTile::Double(rhs_fragments) => Self::execute_double_buffer::<TK>(
                 lhs_reader,
                 rhs_reader,
                 lhs_fragment,
                 rhs_fragments,
                 acc,
                 config,
+                task,
             ),
->>>>>>> e7913159
-        }
-
-        TK::on_event(&mut task, comptime!(StageEvent::Finish));
+        }
     }
 
     fn init_tile_inputs(#[comptime] config: Self::Config) -> (Self::LhsTile, Self::RhsTile) {
@@ -314,41 +273,60 @@
     TR: TilingLayout,
 {
     // Execute stage matmul with a single buffer for rhs.
-    fn execute_single_buffer(
+    fn execute_single_buffer<TK: LazyTask>(
         lhs_reader: &LhsBufferReader<I, TL>,
         rhs_reader: &RhsBufferReader<I, TR>,
         lhs_fragment: &mut TMM::Lhs,
         rhs_fragment: &mut TMM::Rhs,
         acc: &mut <Self as StageMatmul<I, O, EA>>::Accumulator,
         #[comptime] config: <Self as StageMatmul<I, O, EA>>::Config,
-    ) {
+        mut task: TK,
+    ) {
+        TK::on_event(&mut task, StageEvent::Begin);
+
         let lhs_tile = LhsBufferReader::read_tile::<TMM::Config>(lhs_reader, UNIT_POS_Y, config);
         TMM::fill_lhs(&lhs_tile, lhs_fragment, config.to_tmm_config());
-
-        #[unroll]
-        for accumulator_iter in 0..acc.len() {
-            let rhs_tile =
-                RhsBufferReader::read_tile::<TMM::Config>(rhs_reader, accumulator_iter, config);
+        TK::on_event(&mut task, StageEvent::LhsLoaded);
+
+        // Comptime iterator
+        let mut acc_iter = comptime![0u32];
+        let acc_len = acc.len();
+
+        #[unroll]
+        for _ in 0..acc_len {
+            let remaining = comptime! {acc_len - acc_iter};
+
+            TK::on_event(&mut task, comptime!(StageEvent::RhsRemaining(remaining)));
+            let rhs_tile = RhsBufferReader::read_tile::<TMM::Config>(rhs_reader, acc_iter, config);
             TMM::fill_rhs(&rhs_tile, rhs_fragment, config.to_tmm_config());
-
-            let accumulator = acc.index_mut(accumulator_iter);
+            TK::on_event(&mut task, comptime!(StageEvent::RhsLoaded(acc_iter)));
+
+            let accumulator = acc.index_mut(acc_iter);
+
+            TK::on_event(&mut task, comptime!(StageEvent::TmmRemaining(remaining)));
             TMM::execute(
                 lhs_fragment,
                 rhs_fragment,
                 accumulator,
                 config.to_tmm_config(),
             );
-        }
+            TK::on_event(&mut task, comptime!(StageEvent::TmmCompleted(acc_iter)));
+
+            comptime![acc_iter += 1];
+        }
+
+        TK::on_event(&mut task, comptime!(StageEvent::Finish));
     }
 
     // Execute stage matmul with two alternating buffers for rhs.
-    fn execute_double_buffer(
+    fn execute_double_buffer<TK: LazyTask>(
         lhs_reader: &LhsBufferReader<I, TL>,
         rhs_reader: &RhsBufferReader<I, TR>,
         lhs_fragment: &mut TMM::Lhs,
         rhs_fragments: &mut (TMM::Rhs, TMM::Rhs),
         acc: &mut <Self as StageMatmul<I, O, EA>>::Accumulator,
         #[comptime] config: <Self as StageMatmul<I, O, EA>>::Config,
+        mut _task: TK,
     ) {
         let lhs_tile = LhsBufferReader::read_tile::<TMM::Config>(lhs_reader, UNIT_POS_Y, config);
         TMM::fill_lhs(&lhs_tile, lhs_fragment, config.to_tmm_config());
