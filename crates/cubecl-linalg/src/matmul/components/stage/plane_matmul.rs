use crate::matmul::components::global::AccumulatorLoader;
use crate::matmul::components::stage::shared::CommonStageConfig;
use crate::matmul::components::stage::shared::{RhsTile, RhsTileExpand};
use crate::matmul::components::stage::{NoEvent, StageBuffering, StageEvent, StageEventListener};
use crate::matmul::components::stage::{Reader, ReaderFamily};
use crate::matmul::components::stage::{StageConfig, StageMatmul, StageMatmulFamily, TilingLayout};
use crate::matmul::components::tile::TileMatmul;
use crate::matmul::components::tile::TileMatmulFamily;
use crate::matmul::components::{
    CompleteStageTiling, InvalidConfigError, MatmulConfigFactory, MatmulPrecision, MatmulSize,
};
use crate::matmul::components::{Ident, MatmulProblem, global, stage::StageWriter, tile};
use crate::matmul::kernels::MatmulAvailabilityError;
use core::marker::PhantomData;
use cubecl::prelude::*;
use cubecl_core as cubecl;

use super::shared::Accumulators;

pub struct PlaneMatmulFamily<TMM: TileMatmulFamily, RF: ReaderFamily> {
    _phantom: PhantomData<(TMM, RF)>,
}

impl<TMM: TileMatmulFamily, RF: ReaderFamily> StageMatmulFamily for PlaneMatmulFamily<TMM, RF> {
    fn stage_shape(config: &Self::Config) -> MatmulSize {
        config.tiling.total_shape()
    }

    fn tile_count(config: &Self::Config) -> MatmulSize {
        config.tiling.tile_count
    }

    type LhsReader = RF;
    type RhsReader = RF;
    type Matmul<MP: MatmulPrecision, TL: TilingLayout, TR: TilingLayout> =
        PlaneMatmul<MP, TMM::Matmul<MP>, RF::Reader<MP::ES, TL>, RF::Reader<MP::ES, TR>>;
}

impl<TMM: TileMatmulFamily, RF: ReaderFamily> MatmulConfigFactory for PlaneMatmulFamily<TMM, RF> {
    type Input = (CompleteStageTiling, StageBuffering);
    type Config = CommonStageConfig<TMM::Config>;

    fn check_config(config: &Self::Config) -> Result<(), InvalidConfigError> {
        check_num_planes(
            config.tiling_dimensions(Ident::Lhs).tile_count_row(),
            config.num_planes(),
        )?;
        TMM::check_config(&config.to_tmm_config())
    }

    fn check_availability<R: Runtime, MP: MatmulPrecision>(
        client: &ComputeClient<R::Server, R::Channel>,
        config: &Self::Config,
    ) -> Result<(), MatmulAvailabilityError> {
        TMM::check_availability::<R, MP>(client, &config.tmm_config)
    }

    fn make_config(
        input: Self::Input,
        problem: &MatmulProblem,
        cube_dim: &CubeDim,
        cube_count: &CubeCount,
        quantized: bool,
    ) -> Self::Config {
        let tile_shape = input.0.tile_shape;
        let tile_count = input.0.tile_count;

        let tmm_config = TMM::make_config(tile_shape, problem, cube_dim, cube_count, quantized);

        let tiling = CompleteStageTiling {
            tile_shape,
            tile_count,
        };

        CommonStageConfig::new(tmm_config, tiling, cube_dim.y, quantized, input.1)
    }
}

/// Performs matrix multiplication at the stage level, where each plane is responsible for a row of tiles:
/// - One plane per tile in m dimension,
/// - One accumulator per tile in n dimension
///
/// # Assumptions
/// - There are as many planes as the stage size in m
pub struct PlaneMatmul<
    MP: MatmulPrecision,
    TMM: tile::TileMatmul<MP>,
    RL: Reader<MP::ES>,
    RR: Reader<MP::ES>,
> {
    _phantom: PhantomData<(MP, TMM, RL, RR)>,
}

#[cube]
impl<MP, TMM, RL, RR> StageMatmul<MP> for PlaneMatmul<MP, TMM, RL, RR>
where
    MP: MatmulPrecision,
    TMM: tile::TileMatmul<MP>,
    RL: Reader<MP::ES>,
    RR: Reader<MP::ES>,
{
    type Config = CommonStageConfig<TMM::Config>;

    type LhsReader = RL;
    type RhsReader = RR;
    type Accumulator = Accumulators<MP, TMM>;
    type LhsTile = Sequence<TMM::Lhs>;
    type RhsTile = RhsTile<TMM::Rhs>;

    fn execute(
        lhs_reader: &RL,
        rhs_reader: &RR,
        lhs_fragment: &mut Self::LhsTile,
        rhs_fragments: &mut Self::RhsTile,
        acc: &mut Self::Accumulator,
        #[comptime] config: Self::Config,
    ) {
        Self::execute_with_listener::<NoEvent>(
            lhs_reader,
            rhs_reader,
            lhs_fragment,
            rhs_fragments,
            acc,
            config,
            NoEvent::new(),
        )
    }

    fn execute_with_listener<SEL: StageEventListener>(
        lhs_reader: &RL,
        rhs_reader: &RR,
        lhs_fragment: &mut Self::LhsTile,
        rhs_fragments: &mut Self::RhsTile,
        acc: &mut Self::Accumulator,
        #[comptime] config: Self::Config,
        listener: SEL,
    ) {
        match rhs_fragments {
            RhsTile::Single(rhs_fragment) => Self::execute_single_buffer::<SEL>(
                lhs_reader,
                rhs_reader,
                lhs_fragment,
                rhs_fragment,
                acc,
                config,
                listener,
            ),
            RhsTile::Double(rhs_fragments) => Self::execute_double_buffer::<SEL>(
                lhs_reader,
                rhs_reader,
                lhs_fragment,
                rhs_fragments,
                acc,
                config,
                listener,
            ),
        }
    }

    fn init_tile_inputs(#[comptime] config: Self::Config) -> (Self::LhsTile, Self::RhsTile) {
        let tmm_config = config.to_tmm_config();
        let mut lhs = Sequence::new();
        lhs.push(TMM::allocate_lhs(tmm_config));

        (
            lhs,
            match config.buffering() {
                StageBuffering::Single => RhsTile::new_Single(TMM::allocate_rhs(tmm_config)),
                StageBuffering::Double => RhsTile::new_Double((
                    TMM::allocate_rhs(tmm_config),
                    TMM::allocate_rhs(tmm_config),
                )),
            },
        )
    }

    fn read_accumulator<SW: StageWriter<MP::EO>, G: global::GlobalConfig>(
        acc: &Self::Accumulator,
        out: &mut SW,
        #[comptime] stage_config: Self::Config,
        #[comptime] global_config: G,
    ) {
        let out_smem_line_size = global_config.stage_line_size(Ident::Out);
        let num_tile_lines =
            stage_config.tiling_dimensions(Ident::Out).tile_size() / out_smem_line_size;
        let (m_iterations, n_iterations) = acc.shape;

        let mut out_smem = SharedMemory::<MP::EO>::new_lined(
            num_tile_lines * stage_config.num_planes(),
            out_smem_line_size,
        );
        let slice_start = num_tile_lines * UNIT_POS_Y;
        let mut smem_slice = out_smem.slice_mut(slice_start, slice_start + num_tile_lines);

        let m_offset = UNIT_POS_Y * m_iterations;
        let mut m_iter = comptime![0u32];

        #[unroll]
        #[allow(clippy::explicit_counter_loop)]
        for _ in 0..comptime![m_iterations] {
            let mut n_iter = comptime![0u32];

            #[unroll]
            #[allow(clippy::explicit_counter_loop)]
            for _ in 0..comptime![n_iterations] {
                let accumulator = Self::Accumulator::get_at(acc, 0u32, n_iter);
                TMM::read_accumulator(accumulator, &mut smem_slice, stage_config.to_tmm_config());
                SW::write::<MP::EO, G>(
                    out,
                    smem_slice.to_slice(),
                    m_offset + m_iter,
                    n_iter,
                    global_config,
                );

                comptime![n_iter += 1];
            }
            comptime![m_iter += 1];
        }
    }

    fn init_accumulator(#[comptime] config: Self::Config) -> Self::Accumulator {
        let shape = (
            config.tile_count().m / config.num_planes(),
            config.tile_count().n,
        );
        Accumulators::<MP, TMM>::new(shape, config)
    }

    fn zero_accumulator(acc: &mut Self::Accumulator, #[comptime] config: Self::Config) {
        acc.zero(config);
    }

    fn fill_accumulator<L: AccumulatorLoader<MP>>(
        loader: &mut L,
        acc: &mut Self::Accumulator,
        #[comptime] config: Self::Config,
    ) {
        acc.fill::<L>(loader, config);
    }
}

fn check_num_planes(num_rows: u32, num_planes: u32) -> Result<(), InvalidConfigError> {
    if num_rows % num_planes != 0 {
        return Err(Box::new(format!(
            "Error: Number of planes {num_planes} should divide number of rows {num_rows}."
        )));
    }

    Ok(())
}

type Acc<MP, S> = <S as StageMatmul<MP>>::Accumulator;

#[cube]
impl<MP, TMM, RL, RR> PlaneMatmul<MP, TMM, RL, RR>
where
    MP: MatmulPrecision,
    TMM: TileMatmul<MP>,
    RL: Reader<MP::ES>,
    RR: Reader<MP::ES>,
{
    // Execute stage matmul with a single buffer for rhs.
    fn execute_single_buffer<SEL: StageEventListener>(
        lhs_reader: &RL,
        rhs_reader: &RR,
        lhs_fragment: &mut <Self as StageMatmul<MP>>::LhsTile,
        rhs_fragment: &mut TMM::Rhs,
        acc: &mut Acc<MP, Self>,
        #[comptime] config: <Self as StageMatmul<MP>>::Config,
        mut listener: SEL,
    ) {
        SEL::on_event(&mut listener, StageEvent::Begin);

        let (m_iterations, n_iterations) = acc.shape;
        let k_iterations = comptime!(RL::num_k_iterations(config));
        assert!(m_iterations == 1, "Only m_iterations=1 supported for now");

        let mut k_iter = comptime![0u32];

        let lhs_fragment = lhs_fragment.index_mut(0);
        let m_offset = UNIT_POS_Y * m_iterations;

        let mut lhs_load_counter = comptime![0];
        let mut rhs_load_counter = comptime![0];
        let mut execute_counter = comptime![0];
        let lhs_load_total = comptime!(m_iterations * k_iterations);
        let rhs_load_total = comptime!(m_iterations * n_iterations * k_iterations);
        let execute_total = comptime!(m_iterations * n_iterations * k_iterations);

        #[allow(clippy::explicit_counter_loop)]
        #[unroll]
        for _ in 0..k_iterations {
<<<<<<< HEAD
            let mut m_iter = comptime![0u32];
=======
            // TODO add loop over m here

            let tile_lhs = RL::read_tile::<TMM::Config>(lhs_reader, UNIT_POS_Y, k_iter, config);
            TMM::fill_lhs(&tile_lhs, lhs_fragment, config.to_tmm_config());
            SEL::on_event(
                &mut listener,
                comptime![StageEvent::LhsLoaded {
                    current: lhs_load_counter,
                    total: lhs_load_total
                }],
            );
            comptime!(lhs_load_counter += 1);

            let mut n_iter = comptime![0u32];
>>>>>>> 78321da2

            #[allow(clippy::explicit_counter_loop)]
<<<<<<< HEAD
            #[unroll]
            for _ in 0..m_iterations {
                // TODO: maybe better to load all LHS tiles first and iterate on n once for all of them
=======
            for _ in 0..n_iterations {
                let rhs_tile_next =
                    RR::read_tile::<TMM::Config>(rhs_reader, k_iter, n_iter, config);
                TMM::fill_rhs(&rhs_tile_next, rhs_fragment, config.to_tmm_config());
                SEL::on_event(
                    &mut listener,
                    comptime![StageEvent::RhsLoaded {
                        current: rhs_load_counter,
                        total: rhs_load_total
                    }],
                );
                comptime!(rhs_load_counter += 1);
>>>>>>> 78321da2

                let tile_lhs =
                    RL::read_tile::<TMM::Config>(lhs_reader, m_offset + m_iter, k_iter, config);
                TMM::fill_lhs(&tile_lhs, lhs_fragment, config.to_tmm_config());
                SEL::on_event(
                    &mut listener,
<<<<<<< HEAD
                    comptime![StageEvent::LhsLoaded {
                        current: lhs_load_counter,
                        total: m_iterations * k_iterations
=======
                    comptime![StageEvent::TmmCompleted {
                        current: execute_counter,
                        total: execute_total
>>>>>>> 78321da2
                    }],
                );
                comptime!(lhs_load_counter += 1);

                let mut n_iter = comptime![0u32];

                #[unroll]
                #[allow(clippy::explicit_counter_loop)]
                for _ in 0..n_iterations {
                    let rhs_tile_next =
                        RR::read_tile::<TMM::Config>(rhs_reader, k_iter, n_iter, config);
                    TMM::fill_rhs(&rhs_tile_next, rhs_fragment, config.to_tmm_config());
                    SEL::on_event(
                        &mut listener,
                        comptime![StageEvent::RhsLoaded {
                            current: rhs_load_counter,
                            total: acc_total_iterations
                        }],
                    );
                    comptime!(rhs_load_counter += 1);

                    let accumulator = Acc::<MP, Self>::get_at_mut(acc, 0u32, n_iter);
                    TMM::execute(
                        lhs_fragment,
                        rhs_fragment,
                        accumulator,
                        config.to_tmm_config(),
                    );
                    SEL::on_event(
                        &mut listener,
                        comptime![StageEvent::TmmCompleted {
                            current: execute_counter,
                            total: acc_total_iterations
                        }],
                    );
                    comptime!(execute_counter += 1);

                    comptime![n_iter += 1];
                }

                comptime![m_iter += 1];
            }

            comptime![k_iter += 1];
        }

        assert!(lhs_load_counter == lhs_load_total);
        assert!(rhs_load_counter == rhs_load_total);
        assert!(execute_counter == execute_total);
        SEL::on_event(&mut listener, comptime!(StageEvent::Finish));
    }

    // Execute stage matmul with two alternating buffers for rhs.
    fn execute_double_buffer<SEL: StageEventListener>(
        lhs_reader: &RL,
        rhs_reader: &RR,
        lhs_fragment: &mut <Self as StageMatmul<MP>>::LhsTile,
        rhs_fragments: &mut (TMM::Rhs, TMM::Rhs),
        acc: &mut <Self as StageMatmul<MP>>::Accumulator,
        #[comptime] config: <Self as StageMatmul<MP>>::Config,
        mut listener: SEL,
    ) {
        SEL::on_event(&mut listener, StageEvent::Begin);

        let (m_iterations, n_iterations) = acc.shape;
        assert!(m_iterations == 1, "Only m_iterations=1 supported for now");

        let k_iterations = comptime!(RL::num_k_iterations(config));
<<<<<<< HEAD
        let total_iterations = comptime![m_iterations * n_iterations * k_iterations];
=======
>>>>>>> 78321da2

        let mut k_iter = comptime![0u32];
        let lhs_fragment = lhs_fragment.index_mut(0);
        let m_offset = UNIT_POS_Y * m_iterations;

        let mut lhs_load_counter = comptime![0];
        let mut rhs_load_counter = comptime![0];
        let mut execute_counter = comptime![0];
        let lhs_load_total = comptime!(m_iterations * k_iterations);
        let rhs_load_total = comptime!(m_iterations * n_iterations * k_iterations);
        let execute_total = comptime!(m_iterations * n_iterations * k_iterations);

        #[allow(clippy::explicit_counter_loop)]
        #[unroll]
        for _ in 0..k_iterations {
<<<<<<< HEAD
            let mut m_iter = comptime![0u32];
=======
            let tile_lhs = RL::read_tile::<TMM::Config>(lhs_reader, UNIT_POS_Y, k_iter, config);
            TMM::fill_lhs(&tile_lhs, lhs_fragment, config.to_tmm_config());
            SEL::on_event(
                &mut listener,
                comptime![StageEvent::LhsLoaded {
                    current: lhs_load_counter,
                    total: lhs_load_total
                }],
            );
            comptime!(lhs_load_counter += 1);

            let mut acc_iter = comptime![0u32];

            let rhs_tile_first = RR::read_tile::<TMM::Config>(rhs_reader, k_iter, acc_iter, config);
            TMM::fill_rhs(
                &rhs_tile_first,
                &mut rhs_fragments.0,
                config.to_tmm_config(),
            );
            SEL::on_event(
                &mut listener,
                comptime!(StageEvent::RhsLoaded {
                    current: rhs_load_counter,
                    total: rhs_load_total
                }),
            );
            comptime!(rhs_load_counter += 1);
>>>>>>> 78321da2

            #[allow(clippy::explicit_counter_loop)]
            #[unroll]
            for _ in 0..m_iterations {
                // TODO: likely better to load all LHS tiles first and iterate on n once for all of them

                let tile_lhs =
                    RL::read_tile::<TMM::Config>(lhs_reader, m_offset + m_iter, k_iter, config);
                TMM::fill_lhs(&tile_lhs, lhs_fragment, config.to_tmm_config());
                SEL::on_event(
                    &mut listener,
                    comptime![StageEvent::LhsLoaded {
                        current: lhs_load_counter,
                        total: m_iterations * k_iterations
                    }],
                );
                comptime!(lhs_load_counter += 1);

                let mut acc_iter = comptime![0u32];

                let rhs_tile_first =
                    RR::read_tile::<TMM::Config>(rhs_reader, k_iter, acc_iter, config);
                TMM::fill_rhs(
                    &rhs_tile_first,
                    &mut rhs_fragments.0,
                    config.to_tmm_config(),
                );
                SEL::on_event(
                    &mut listener,
                    comptime!(StageEvent::RhsLoaded {
                        current: rhs_load_counter,
<<<<<<< HEAD
                        total: total_iterations
=======
                        total: rhs_load_total
>>>>>>> 78321da2
                    }),
                );
                comptime!(rhs_load_counter += 1);

                #[unroll]
                #[allow(clippy::explicit_counter_loop)]
                for _ in 1..n_iterations {
                    let (current, next) = if comptime! {acc_iter % 2 == 0} {
                        (&mut rhs_fragments.0, &mut rhs_fragments.1)
                    } else {
                        (&mut rhs_fragments.1, &mut rhs_fragments.0)
                    };

                    let rhs_tile_next = RR::read_tile::<TMM::Config>(
                        rhs_reader,
                        k_iter,
                        comptime![acc_iter + 1],
                        config,
                    );
                    TMM::fill_rhs(&rhs_tile_next, next, config.to_tmm_config());
                    SEL::on_event(
                        &mut listener,
                        comptime!(StageEvent::RhsLoaded {
                            current: rhs_load_counter,
                            total: total_iterations
                        }),
                    );
                    comptime!(rhs_load_counter += 1);

                    let accumulator = Acc::<MP, Self>::get_at_mut(acc, 0u32, acc_iter);

                    TMM::execute(lhs_fragment, current, accumulator, config.to_tmm_config());
                    SEL::on_event(
                        &mut listener,
                        comptime!(StageEvent::TmmCompleted {
                            current: execute_counter,
                            total: total_iterations
                        }),
                    );
                    comptime!(execute_counter += 1);

                    comptime![acc_iter += 1];
                }

                let last = if comptime! {acc_iter % 2 == 0} {
                    &mut rhs_fragments.0
                } else {
                    &mut rhs_fragments.1
                };

                let accumulator = Acc::<MP, Self>::get_at_mut(acc, 0u32, acc_iter);
                TMM::execute(lhs_fragment, last, accumulator, config.to_tmm_config());
                SEL::on_event(
                    &mut listener,
                    comptime!(StageEvent::TmmCompleted {
                        current: execute_counter,
<<<<<<< HEAD
                        total: total_iterations
=======
                        total: execute_total
>>>>>>> 78321da2
                    }),
                );
                comptime!(execute_counter += 1);

                comptime![m_iter += 1];
            }

<<<<<<< HEAD
=======
            let last = if comptime! {acc_iter % 2 == 0} {
                &mut rhs_fragments.0
            } else {
                &mut rhs_fragments.1
            };

            let accumulator = Acc::<MP, Self>::get_at_mut(acc, 0u32, acc_iter);
            TMM::execute(lhs_fragment, last, accumulator, config.to_tmm_config());
            SEL::on_event(
                &mut listener,
                comptime!(StageEvent::TmmCompleted {
                    current: execute_counter,
                    total: execute_total
                }),
            );
            comptime!(execute_counter += 1);

>>>>>>> 78321da2
            comptime![k_iter += 1];
        }

        assert!(lhs_load_counter == lhs_load_total);
        assert!(rhs_load_counter == rhs_load_total);
        assert!(execute_counter == execute_total);
        SEL::on_event(&mut listener, comptime!(StageEvent::Finish));
    }
}<|MERGE_RESOLUTION|>--- conflicted
+++ resolved
@@ -291,59 +291,21 @@
         #[allow(clippy::explicit_counter_loop)]
         #[unroll]
         for _ in 0..k_iterations {
-<<<<<<< HEAD
             let mut m_iter = comptime![0u32];
-=======
-            // TODO add loop over m here
-
-            let tile_lhs = RL::read_tile::<TMM::Config>(lhs_reader, UNIT_POS_Y, k_iter, config);
-            TMM::fill_lhs(&tile_lhs, lhs_fragment, config.to_tmm_config());
-            SEL::on_event(
-                &mut listener,
-                comptime![StageEvent::LhsLoaded {
-                    current: lhs_load_counter,
-                    total: lhs_load_total
-                }],
-            );
-            comptime!(lhs_load_counter += 1);
-
-            let mut n_iter = comptime![0u32];
->>>>>>> 78321da2
 
             #[allow(clippy::explicit_counter_loop)]
-<<<<<<< HEAD
             #[unroll]
             for _ in 0..m_iterations {
                 // TODO: maybe better to load all LHS tiles first and iterate on n once for all of them
-=======
-            for _ in 0..n_iterations {
-                let rhs_tile_next =
-                    RR::read_tile::<TMM::Config>(rhs_reader, k_iter, n_iter, config);
-                TMM::fill_rhs(&rhs_tile_next, rhs_fragment, config.to_tmm_config());
-                SEL::on_event(
-                    &mut listener,
-                    comptime![StageEvent::RhsLoaded {
-                        current: rhs_load_counter,
-                        total: rhs_load_total
-                    }],
-                );
-                comptime!(rhs_load_counter += 1);
->>>>>>> 78321da2
 
                 let tile_lhs =
                     RL::read_tile::<TMM::Config>(lhs_reader, m_offset + m_iter, k_iter, config);
                 TMM::fill_lhs(&tile_lhs, lhs_fragment, config.to_tmm_config());
                 SEL::on_event(
                     &mut listener,
-<<<<<<< HEAD
                     comptime![StageEvent::LhsLoaded {
                         current: lhs_load_counter,
-                        total: m_iterations * k_iterations
-=======
-                    comptime![StageEvent::TmmCompleted {
-                        current: execute_counter,
-                        total: execute_total
->>>>>>> 78321da2
+                        total: lhs_load_total
                     }],
                 );
                 comptime!(lhs_load_counter += 1);
@@ -360,7 +322,7 @@
                         &mut listener,
                         comptime![StageEvent::RhsLoaded {
                             current: rhs_load_counter,
-                            total: acc_total_iterations
+                            total: rhs_load_total
                         }],
                     );
                     comptime!(rhs_load_counter += 1);
@@ -376,7 +338,7 @@
                         &mut listener,
                         comptime![StageEvent::TmmCompleted {
                             current: execute_counter,
-                            total: acc_total_iterations
+                            total: execute_total
                         }],
                     );
                     comptime!(execute_counter += 1);
@@ -412,10 +374,6 @@
         assert!(m_iterations == 1, "Only m_iterations=1 supported for now");
 
         let k_iterations = comptime!(RL::num_k_iterations(config));
-<<<<<<< HEAD
-        let total_iterations = comptime![m_iterations * n_iterations * k_iterations];
-=======
->>>>>>> 78321da2
 
         let mut k_iter = comptime![0u32];
         let lhs_fragment = lhs_fragment.index_mut(0);
@@ -431,37 +389,7 @@
         #[allow(clippy::explicit_counter_loop)]
         #[unroll]
         for _ in 0..k_iterations {
-<<<<<<< HEAD
             let mut m_iter = comptime![0u32];
-=======
-            let tile_lhs = RL::read_tile::<TMM::Config>(lhs_reader, UNIT_POS_Y, k_iter, config);
-            TMM::fill_lhs(&tile_lhs, lhs_fragment, config.to_tmm_config());
-            SEL::on_event(
-                &mut listener,
-                comptime![StageEvent::LhsLoaded {
-                    current: lhs_load_counter,
-                    total: lhs_load_total
-                }],
-            );
-            comptime!(lhs_load_counter += 1);
-
-            let mut acc_iter = comptime![0u32];
-
-            let rhs_tile_first = RR::read_tile::<TMM::Config>(rhs_reader, k_iter, acc_iter, config);
-            TMM::fill_rhs(
-                &rhs_tile_first,
-                &mut rhs_fragments.0,
-                config.to_tmm_config(),
-            );
-            SEL::on_event(
-                &mut listener,
-                comptime!(StageEvent::RhsLoaded {
-                    current: rhs_load_counter,
-                    total: rhs_load_total
-                }),
-            );
-            comptime!(rhs_load_counter += 1);
->>>>>>> 78321da2
 
             #[allow(clippy::explicit_counter_loop)]
             #[unroll]
@@ -475,7 +403,7 @@
                     &mut listener,
                     comptime![StageEvent::LhsLoaded {
                         current: lhs_load_counter,
-                        total: m_iterations * k_iterations
+                        total: lhs_load_total
                     }],
                 );
                 comptime!(lhs_load_counter += 1);
@@ -493,11 +421,7 @@
                     &mut listener,
                     comptime!(StageEvent::RhsLoaded {
                         current: rhs_load_counter,
-<<<<<<< HEAD
-                        total: total_iterations
-=======
                         total: rhs_load_total
->>>>>>> 78321da2
                     }),
                 );
                 comptime!(rhs_load_counter += 1);
@@ -522,7 +446,7 @@
                         &mut listener,
                         comptime!(StageEvent::RhsLoaded {
                             current: rhs_load_counter,
-                            total: total_iterations
+                            total: rhs_load_total
                         }),
                     );
                     comptime!(rhs_load_counter += 1);
@@ -534,7 +458,7 @@
                         &mut listener,
                         comptime!(StageEvent::TmmCompleted {
                             current: execute_counter,
-                            total: total_iterations
+                            total: execute_total
                         }),
                     );
                     comptime!(execute_counter += 1);
@@ -554,11 +478,7 @@
                     &mut listener,
                     comptime!(StageEvent::TmmCompleted {
                         current: execute_counter,
-<<<<<<< HEAD
-                        total: total_iterations
-=======
                         total: execute_total
->>>>>>> 78321da2
                     }),
                 );
                 comptime!(execute_counter += 1);
@@ -566,26 +486,6 @@
                 comptime![m_iter += 1];
             }
 
-<<<<<<< HEAD
-=======
-            let last = if comptime! {acc_iter % 2 == 0} {
-                &mut rhs_fragments.0
-            } else {
-                &mut rhs_fragments.1
-            };
-
-            let accumulator = Acc::<MP, Self>::get_at_mut(acc, 0u32, acc_iter);
-            TMM::execute(lhs_fragment, last, accumulator, config.to_tmm_config());
-            SEL::on_event(
-                &mut listener,
-                comptime!(StageEvent::TmmCompleted {
-                    current: execute_counter,
-                    total: execute_total
-                }),
-            );
-            comptime!(execute_counter += 1);
-
->>>>>>> 78321da2
             comptime![k_iter += 1];
         }
 
