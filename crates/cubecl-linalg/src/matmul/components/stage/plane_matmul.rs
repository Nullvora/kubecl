use crate::matmul::components::global::AccumulatorLoader;
use crate::matmul::components::stage::shared::CommonStageConfig;
use crate::matmul::components::stage::shared::{RhsTile, RhsTileExpand};
use crate::matmul::components::stage::{NoEvent, StageBuffering, StageEvent, StageEventListener};
use crate::matmul::components::stage::{Reader, ReaderFamily};
use crate::matmul::components::stage::{StageConfig, StageMatmul, StageMatmulFamily, TilingLayout};
use crate::matmul::components::tile::TileMatmulFamily;
use crate::matmul::components::tile::{TileMatmul, TileMatmulConfigInput};
use crate::matmul::components::{
    CompleteStageTiling, InvalidConfigError, MatmulConfigFactory, MatmulPrecision, MatmulSize,
};
use crate::matmul::components::{Ident, MatmulProblem, global, stage::StageWriter, tile};
use crate::matmul::kernels::MatmulAvailabilityError;
use core::marker::PhantomData;
use cubecl::prelude::*;
use cubecl_core as cubecl;

use super::shared::{Accumulators, StageVectorization};

pub struct PlaneMatmulFamily<TMM: TileMatmulFamily, RF: ReaderFamily> {
    _phantom: PhantomData<(TMM, RF)>,
}

impl<TMM: TileMatmulFamily, RF: ReaderFamily> StageMatmulFamily for PlaneMatmulFamily<TMM, RF> {
    fn stage_shape(config: &Self::Config) -> MatmulSize {
        config.tiling.total_shape()
    }

    fn tile_count(config: &Self::Config) -> MatmulSize {
        config.tiling.tile_count
    }

    fn tile_shape(config: &Self::Config) -> MatmulSize {
        config.tiling.tile_shape
    }

    type LhsReader = RF;
    type RhsReader = RF;
    type Matmul<MP: MatmulPrecision, TL: TilingLayout, TR: TilingLayout> =
        PlaneMatmul<MP, TMM::Matmul<MP>, RF::Reader<MP::ES, TL>, RF::Reader<MP::ES, TR>>;
}

impl<TMM: TileMatmulFamily, RF: ReaderFamily> MatmulConfigFactory for PlaneMatmulFamily<TMM, RF> {
    type Input = (CompleteStageTiling, StageBuffering, StageVectorization);
    type Config = CommonStageConfig<TMM::Config>;

    fn check_config(config: &Self::Config) -> Result<(), InvalidConfigError> {
        check_num_planes(
            config.tiling_dimensions(Ident::Lhs).tile_count_row(),
            config.num_planes(),
        )?;
        TMM::check_config(&config.to_tmm_config())
    }

    fn check_availability<R: Runtime, MP: MatmulPrecision>(
        client: &ComputeClient<R::Server, R::Channel>,
        config: &Self::Config,
    ) -> Result<(), MatmulAvailabilityError> {
        TMM::check_availability::<R, MP>(client, &config.tmm_config)
    }

    fn make_config(
        (tilling, buffering, vectorization): Self::Input,
        problem: &MatmulProblem,
        cube_dim: &CubeDim,
        cube_count: &CubeCount,
        quantized: bool,
    ) -> Self::Config {
        let tile_shape = tilling.tile_shape;
        let tile_count = tilling.tile_count;

        let tile_input = TileMatmulConfigInput {
            vectorization,
            size: tile_shape,
        };
        let tmm_config = TMM::make_config(tile_input, problem, cube_dim, cube_count, quantized);

        let tiling = CompleteStageTiling {
            tile_shape,
            tile_count,
        };

        CommonStageConfig::new(tmm_config, tiling, cube_dim.y, quantized, buffering)
    }
}

/// Performs matrix multiplication at the stage level, where each plane is responsible for a row of tiles:
/// - One plane per tile in m dimension,
/// - One accumulator per tile in n dimension
///
/// # Assumptions
/// - There are as many planes as the stage size in m
pub struct PlaneMatmul<
    MP: MatmulPrecision,
    TMM: tile::TileMatmul<MP>,
    RL: Reader<MP::ES>,
    RR: Reader<MP::ES>,
> {
    _phantom: PhantomData<(MP, TMM, RL, RR)>,
}

#[cube]
impl<MP, TMM, RL, RR> StageMatmul<MP> for PlaneMatmul<MP, TMM, RL, RR>
where
    MP: MatmulPrecision,
    TMM: tile::TileMatmul<MP>,
    RL: Reader<MP::ES>,
    RR: Reader<MP::ES>,
{
    type Config = CommonStageConfig<TMM::Config>;

    type LhsReader = RL;
    type RhsReader = RR;
    type Accumulator = Accumulators<MP, TMM>;
    type LhsTile = Sequence<TMM::Lhs>;
    type RhsTile = RhsTile<TMM::Rhs>;

    fn execute(
        lhs_reader: &RL,
        rhs_reader: &RR,
        lhs_fragment: &mut Self::LhsTile,
        rhs_fragments: &mut Self::RhsTile,
        acc: &mut Self::Accumulator,
        #[comptime] config: Self::Config,
    ) {
        Self::execute_with_listener::<NoEvent>(
            lhs_reader,
            rhs_reader,
            lhs_fragment,
            rhs_fragments,
            acc,
            config,
            NoEvent::new(),
        )
    }

    fn execute_with_listener<SEL: StageEventListener>(
        lhs_reader: &RL,
        rhs_reader: &RR,
        lhs_fragment: &mut Self::LhsTile,
        rhs_fragments: &mut Self::RhsTile,
        acc: &mut Self::Accumulator,
        #[comptime] config: Self::Config,
        listener: SEL,
    ) {
        match rhs_fragments {
            RhsTile::Single(rhs_fragment) => Self::execute_single_buffer::<SEL>(
                lhs_reader,
                rhs_reader,
                lhs_fragment,
                rhs_fragment,
                acc,
                config,
                listener,
            ),
            RhsTile::Double(rhs_fragments) => Self::execute_double_buffer::<SEL>(
                lhs_reader,
                rhs_reader,
                lhs_fragment,
                rhs_fragments,
                acc,
                config,
                listener,
            ),
        }
    }

    fn init_tile_inputs(#[comptime] config: Self::Config) -> (Self::LhsTile, Self::RhsTile) {
        let shape = (
            config.tile_count().m / config.num_planes(),
            config.tile_count().n,
        );

        let tmm_config = config.to_tmm_config();
        let mut lhs = Sequence::new();

        #[unroll]
        for _ in 0..comptime!(shape.0) {
            lhs.push(TMM::allocate_lhs(tmm_config));
<<<<<<< HEAD
            lhs.push(TMM::allocate_lhs(tmm_config));
=======
>>>>>>> 4f581b4a
        }

        (
            lhs,
            match config.buffering() {
                StageBuffering::Single => RhsTile::new_Single(TMM::allocate_rhs(tmm_config)),
                StageBuffering::Double => RhsTile::new_Double((
                    TMM::allocate_rhs(tmm_config),
                    TMM::allocate_rhs(tmm_config),
                )),
            },
        )
    }

    fn read_accumulator<SW: StageWriter<MP::EO>, G: global::GlobalConfig>(
        acc: &Self::Accumulator,
        out: &mut SW,
        #[comptime] stage_config: Self::Config,
        #[comptime] global_config: G,
    ) {
        let out_smem_line_size = global_config.to_smm_config().stage_line_size(Ident::Out);
        let num_tile_lines =
            stage_config.tiling_dimensions(Ident::Out).tile_size() / out_smem_line_size;
        let (m_iterations, n_iterations) = acc.shape;

        let mut out_smem = SharedMemory::<MP::EO>::new_lined(
            num_tile_lines * stage_config.num_planes(),
            out_smem_line_size,
        );
        let slice_start = num_tile_lines * UNIT_POS_Y;
        let mut smem_slice = out_smem.slice_mut(slice_start, slice_start + num_tile_lines);

        let m_offset = UNIT_POS_Y * m_iterations;
        let mut m_iter = comptime![0u32];

        #[unroll]
        #[allow(clippy::explicit_counter_loop)]
        for _ in 0..comptime![m_iterations] {
            let mut n_iter = comptime![0u32];

            #[unroll]
            #[allow(clippy::explicit_counter_loop)]
            for _ in 0..comptime![n_iterations] {
                let accumulator = Self::Accumulator::get_at(acc, m_iter, n_iter);
                TMM::read_accumulator(accumulator, &mut smem_slice, stage_config.to_tmm_config());
                SW::write::<MP::EO, G>(
                    out,
                    smem_slice.to_slice(),
                    m_offset + m_iter,
                    n_iter,
                    global_config,
                );

                comptime![n_iter += 1];
            }
            comptime![m_iter += 1];
        }
    }

    fn init_accumulator(#[comptime] config: Self::Config) -> Self::Accumulator {
        let shape = (
            config.tile_count().m / config.num_planes(),
            config.tile_count().n,
        );
        Accumulators::<MP, TMM>::new(shape, config)
    }

    fn zero_accumulator(acc: &mut Self::Accumulator, #[comptime] config: Self::Config) {
        acc.zero(config);
    }

    fn fill_accumulator<L: AccumulatorLoader<MP>>(
        loader: &mut L,
        acc: &mut Self::Accumulator,
        #[comptime] config: Self::Config,
    ) {
        acc.fill::<L>(loader, config);
    }
}

fn check_num_planes(num_rows: u32, num_planes: u32) -> Result<(), InvalidConfigError> {
    if num_rows % num_planes != 0 {
        return Err(Box::new(format!(
            "Error: Number of planes {num_planes} should divide number of rows {num_rows}."
        )));
    }

    Ok(())
}

type Acc<MP, S> = <S as StageMatmul<MP>>::Accumulator;

#[cube]
impl<MP, TMM, RL, RR> PlaneMatmul<MP, TMM, RL, RR>
where
    MP: MatmulPrecision,
    TMM: TileMatmul<MP>,
    RL: Reader<MP::ES>,
    RR: Reader<MP::ES>,
{
    // Execute stage matmul with a single buffer for rhs.
    fn execute_single_buffer<SEL: StageEventListener>(
        lhs_reader: &RL,
        rhs_reader: &RR,
        lhs_fragment: &mut <Self as StageMatmul<MP>>::LhsTile,
        rhs_fragment: &mut TMM::Rhs,
        acc: &mut Acc<MP, Self>,
        #[comptime] config: <Self as StageMatmul<MP>>::Config,
        mut listener: SEL,
    ) {
        SEL::on_event(&mut listener, StageEvent::Begin);

        let (m_iterations, n_iterations) = acc.shape;
        let k_iterations = comptime!(RL::num_k_iterations(config));

        let mut k_iter = comptime![0u32];

        let m_offset = UNIT_POS_Y * m_iterations;

        let mut lhs_load_counter = comptime![0];
        let mut rhs_load_counter = comptime![0];
        let mut execute_counter = comptime![0];
        let lhs_load_total = comptime!(m_iterations * k_iterations);
        let rhs_load_total = comptime!(n_iterations * k_iterations);
        let execute_total = comptime!(m_iterations * n_iterations * k_iterations);

        #[allow(clippy::explicit_counter_loop)]
        #[unroll]
        for _ in 0..k_iterations {
            let mut m_iter = comptime![0u32];

            #[allow(clippy::explicit_counter_loop)]
            #[unroll]
            for _ in 0..m_iterations {
                let tile_lhs =
                    RL::read_tile::<TMM::Config>(lhs_reader, m_offset + m_iter, k_iter, config);
                TMM::fill_lhs(
                    &tile_lhs,
                    lhs_fragment.index_mut(m_iter),
                    config.to_tmm_config(),
                );
                SEL::on_event(
                    &mut listener,
                    comptime![StageEvent::LhsLoaded {
                        current: lhs_load_counter,
                        total: lhs_load_total
                    }],
                );
                comptime!(lhs_load_counter += 1);

                comptime![m_iter += 1];
            }

            let mut n_iter = comptime![0u32];

            #[unroll]
            #[allow(clippy::explicit_counter_loop)]
            for _ in 0..n_iterations {
                let rhs_tile_next =
                    RR::read_tile::<TMM::Config>(rhs_reader, k_iter, n_iter, config);
                TMM::fill_rhs(&rhs_tile_next, rhs_fragment, config.to_tmm_config());
                SEL::on_event(
                    &mut listener,
                    comptime![StageEvent::RhsLoaded {
                        current: rhs_load_counter,
                        total: rhs_load_total
                    }],
                );
                comptime!(rhs_load_counter += 1);

                let mut m_iter = comptime![0u32];

                #[allow(clippy::explicit_counter_loop)]
                #[unroll]
                for _ in 0..m_iterations {
                    let accumulator = Acc::<MP, Self>::get_at_mut(acc, m_iter, n_iter);
                    TMM::execute(
                        lhs_fragment.index(m_iter),
                        rhs_fragment,
                        accumulator,
                        config.to_tmm_config(),
                    );
                    SEL::on_event(
                        &mut listener,
                        comptime![StageEvent::TmmCompleted {
                            current: execute_counter,
                            total: execute_total
                        }],
                    );
                    comptime!(execute_counter += 1);

                    comptime![m_iter += 1];
                }

                comptime![n_iter += 1];
            }

            comptime![k_iter += 1];
        }

        assert!(lhs_load_counter == lhs_load_total);
        assert!(rhs_load_counter == rhs_load_total);
        assert!(execute_counter == execute_total);
        SEL::on_event(&mut listener, comptime!(StageEvent::Finish));
    }

    // Execute stage matmul with two alternating buffers for rhs.
    fn execute_double_buffer<SEL: StageEventListener>(
        lhs_reader: &RL,
        rhs_reader: &RR,
        lhs_fragment: &mut <Self as StageMatmul<MP>>::LhsTile,
        rhs_fragments: &mut (TMM::Rhs, TMM::Rhs),
        acc: &mut <Self as StageMatmul<MP>>::Accumulator,
        #[comptime] config: <Self as StageMatmul<MP>>::Config,
        mut listener: SEL,
    ) {
        SEL::on_event(&mut listener, StageEvent::Begin);

        let (m_iterations, n_iterations) = acc.shape;

        let k_iterations = comptime!(RL::num_k_iterations(config));

        let mut k_iter = comptime![0u32];
        let m_offset = UNIT_POS_Y * m_iterations;

        let mut lhs_load_counter = comptime![0];
        let mut rhs_load_counter = comptime![0];
        let mut execute_counter = comptime![0];
        let lhs_load_total = comptime!(m_iterations * k_iterations);
        let rhs_load_total = comptime!(n_iterations * k_iterations);
        let execute_total = comptime!(m_iterations * n_iterations * k_iterations);

        #[allow(clippy::explicit_counter_loop)]
        #[unroll]
        for _ in 0..k_iterations {
            let mut m_iter = comptime![0u32];

            #[allow(clippy::explicit_counter_loop)]
            #[unroll]
            for _ in 0..m_iterations {
                let tile_lhs =
                    RL::read_tile::<TMM::Config>(lhs_reader, m_offset + m_iter, k_iter, config);
                TMM::fill_lhs(
                    &tile_lhs,
                    lhs_fragment.index_mut(m_iter),
                    config.to_tmm_config(),
                );
                SEL::on_event(
                    &mut listener,
                    comptime![StageEvent::LhsLoaded {
                        current: lhs_load_counter,
                        total: lhs_load_total
                    }],
                );
                comptime!(lhs_load_counter += 1);

                comptime![m_iter += 1];
            }

            let mut n_iter = comptime![0u32];

            let rhs_tile_first = RR::read_tile::<TMM::Config>(rhs_reader, k_iter, n_iter, config);
            TMM::fill_rhs(
                &rhs_tile_first,
                &mut rhs_fragments.0,
                config.to_tmm_config(),
            );
            SEL::on_event(
                &mut listener,
                comptime!(StageEvent::RhsLoaded {
                    current: rhs_load_counter,
                    total: rhs_load_total
                }),
            );
            comptime!(rhs_load_counter += 1);

            #[unroll]
            #[allow(clippy::explicit_counter_loop)]
            for _ in 1..n_iterations {
                let (current, next) = if comptime! {n_iter % 2 == 0} {
                    (&mut rhs_fragments.0, &mut rhs_fragments.1)
                } else {
                    (&mut rhs_fragments.1, &mut rhs_fragments.0)
                };

                let rhs_tile_next =
                    RR::read_tile::<TMM::Config>(rhs_reader, k_iter, comptime![n_iter + 1], config);
                TMM::fill_rhs(&rhs_tile_next, next, config.to_tmm_config());
                SEL::on_event(
                    &mut listener,
                    comptime!(StageEvent::RhsLoaded {
                        current: rhs_load_counter,
                        total: rhs_load_total
                    }),
                );
                comptime!(rhs_load_counter += 1);

                let mut m_iter = comptime![0u32];

                #[allow(clippy::explicit_counter_loop)]
                #[unroll]
                for _ in 0..m_iterations {
                    let accumulator = Acc::<MP, Self>::get_at_mut(acc, m_iter, n_iter);

                    TMM::execute(
                        lhs_fragment.index(m_iter),
                        current,
                        accumulator,
                        config.to_tmm_config(),
                    );
                    SEL::on_event(
                        &mut listener,
                        comptime!(StageEvent::TmmCompleted {
                            current: execute_counter,
                            total: execute_total
                        }),
                    );
                    comptime!(execute_counter += 1);

                    comptime![m_iter += 1];
                }

                comptime![n_iter += 1];
            }

            let last = if comptime! {n_iter % 2 == 0} {
                &mut rhs_fragments.0
            } else {
                &mut rhs_fragments.1
            };

            let mut m_iter = comptime![0u32];

            #[allow(clippy::explicit_counter_loop)]
            #[unroll]
            for _ in 0..m_iterations {
                let accumulator = Acc::<MP, Self>::get_at_mut(acc, m_iter, n_iter);
                TMM::execute(
                    lhs_fragment.index(m_iter),
                    last,
                    accumulator,
                    config.to_tmm_config(),
                );
                SEL::on_event(
                    &mut listener,
                    comptime!(StageEvent::TmmCompleted {
                        current: execute_counter,
                        total: execute_total
                    }),
                );
                comptime!(execute_counter += 1);

                comptime![m_iter += 1];
            }

            comptime![k_iter += 1];
        }

        assert!(lhs_load_counter == lhs_load_total);
        assert!(rhs_load_counter == rhs_load_total);
        assert!(execute_counter == execute_total);
        SEL::on_event(&mut listener, comptime!(StageEvent::Finish));
    }
}<|MERGE_RESOLUTION|>--- conflicted
+++ resolved
@@ -177,10 +177,6 @@
         #[unroll]
         for _ in 0..comptime!(shape.0) {
             lhs.push(TMM::allocate_lhs(tmm_config));
-<<<<<<< HEAD
-            lhs.push(TMM::allocate_lhs(tmm_config));
-=======
->>>>>>> 4f581b4a
         }
 
         (
