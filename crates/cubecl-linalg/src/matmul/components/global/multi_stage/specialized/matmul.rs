use crate::matmul::components::{
    Ident, InputIdent, MatmulPrecision,
    global::{
<<<<<<< HEAD
        self, GlobalMatmul, IndexedQuantization, ZeroAccumulatorLoader,
        load::{BufferId, SyncBufferLoader, SyncBufferLoadingStrategy},
=======
        self, GlobalMatmul, Quantization, ZeroAccumulatorLoader,
        multi_stage::{
            SyncBufferLoadingStrategy,
            double_buffering::{BufferId, SyncBufferLoader},
        },
>>>>>>> d9c16a88
        output_loader::Unloader,
    },
    stage::{StageMatmul, single_buffer::BufferReader},
};
use cubecl_std::CubeOption;
use cubecl_std::tensor::r#virtual::{ReadWrite, VirtualTensor};

use super::config::Config;
use cubecl_core as cubecl;
use cubecl_core::prelude::*;
use std::marker::PhantomData;

use cubecl_core::{CubeCount, CubeDim, Runtime, client::ComputeClient};

use crate::matmul::{
    components::{
        InvalidConfigError, MatmulConfigFactory, MatmulProblem,
        global::{GlobalConfig, GlobalMatmulFamily},
        stage::{self, single_buffer::BufferReaderFamily},
    },
    kernels::MatmulAvailabilityError,
};

pub struct SpecializedMatmulFamily<
    SMM: stage::StageMatmulFamily,
    LL: SyncBufferLoadingStrategy,
    RL: SyncBufferLoadingStrategy,
> {
    _stage_matmul: PhantomData<SMM>,
    _lhs_loading: PhantomData<LL>,
    _rhs_loading: PhantomData<RL>,
}

impl<SMM, LL, RL> GlobalMatmulFamily for SpecializedMatmulFamily<SMM, LL, RL>
where
    SMM: stage::StageMatmulFamily<LhsReader = BufferReaderFamily, RhsReader = BufferReaderFamily>,
    LL: SyncBufferLoadingStrategy,
    RL: SyncBufferLoadingStrategy,
{
    type Matmul<MP: MatmulPrecision> =
        SpecializedMatmul<MP, SMM::Matmul<MP, LL::TilingLayout, RL::TilingLayout>, LL, RL>;
}

impl<SMM, LL, RL> MatmulConfigFactory for SpecializedMatmulFamily<SMM, LL, RL>
where
    SMM: stage::StageMatmulFamily,
    LL: SyncBufferLoadingStrategy,
    RL: SyncBufferLoadingStrategy,
{
    type Input = SMM::Input;
    type Config = Config<SMM::Config>;

    fn check_config(config: &Self::Config) -> Result<(), InvalidConfigError> {
        if config.num_producers() == 0 {
            return Err(Box::new(
                "There are no producer planes. Make sure there are more planes than the underlying stage matmul requires.",
            ));
        }
        if config.tiling_dimensions(Ident::Lhs).tile_count_col() <= 1 {
            return Err(Box::new("Producer-consumer needs at least 2 buffers."));
        }

        LL::check::<Self::Config>(config, Ident::Lhs)?;
        RL::check::<Self::Config>(config, Ident::Rhs)?;

        SMM::check_config(&config.to_smm_config())
    }

    fn check_availability<R: Runtime, MP: MatmulPrecision>(
        client: &ComputeClient<R::Server, R::Channel>,
        config: &Self::Config,
    ) -> Result<(), MatmulAvailabilityError> {
        SMM::check_availability::<R, MP>(client, &config.to_smm_config())
    }

    fn make_config(
        input: Self::Input,
        problem: &MatmulProblem,
        cube_dim: &CubeDim,
        cube_count: &CubeCount,
        quantized: bool,
    ) -> Self::Config {
        let smm_config = SMM::make_config(input, problem, cube_dim, cube_count, quantized);
        let stage_shape = SMM::stage_shape(&smm_config);

        Config::new(
            smm_config,
            problem.m as u32 % stage_shape.m != 0,
            problem.n as u32 % stage_shape.n != 0,
            problem.k as u32 % stage_shape.k != 0,
            problem.lhs_layout,
            problem.rhs_layout,
            problem.lhs_line_size as u32,
            problem.rhs_line_size as u32,
            problem.out_line_size as u32,
            cube_dim.y,
        )
    }
}

/// Performs matrix multiplication at the global level, with planes split between two roles:
/// - First n planes are used in the stage matmul computation, with n the number of planes needed by the underlying stage matmul
/// - Remaining planes load data to the stage
///
/// Both roles alternate the buffer (tile index in dimension k) they are working on
pub struct SpecializedMatmul<
    MP: MatmulPrecision,
    SMM: StageMatmul<MP>,
    LL: SyncBufferLoadingStrategy,
    RL: SyncBufferLoadingStrategy,
> {
    _ms: PhantomData<MP>,
    _stage_matmul: PhantomData<SMM>,
    _lhs_loading: PhantomData<LL>,
    _rhs_loading: PhantomData<RL>,
}

#[cube]
impl<MP: MatmulPrecision, SMM, LL, RL> global::GlobalMatmul<MP>
    for SpecializedMatmul<MP, SMM, LL, RL>
where
    SMM: StageMatmul<
            MP,
            LhsReader = BufferReader<MP::ES, LL::TilingLayout>,
            RhsReader = BufferReader<MP::ES, RL::TilingLayout>,
        >,
    LL: SyncBufferLoadingStrategy,
    RL: SyncBufferLoadingStrategy,
{
    type Config = Config<SMM::Config>;
    type LhsLoader = SyncBufferLoader<MP, Self::Config, LL>;
    type RhsLoader = SyncBufferLoader<MP, Self::Config, RL>;
    type AccumulatorLoader = ZeroAccumulatorLoader;
    type Out = Unloader<MP::EO>;
    type Accumulator = SMM::Accumulator;

    fn execute(
        mut lhs_loader: Self::LhsLoader,
        mut rhs_loader: Self::RhsLoader,
        mut out_unloader: Self::Out,
        acc: &mut Self::Accumulator,
        k_range: (u32, u32),
        #[comptime] config: Self::Config,
    ) {
        let is_consumer = Self::is_consumer(config);
        let is_producer = !is_consumer;

        let num_buffers = config.tiling_dimensions(Ident::Lhs).tile_count_col();
        let buffer_step = config.tiling_dimensions(Ident::Lhs).tile_shape_col();
        let k_step = num_buffers * buffer_step;

        let range = k_range.1 - k_range.0;
        let num_stages = (range + k_step - 1) / k_step;
        let num_loops = num_stages * num_buffers;

        SMM::zero_accumulator(acc, config.to_smm_config());

        let (mut lhs_tile, mut rhs_tile) = SMM::init_tile_inputs(config.to_smm_config());

        let lhs_buffer_reader_a = Self::LhsLoader::reader(&lhs_loader, BufferId::A);
        let rhs_buffer_reader_a = Self::RhsLoader::reader(&rhs_loader, BufferId::A);
        let lhs_buffer_reader_b = Self::LhsLoader::reader(&lhs_loader, BufferId::B);
        let rhs_buffer_reader_b = Self::RhsLoader::reader(&rhs_loader, BufferId::B);

        for _ in 0..num_loops {
            if is_producer {
                Self::LhsLoader::fill_stage(&mut lhs_loader, BufferId::A, config);
                Self::RhsLoader::fill_stage(&mut rhs_loader, BufferId::A, config);
            }

            sync_units();

            if is_consumer {
                SMM::execute(
                    &lhs_buffer_reader_a,
                    &rhs_buffer_reader_a,
                    &mut lhs_tile,
                    &mut rhs_tile,
                    acc,
                    config.to_smm_config(),
                );
            }

            if is_producer {
                Self::LhsLoader::fill_stage(&mut lhs_loader, BufferId::B, config);
                Self::RhsLoader::fill_stage(&mut rhs_loader, BufferId::B, config);
            }

            sync_units();

            if is_consumer {
                SMM::execute(
                    &lhs_buffer_reader_b,
                    &rhs_buffer_reader_b,
                    &mut lhs_tile,
                    &mut rhs_tile,
                    acc,
                    config.to_smm_config(),
                );
            }

            Self::LhsLoader::advance_view(&mut lhs_loader, k_step);
            Self::RhsLoader::advance_view(&mut rhs_loader, k_step);
        }

        if is_consumer {
            SMM::read_accumulator::<Self::Out, Self::Config>(
                acc,
                &mut out_unloader,
                config.to_smm_config(),
                config,
            );
        }
    }

    fn init_lhs_loader(
        lhs: VirtualTensor<MP::EI>,
        x_offset: u32,
        y_offset: u32,
        _nth_batch: u32,
        batch_offset: u32,
        quantization: CubeOption<Quantization<MP>>,
        #[comptime] config: Self::Config,
    ) -> Self::LhsLoader {
        Self::LhsLoader::new(
            lhs,
            x_offset,
            y_offset,
            batch_offset,
            quantization,
            InputIdent::Lhs,
            config,
        )
    }

    fn init_rhs_loader(
        rhs: VirtualTensor<MP::EI>,
        x_offset: u32,
        y_offset: u32,
        _nth_batch: u32,
        batch_offset: u32,
        quantization: CubeOption<Quantization<MP>>,
        #[comptime] config: Self::Config,
    ) -> Self::RhsLoader {
        Self::RhsLoader::new(
            rhs,
            x_offset,
            y_offset,
            batch_offset,
            quantization,
            InputIdent::Rhs,
            config,
        )
    }

    fn init_unloader(
        out: VirtualTensor<MP::EO, ReadWrite>,
        x_offset: u32,
        y_offset: u32,
        _nth_batch: u32,
        batch_offset: u32,
    ) -> Self::Out {
        Self::Out::new(out, x_offset, y_offset, batch_offset)
    }

    fn init_accumulator(#[comptime] config: Self::Config) -> Self::Accumulator {
        SMM::init_accumulator(config.to_smm_config())
    }

    fn zero_accumulator(acc: &mut Self::Accumulator, #[comptime] config: Self::Config) {
        SMM::zero_accumulator(acc, config.to_smm_config());
    }
}

#[cube]
impl<
    MP: MatmulPrecision,
    SMM: StageMatmul<
            MP,
            LhsReader = BufferReader<MP::ES, LL::TilingLayout>,
            RhsReader = BufferReader<MP::ES, RL::TilingLayout>,
        >,
    LL: SyncBufferLoadingStrategy,
    RL: SyncBufferLoadingStrategy,
> SpecializedMatmul<MP, SMM, LL, RL>
{
    fn is_consumer(#[comptime] config: <Self as GlobalMatmul<MP>>::Config) -> bool {
        UNIT_POS_Y < config.num_consumers()
    }
}<|MERGE_RESOLUTION|>--- conflicted
+++ resolved
@@ -1,16 +1,8 @@
 use crate::matmul::components::{
     Ident, InputIdent, MatmulPrecision,
     global::{
-<<<<<<< HEAD
-        self, GlobalMatmul, IndexedQuantization, ZeroAccumulatorLoader,
+        self, GlobalMatmul, Quantization, ZeroAccumulatorLoader,
         load::{BufferId, SyncBufferLoader, SyncBufferLoadingStrategy},
-=======
-        self, GlobalMatmul, Quantization, ZeroAccumulatorLoader,
-        multi_stage::{
-            SyncBufferLoadingStrategy,
-            double_buffering::{BufferId, SyncBufferLoader},
-        },
->>>>>>> d9c16a88
         output_loader::Unloader,
     },
     stage::{StageMatmul, single_buffer::BufferReader},
