--- conflicted
+++ resolved
@@ -1,14 +1,11 @@
 use crate::matmul::components::{
-<<<<<<< HEAD
     global::{
         self, multi_stage::{
             double_buffering::BufferId, BufferLoader, SyncBufferLoader, SyncBufferLoadingStrategy
         }, output_loader::Unloader, GlobalMatmul, Quantization, ZeroAccumulatorLoader
     }, stage::{
         single_buffer::{LhsBufferReader, RhsBufferReader}, StageMatmul
-    }, Ident, MatmulPrecision
-=======
-    Ident, InputIdent, MatmulPrecision,
+    }, Ident, MatmulPrecision,
     global::{
         self, GlobalMatmul, IndexedQuantization, ZeroAccumulatorLoader,
         multi_stage::{
@@ -18,7 +15,6 @@
         output_loader::Unloader,
     },
     stage::{StageMatmul, single_buffer::BufferReader},
->>>>>>> baa4d4d4
 };
 use cubecl_std::CubeOption;
 use cubecl_std::tensor::r#virtual::{ReadWrite, VirtualTensor};
@@ -146,13 +142,8 @@
     RL: SyncBufferLoadingStrategy,
 {
     type Config = Config<SMM::Config>;
-<<<<<<< HEAD
-    type LhsLoader = SyncLhsBufferLoader<MP, SMM::Config, LL>;
-    type RhsLoader = SyncRhsBufferLoader<MP, SMM::Config, RL>;
-=======
-    type LhsLoader = SyncBufferLoader<MP::EI, MP::ES, Self::Config, LL>;
-    type RhsLoader = SyncBufferLoader<MP::EI, MP::ES, Self::Config, RL>;
->>>>>>> baa4d4d4
+    type LhsLoader = SyncBufferLoader<MP, Self::Config, LL>;
+    type RhsLoader = SyncBufferLoader<MP, Self::Config, RL>;
     type AccumulatorLoader = ZeroAccumulatorLoader;
     type Out = Unloader<MP::EO>;
     type Accumulator = SMM::Accumulator;
@@ -250,12 +241,8 @@
             x_offset,
             y_offset,
             batch_offset,
-<<<<<<< HEAD
-            !Self::is_consumer(config),
             quantization,
-=======
             InputIdent::Lhs,
->>>>>>> baa4d4d4
             config,
         )
     }
@@ -274,12 +261,8 @@
             x_offset,
             y_offset,
             batch_offset,
-<<<<<<< HEAD
-            !Self::is_consumer(config),
             quantization,
-=======
             InputIdent::Rhs,
->>>>>>> baa4d4d4
             config,
         )
     }
