use std::marker::PhantomData;

use super::BufferId;
<<<<<<< HEAD
=======
use crate::matmul::components::InputIdent;
>>>>>>> baa4d4d4
use crate::matmul::components::global::base::GlobalConfig as _;
use crate::matmul::components::global::single_stage::AsyncBufferLoadingStrategy;
use crate::matmul::components::global::tensor_view::TensorReader;
<<<<<<< HEAD
use crate::matmul::components::global::{CommonGlobalConfig, CopyMechanism, Quantization};
use crate::matmul::components::stage::single_buffer::{LhsBufferReader, RhsBufferReader};
=======
use crate::matmul::components::global::{CommonGlobalConfig, CopyMechanism};
use crate::matmul::components::stage::single_buffer::BufferReader;
>>>>>>> baa4d4d4
use crate::matmul::components::stage::{self, Stage};
use crate::matmul::components::{Ident, MatmulPrecision};
use cubecl_core as cubecl;
use cubecl_core::prelude::*;
use cubecl_std::CubeOption;
use cubecl_std::tensor::r#virtual::VirtualTensor;

#[derive(CubeType)]
<<<<<<< HEAD
pub struct AsyncLhsBufferLoader<
    MP: MatmulPrecision,
=======
pub struct AsyncBufferLoader<
    EG: Numeric,
    ES: Numeric,
>>>>>>> baa4d4d4
    S: stage::StageConfig,
    L: AsyncBufferLoadingStrategy,
> {
    pub tensor_view: TensorReader<MP::EI>,
    pub stage: Stage<MP::ES, L::TilingLayout>,
    #[cube(comptime)]
<<<<<<< HEAD
    _config: PhantomData<S>,
}

#[derive(CubeType)]
pub struct AsyncRhsBufferLoader<
    MP: MatmulPrecision,
    S: stage::StageConfig,
    L: AsyncBufferLoadingStrategy,
> {
    pub tensor_view: TensorReader<MP::EI>,
    pub stage: Stage<MP::ES, L::TilingLayout>,
=======
    input_ident: InputIdent,
>>>>>>> baa4d4d4
    #[cube(comptime)]
    _config: PhantomData<S>,
}

#[cube]
<<<<<<< HEAD
impl<MP: MatmulPrecision, S: stage::StageConfig, L: AsyncBufferLoadingStrategy>
    BufferLoader<MP::EI, MP::ES, CommonGlobalConfig<S>> for AsyncLhsBufferLoader<MP, S, L>
{
    type StageReader = LhsBufferReader<MP::ES, L::TilingLayout>;

    fn reader(this: &Self, #[comptime] buffer: BufferId) -> Self::StageReader {
        LhsBufferReader::new(this.stage, buffer.to_u32())
    }

    fn advance_view(this: &mut Self, k_offset: u32) {
        this.tensor_view.update_view(k_offset, Ident::Lhs);
    }
}

#[cube]
impl<MP: MatmulPrecision, S: stage::StageConfig, L: AsyncBufferLoadingStrategy>
    AsyncBufferLoader<MP::EI, MP::ES, CommonGlobalConfig<S>> for AsyncLhsBufferLoader<MP, S, L>
{
    fn fill_stage<CM: CopyMechanism<MP::ES>>(
        this: &mut Self,
        mechanism: &CM,
        #[comptime] buffer: BufferId,
        #[comptime] config: CommonGlobalConfig<S>,
    ) {
        L::load_buffer::<MP::EI, MP::ES, CommonGlobalConfig<S>, CM>(
            &this.tensor_view,
            &mut this.stage,
            mechanism,
            buffer.to_u32(),
            Ident::Lhs,
            config,
        );
    }

    fn clear_stage(
        this: &mut Self,
        #[comptime] buffer_id: BufferId,
        #[comptime] config: CommonGlobalConfig<S>,
    ) {
        this.stage
            .clear_buffer::<S>(buffer_id, Ident::Lhs, config.to_smm_config())
    }
}

#[cube]
impl<MP: MatmulPrecision, S: stage::StageConfig, L: AsyncBufferLoadingStrategy>
    AsyncLhsBufferLoader<MP, S, L>
=======
impl<EG: Numeric, ES: Numeric, S: stage::StageConfig, L: AsyncBufferLoadingStrategy>
    AsyncBufferLoader<EG, ES, S, L>
>>>>>>> baa4d4d4
{
    pub fn new(
        tensor: VirtualTensor<MP::EI>,
        x_offset: u32,
        y_offset: u32,
        batch_offset: u32,
<<<<<<< HEAD
        quantization: CubeOption<Quantization<MP>>,
        #[comptime] config: CommonGlobalConfig<S>,
    ) -> Self {
        comptime! {
            if quantization.is_some() {
                todo!();
            }
        }
        let stage = Stage::new::<S>(Ident::Lhs, config.to_smm_config());
        let tensor_view = TensorReader::new(tensor, x_offset, y_offset, batch_offset);

        AsyncLhsBufferLoader::<MP, S, L> {
=======
        #[comptime] input_ident: InputIdent,
        #[comptime] config: CommonGlobalConfig<S>,
    ) -> Self {
        let stage = Stage::new::<S>(input_ident.as_ident(), config.to_smm_config());
        let tensor_view = TensorReader::new(tensor, x_offset, y_offset, batch_offset);

        AsyncBufferLoader::<EG, ES, S, L> {
>>>>>>> baa4d4d4
            tensor_view,
            stage,
            input_ident,
            _config: PhantomData::<S>,
        }
    }
<<<<<<< HEAD
}

#[cube]
impl<MP: MatmulPrecision, S: stage::StageConfig, L: AsyncBufferLoadingStrategy>
    BufferLoader<MP::EI, MP::ES, CommonGlobalConfig<S>> for AsyncRhsBufferLoader<MP, S, L>
{
    type StageReader = RhsBufferReader<MP::ES, L::TilingLayout>;
=======
>>>>>>> baa4d4d4

    pub fn reader(
        this: &Self,
        #[comptime] buffer_id: BufferId,
    ) -> BufferReader<ES, L::TilingLayout> {
        BufferReader::new(this.stage, buffer_id, this.input_ident)
    }

    pub fn advance_view(this: &mut Self, k_offset: u32) {
        this.tensor_view.update_view(k_offset, this.input_ident);
    }

<<<<<<< HEAD
#[cube]
impl<MP: MatmulPrecision, S: stage::StageConfig, L: AsyncBufferLoadingStrategy>
    AsyncBufferLoader<MP::EI, MP::ES, CommonGlobalConfig<S>> for AsyncRhsBufferLoader<MP, S, L>
{
    fn fill_stage<CM: CopyMechanism<MP::ES>>(
=======
    pub fn fill_stage<CM: CopyMechanism<ES>>(
>>>>>>> baa4d4d4
        this: &mut Self,
        mechanism: &CM,
        #[comptime] buffer: BufferId,
        #[comptime] config: CommonGlobalConfig<S>,
    ) {
        L::load_buffer::<MP::EI, MP::ES, CommonGlobalConfig<S>, CM>(
            &this.tensor_view,
            &mut this.stage,
            mechanism,
            buffer.to_index(),
            this.input_ident,
            config,
        );
    }

    pub fn clear_stage(
        this: &mut Self,
        #[comptime] buffer_id: BufferId,
        #[comptime] config: CommonGlobalConfig<S>,
    ) {
<<<<<<< HEAD
        this.stage
            .clear_buffer::<S>(buffer_id, Ident::Rhs, config.to_smm_config())
    }
}

#[cube]
impl<MP: MatmulPrecision, S: stage::StageConfig, L: AsyncBufferLoadingStrategy>
    AsyncRhsBufferLoader<MP, S, L>
{
    pub fn new(
        tensor: VirtualTensor<MP::EI>,
        x_offset: u32,
        y_offset: u32,
        batch_offset: u32,
        quantization: CubeOption<Quantization<MP>>,
        #[comptime] config: CommonGlobalConfig<S>,
    ) -> Self {
        comptime! {
            if quantization.is_some() {
                todo!();
            }
        }
        let stage = Stage::new::<S>(Ident::Rhs, config.to_smm_config());
        let tensor_view = TensorReader::new(tensor, x_offset, y_offset, batch_offset);

        AsyncRhsBufferLoader::<MP, S, L> {
            tensor_view,
            stage,
            _config: PhantomData::<S>,
        }
=======
        this.stage.clear_buffer::<S>(
            buffer_id,
            comptime!(this.input_ident.as_ident()),
            config.to_smm_config(),
        )
>>>>>>> baa4d4d4
    }
}<|MERGE_RESOLUTION|>--- conflicted
+++ resolved
@@ -1,122 +1,43 @@
-use std::marker::PhantomData;
-
+use core::marker::PhantomData;
 use super::BufferId;
-<<<<<<< HEAD
-=======
 use crate::matmul::components::InputIdent;
->>>>>>> baa4d4d4
 use crate::matmul::components::global::base::GlobalConfig as _;
 use crate::matmul::components::global::single_stage::AsyncBufferLoadingStrategy;
 use crate::matmul::components::global::tensor_view::TensorReader;
-<<<<<<< HEAD
 use crate::matmul::components::global::{CommonGlobalConfig, CopyMechanism, Quantization};
-use crate::matmul::components::stage::single_buffer::{LhsBufferReader, RhsBufferReader};
-=======
-use crate::matmul::components::global::{CommonGlobalConfig, CopyMechanism};
 use crate::matmul::components::stage::single_buffer::BufferReader;
->>>>>>> baa4d4d4
 use crate::matmul::components::stage::{self, Stage};
-use crate::matmul::components::{Ident, MatmulPrecision};
 use cubecl_core as cubecl;
 use cubecl_core::prelude::*;
 use cubecl_std::CubeOption;
 use cubecl_std::tensor::r#virtual::VirtualTensor;
 
 #[derive(CubeType)]
-<<<<<<< HEAD
-pub struct AsyncLhsBufferLoader<
-    MP: MatmulPrecision,
-=======
 pub struct AsyncBufferLoader<
     EG: Numeric,
     ES: Numeric,
->>>>>>> baa4d4d4
     S: stage::StageConfig,
     L: AsyncBufferLoadingStrategy,
 > {
-    pub tensor_view: TensorReader<MP::EI>,
-    pub stage: Stage<MP::ES, L::TilingLayout>,
+    pub tensor_view: TensorReader<EG>,
+    pub stage: Stage<ES, L::TilingLayout>,
     #[cube(comptime)]
-<<<<<<< HEAD
-    _config: PhantomData<S>,
-}
-
-#[derive(CubeType)]
-pub struct AsyncRhsBufferLoader<
-    MP: MatmulPrecision,
-    S: stage::StageConfig,
-    L: AsyncBufferLoadingStrategy,
-> {
-    pub tensor_view: TensorReader<MP::EI>,
-    pub stage: Stage<MP::ES, L::TilingLayout>,
-=======
     input_ident: InputIdent,
->>>>>>> baa4d4d4
     #[cube(comptime)]
     _config: PhantomData<S>,
 }
 
 #[cube]
-<<<<<<< HEAD
-impl<MP: MatmulPrecision, S: stage::StageConfig, L: AsyncBufferLoadingStrategy>
-    BufferLoader<MP::EI, MP::ES, CommonGlobalConfig<S>> for AsyncLhsBufferLoader<MP, S, L>
-{
-    type StageReader = LhsBufferReader<MP::ES, L::TilingLayout>;
-
-    fn reader(this: &Self, #[comptime] buffer: BufferId) -> Self::StageReader {
-        LhsBufferReader::new(this.stage, buffer.to_u32())
-    }
-
-    fn advance_view(this: &mut Self, k_offset: u32) {
-        this.tensor_view.update_view(k_offset, Ident::Lhs);
-    }
-}
-
-#[cube]
-impl<MP: MatmulPrecision, S: stage::StageConfig, L: AsyncBufferLoadingStrategy>
-    AsyncBufferLoader<MP::EI, MP::ES, CommonGlobalConfig<S>> for AsyncLhsBufferLoader<MP, S, L>
-{
-    fn fill_stage<CM: CopyMechanism<MP::ES>>(
-        this: &mut Self,
-        mechanism: &CM,
-        #[comptime] buffer: BufferId,
-        #[comptime] config: CommonGlobalConfig<S>,
-    ) {
-        L::load_buffer::<MP::EI, MP::ES, CommonGlobalConfig<S>, CM>(
-            &this.tensor_view,
-            &mut this.stage,
-            mechanism,
-            buffer.to_u32(),
-            Ident::Lhs,
-            config,
-        );
-    }
-
-    fn clear_stage(
-        this: &mut Self,
-        #[comptime] buffer_id: BufferId,
-        #[comptime] config: CommonGlobalConfig<S>,
-    ) {
-        this.stage
-            .clear_buffer::<S>(buffer_id, Ident::Lhs, config.to_smm_config())
-    }
-}
-
-#[cube]
-impl<MP: MatmulPrecision, S: stage::StageConfig, L: AsyncBufferLoadingStrategy>
-    AsyncLhsBufferLoader<MP, S, L>
-=======
 impl<EG: Numeric, ES: Numeric, S: stage::StageConfig, L: AsyncBufferLoadingStrategy>
     AsyncBufferLoader<EG, ES, S, L>
->>>>>>> baa4d4d4
 {
     pub fn new(
-        tensor: VirtualTensor<MP::EI>,
+        tensor: VirtualTensor<EG>,
         x_offset: u32,
         y_offset: u32,
         batch_offset: u32,
-<<<<<<< HEAD
         quantization: CubeOption<Quantization<MP>>,
+        #[comptime] input_ident: InputIdent,
         #[comptime] config: CommonGlobalConfig<S>,
     ) -> Self {
         comptime! {
@@ -124,35 +45,16 @@
                 todo!();
             }
         }
-        let stage = Stage::new::<S>(Ident::Lhs, config.to_smm_config());
-        let tensor_view = TensorReader::new(tensor, x_offset, y_offset, batch_offset);
-
-        AsyncLhsBufferLoader::<MP, S, L> {
-=======
-        #[comptime] input_ident: InputIdent,
-        #[comptime] config: CommonGlobalConfig<S>,
-    ) -> Self {
         let stage = Stage::new::<S>(input_ident.as_ident(), config.to_smm_config());
         let tensor_view = TensorReader::new(tensor, x_offset, y_offset, batch_offset);
 
         AsyncBufferLoader::<EG, ES, S, L> {
->>>>>>> baa4d4d4
             tensor_view,
             stage,
             input_ident,
             _config: PhantomData::<S>,
         }
     }
-<<<<<<< HEAD
-}
-
-#[cube]
-impl<MP: MatmulPrecision, S: stage::StageConfig, L: AsyncBufferLoadingStrategy>
-    BufferLoader<MP::EI, MP::ES, CommonGlobalConfig<S>> for AsyncRhsBufferLoader<MP, S, L>
-{
-    type StageReader = RhsBufferReader<MP::ES, L::TilingLayout>;
-=======
->>>>>>> baa4d4d4
 
     pub fn reader(
         this: &Self,
@@ -165,21 +67,13 @@
         this.tensor_view.update_view(k_offset, this.input_ident);
     }
 
-<<<<<<< HEAD
-#[cube]
-impl<MP: MatmulPrecision, S: stage::StageConfig, L: AsyncBufferLoadingStrategy>
-    AsyncBufferLoader<MP::EI, MP::ES, CommonGlobalConfig<S>> for AsyncRhsBufferLoader<MP, S, L>
-{
-    fn fill_stage<CM: CopyMechanism<MP::ES>>(
-=======
     pub fn fill_stage<CM: CopyMechanism<ES>>(
->>>>>>> baa4d4d4
         this: &mut Self,
         mechanism: &CM,
         #[comptime] buffer: BufferId,
         #[comptime] config: CommonGlobalConfig<S>,
     ) {
-        L::load_buffer::<MP::EI, MP::ES, CommonGlobalConfig<S>, CM>(
+        L::load_buffer::<EG, ES, CommonGlobalConfig<S>, CM>(
             &this.tensor_view,
             &mut this.stage,
             mechanism,
@@ -194,43 +88,10 @@
         #[comptime] buffer_id: BufferId,
         #[comptime] config: CommonGlobalConfig<S>,
     ) {
-<<<<<<< HEAD
-        this.stage
-            .clear_buffer::<S>(buffer_id, Ident::Rhs, config.to_smm_config())
-    }
-}
-
-#[cube]
-impl<MP: MatmulPrecision, S: stage::StageConfig, L: AsyncBufferLoadingStrategy>
-    AsyncRhsBufferLoader<MP, S, L>
-{
-    pub fn new(
-        tensor: VirtualTensor<MP::EI>,
-        x_offset: u32,
-        y_offset: u32,
-        batch_offset: u32,
-        quantization: CubeOption<Quantization<MP>>,
-        #[comptime] config: CommonGlobalConfig<S>,
-    ) -> Self {
-        comptime! {
-            if quantization.is_some() {
-                todo!();
-            }
-        }
-        let stage = Stage::new::<S>(Ident::Rhs, config.to_smm_config());
-        let tensor_view = TensorReader::new(tensor, x_offset, y_offset, batch_offset);
-
-        AsyncRhsBufferLoader::<MP, S, L> {
-            tensor_view,
-            stage,
-            _config: PhantomData::<S>,
-        }
-=======
         this.stage.clear_buffer::<S>(
             buffer_id,
             comptime!(this.input_ident.as_ident()),
             config.to_smm_config(),
         )
->>>>>>> baa4d4d4
     }
 }