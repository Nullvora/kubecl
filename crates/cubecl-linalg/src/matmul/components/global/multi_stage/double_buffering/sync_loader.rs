--- conflicted
+++ resolved
@@ -1,99 +1,31 @@
 use std::marker::PhantomData;
 
 use super::BufferId;
-<<<<<<< HEAD
+use crate::matmul::components::InputIdent;
+use crate::matmul::components::global::GlobalConfig;
 use crate::matmul::components::global::base::GlobalConfig as _;
+use crate::matmul::components::global::multi_stage::SyncBufferLoadingStrategy;
 use crate::matmul::components::global::multi_stage::{
     BufferLoader, SyncBufferLoader, SyncBufferLoadingStrategy,
 };
 use crate::matmul::components::global::tensor_view::TensorReader;
+use crate::matmul::components::global::tensor_view::TensorReader;
 use crate::matmul::components::global::{CommonGlobalConfig, Quantization};
+use crate::matmul::components::stage::Stage;
+use crate::matmul::components::stage::single_buffer::BufferReader;
 use crate::matmul::components::stage::single_buffer::{LhsBufferReader, RhsBufferReader};
 use crate::matmul::components::stage::{self, Stage};
 use crate::matmul::components::{Ident, MatmulPrecision};
-=======
-use crate::matmul::components::InputIdent;
-use crate::matmul::components::global::GlobalConfig;
-use crate::matmul::components::global::multi_stage::SyncBufferLoadingStrategy;
-use crate::matmul::components::global::tensor_view::TensorReader;
-use crate::matmul::components::stage::Stage;
-use crate::matmul::components::stage::single_buffer::BufferReader;
->>>>>>> baa4d4d4
 use cubecl_core as cubecl;
 use cubecl_core::prelude::*;
 use cubecl_std::CubeOption;
 use cubecl_std::tensor::r#virtual::VirtualTensor;
 
 #[derive(Clone, CubeType)]
-<<<<<<< HEAD
-pub struct SyncLhsBufferLoader<
-    MP: MatmulPrecision,
-    S: stage::StageConfig,
-    L: SyncBufferLoadingStrategy,
-> {
+pub struct SyncBufferLoader<MP: MatmulPrecision, G: GlobalConfig, L: SyncBufferLoadingStrategy> {
     pub tensor_view: TensorReader<MP::EI>,
     pub stage: Stage<MP::ES, L::TilingLayout>,
     pub quantization: CubeOption<Quantization<MP>>,
-    #[cube(comptime)]
-    _config: PhantomData<S>,
-}
-
-#[derive(Clone, CubeType)]
-pub struct SyncRhsBufferLoader<
-    MP: MatmulPrecision,
-    S: stage::StageConfig,
-    L: SyncBufferLoadingStrategy,
-> {
-    pub tensor_view: TensorReader<MP::EI>,
-    pub stage: Stage<MP::ES, L::TilingLayout>,
-    pub quantization: CubeOption<Quantization<MP>>,
-    #[cube(comptime)]
-    _config: PhantomData<S>,
-}
-
-#[cube]
-impl<MP: MatmulPrecision, S: stage::StageConfig, L: SyncBufferLoadingStrategy>
-    BufferLoader<MP::EI, MP::ES, CommonGlobalConfig<S>> for SyncLhsBufferLoader<MP, S, L>
-{
-    type StageReader = LhsBufferReader<MP::ES, L::TilingLayout>;
-
-    fn reader(this: &Self, #[comptime] buffer: BufferId) -> Self::StageReader {
-        LhsBufferReader::new(this.stage, buffer.to_u32())
-    }
-
-    fn advance_view(this: &mut Self, k_offset: u32) {
-        this.tensor_view.update_view(k_offset, Ident::Lhs);
-    }
-}
-
-#[cube]
-impl<MP: MatmulPrecision, S: stage::StageConfig, L: SyncBufferLoadingStrategy>
-    SyncBufferLoader<MP::EI, MP::ES, CommonGlobalConfig<S>> for SyncLhsBufferLoader<MP, S, L>
-{
-    fn fill_stage(
-        this: &mut Self,
-        #[comptime] buffer: BufferId,
-        #[comptime] config: CommonGlobalConfig<S>,
-    ) {
-        L::load_buffer::<MP, CommonGlobalConfig<S>>(
-            &this.tensor_view,
-            &mut this.stage,
-            buffer.to_u32(),
-            this.quantization,
-            Ident::Lhs,
-            config,
-        );
-    }
-}
-
-#[cube]
-impl<MP: MatmulPrecision, S: stage::StageConfig, L: SyncBufferLoadingStrategy>
-    SyncLhsBufferLoader<MP, S, L>
-=======
-pub struct SyncBufferLoader<EG: Numeric, ES: Numeric, G: GlobalConfig, L: SyncBufferLoadingStrategy>
-{
-    pub tensor_view: TensorReader<EG>,
-    pub stage: Stage<ES, L::TilingLayout>,
     #[cube(comptime)]
     input_ident: InputIdent,
     #[cube(comptime)]
@@ -101,32 +33,27 @@
 }
 
 #[cube]
-impl<EG: Numeric, ES: Numeric, G: GlobalConfig, L: SyncBufferLoadingStrategy>
-    SyncBufferLoader<EG, ES, G, L>
->>>>>>> baa4d4d4
+impl<MP: MatmulPrecision, G: GlobalConfig, L: SyncBufferLoadingStrategy>
+    SyncBufferLoader<MP, G, L>
 {
     pub fn new(
         tensor: VirtualTensor<MP::EI>,
         x_offset: u32,
         y_offset: u32,
         batch_offset: u32,
-<<<<<<< HEAD
         quantization: CubeOption<Quantization<MP>>,
-        #[comptime] config: CommonGlobalConfig<S>,
-=======
         #[comptime] input_ident: InputIdent,
         #[comptime] config: G,
->>>>>>> baa4d4d4
     ) -> Self {
         let stage =
             Stage::new::<G::SmmConfig>(comptime!(input_ident.as_ident()), config.to_smm_config());
         let tensor_view = TensorReader::new(tensor, x_offset, y_offset, batch_offset);
 
-<<<<<<< HEAD
-        SyncLhsBufferLoader::<MP, S, L> {
+        SyncBufferLoader::<MP, S, L> {
             tensor_view,
             stage,
             quantization,
+            input_ident,
             _config: PhantomData::<S>,
         }
     }
@@ -134,19 +61,8 @@
 
 #[cube]
 impl<MP: MatmulPrecision, S: stage::StageConfig, L: SyncBufferLoadingStrategy>
-    BufferLoader<MP::EI, MP::ES, CommonGlobalConfig<S>> for SyncRhsBufferLoader<MP, S, L>
+    BufferLoader<MP::EI, MP::ES, CommonGlobalConfig<S>> for SyncBufferLoader<MP, S, L>
 {
-    type StageReader = RhsBufferReader<MP::ES, L::TilingLayout>;
-=======
-        SyncBufferLoader::<EG, ES, G, L> {
-            tensor_view,
-            stage,
-            input_ident,
-            _config: PhantomData,
-        }
-    }
->>>>>>> baa4d4d4
-
     pub fn reader(
         this: &Self,
         #[comptime] buffer_id: BufferId,
@@ -158,58 +74,14 @@
         this.tensor_view.update_view(k_offset, this.input_ident);
     }
 
-<<<<<<< HEAD
-#[cube]
-impl<MP: MatmulPrecision, S: stage::StageConfig, L: SyncBufferLoadingStrategy>
-    SyncBufferLoader<MP::EI, MP::ES, CommonGlobalConfig<S>> for SyncRhsBufferLoader<MP, S, L>
-{
-    fn fill_stage(
-        this: &mut Self,
-        #[comptime] buffer: BufferId,
-        #[comptime] config: CommonGlobalConfig<S>,
-    ) {
-        L::load_buffer::<MP, CommonGlobalConfig<S>>(
-            &this.tensor_view,
-            &mut this.stage,
-            buffer.to_u32(),
-            this.quantization,
-            Ident::Rhs,
-            config,
-        );
-    }
-}
-
-#[cube]
-impl<MP: MatmulPrecision, S: stage::StageConfig, L: SyncBufferLoadingStrategy>
-    SyncRhsBufferLoader<MP, S, L>
-{
-    pub fn new(
-        tensor: VirtualTensor<MP::EI>,
-        x_offset: u32,
-        y_offset: u32,
-        batch_offset: u32,
-        quantization: CubeOption<Quantization<MP>>,
-        #[comptime] config: CommonGlobalConfig<S>,
-    ) -> Self {
-        let stage = Stage::new::<S>(Ident::Rhs, config.to_smm_config());
-        let tensor_view = TensorReader::new(tensor, x_offset, y_offset, batch_offset);
-
-        SyncRhsBufferLoader::<MP, S, L> {
-            tensor_view,
-            stage,
-            quantization,
-            _config: PhantomData::<S>,
-        }
-    }
-=======
     pub fn fill_stage(this: &mut Self, #[comptime] buffer: BufferId, #[comptime] config: G) {
         L::load_buffer::<EG, ES, G>(
             &this.tensor_view,
             &mut this.stage,
             buffer.to_index(),
+            this.quantization,
             this.input_ident,
             config,
         );
     }
->>>>>>> baa4d4d4
 }