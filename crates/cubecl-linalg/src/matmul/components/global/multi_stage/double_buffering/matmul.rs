<<<<<<< HEAD
use crate::matmul::components::global::load::{
    BufferId, SyncBufferLoader, SyncBufferLoadingStrategy,
};
=======
use super::SyncBufferLoader;
use crate::matmul::components::global::multi_stage::SyncBufferLoadingStrategy;
use crate::matmul::components::global::multi_stage::double_buffering::BufferId;
>>>>>>> baa4d4d4
use crate::matmul::components::global::output_loader::Unloader;
use crate::matmul::components::global::{self, CommonGlobalConfig};
use crate::matmul::components::global::{GlobalConfig, ZeroAccumulatorLoader};
use crate::matmul::components::stage::StageConfig;
use crate::matmul::components::stage::StageEvent;
use crate::matmul::components::stage::StageEventListener;
use crate::matmul::components::stage::single_buffer::BufferReader;
use crate::matmul::components::{
    Ident, InputIdent, InvalidConfigError, MatmulConfigFactory, MatmulPrecision, MatmulProblem,
    stage,
};
use crate::matmul::components::{
    global::{GlobalMatmulFamily, IndexedQuantization},
    stage::single_buffer::BufferReaderFamily,
};
use crate::matmul::kernels::MatmulAvailabilityError;
use cubecl_core as cubecl;
use cubecl_core::prelude::*;
use cubecl_std::CubeOption;
use cubecl_std::tensor::r#virtual::{ReadWrite, VirtualTensor};
use std::marker::PhantomData;

pub struct DoubleBufferingMatmulFamily<
    SMM: stage::StageMatmulFamily,
    LL: SyncBufferLoadingStrategy,
    RL: SyncBufferLoadingStrategy,
> {
    _stage_matmul: PhantomData<SMM>,
    _lhs_loading: PhantomData<LL>,
    _rhs_loading: PhantomData<RL>,
}

impl<SMM, LL, RL> GlobalMatmulFamily for DoubleBufferingMatmulFamily<SMM, LL, RL>
where
    SMM: stage::StageMatmulFamily<LhsReader = BufferReaderFamily, RhsReader = BufferReaderFamily>,
    LL: SyncBufferLoadingStrategy,
    RL: SyncBufferLoadingStrategy,
{
    type Matmul<MP: MatmulPrecision> =
        DoubleBufferingMatmul<MP, SMM::Matmul<MP, LL::TilingLayout, RL::TilingLayout>, LL, RL>;
}

impl<SMM, LL, RL> MatmulConfigFactory for DoubleBufferingMatmulFamily<SMM, LL, RL>
where
    SMM: stage::StageMatmulFamily,
    LL: SyncBufferLoadingStrategy,
    RL: SyncBufferLoadingStrategy,
{
    type Input = SMM::Input;
    type Config = CommonGlobalConfig<SMM::Config>;

    fn check_config(config: &Self::Config) -> Result<(), InvalidConfigError> {
        LL::check::<Self::Config>(config, Ident::Lhs)?;
        RL::check::<Self::Config>(config, Ident::Rhs)?;

        if config.tiling_dimensions(Ident::Lhs).tile_count_col() != 2 {
            return Err(Box::new("Double buffering matmul needs exactly 2 buffers."));
        }

        SMM::check_config(&config.to_smm_config())
    }

    fn check_availability<R: Runtime, MP: MatmulPrecision>(
        client: &ComputeClient<R::Server, R::Channel>,
        config: &Self::Config,
    ) -> Result<(), MatmulAvailabilityError> {
        SMM::check_availability::<R, MP>(client, &config.smm_config)
    }

    fn make_config(
        input: Self::Input,
        problem: &MatmulProblem,
        cube_dim: &CubeDim,
        cube_count: &CubeCount,
        quantized: bool,
    ) -> Self::Config {
        let smm_config = SMM::make_config(input, problem, cube_dim, cube_count, quantized);
        let stage_shape = SMM::stage_shape(&smm_config);

        CommonGlobalConfig::new(
            smm_config,
            problem.m as u32 % stage_shape.m != 0,
            problem.n as u32 % stage_shape.n != 0,
            problem.k as u32 % stage_shape.k != 0,
            problem.lhs_layout,
            problem.rhs_layout,
            problem.lhs_line_size as u32,
            problem.rhs_line_size as u32,
            problem.out_line_size as u32,
            cube_dim.y,
        )
    }
}

/// Performs matrix multiplication at the global level, with planes pipelining their work using two buffers:
/// While they trigger a load event from global memory to shared memory on buffer A,
/// they trigger a computation event from tensor cores on buffer B. Then buffers are switched.
pub struct DoubleBufferingMatmul<
    MP: MatmulPrecision,
    SMM: stage::StageMatmul<MP>,
    LL: SyncBufferLoadingStrategy,
    RL: SyncBufferLoadingStrategy,
> {
    _ms: PhantomData<MP>,
    _stage_matmul: PhantomData<SMM>,
    _lhs_loading: PhantomData<LL>,
    _rhs_loading: PhantomData<RL>,
}

#[cube]
impl<MP: MatmulPrecision, SMM, LL, RL> global::GlobalMatmul<MP>
    for DoubleBufferingMatmul<MP, SMM, LL, RL>
where
    SMM: stage::StageMatmul<
            MP,
            LhsReader = BufferReader<MP::ES, LL::TilingLayout>,
            RhsReader = BufferReader<MP::ES, RL::TilingLayout>,
        >,
    LL: SyncBufferLoadingStrategy,
    RL: SyncBufferLoadingStrategy,
{
    type Config = CommonGlobalConfig<SMM::Config>;
    type LhsLoader = SyncBufferLoader<MP::EI, MP::ES, Self::Config, LL>;
    type RhsLoader = SyncBufferLoader<MP::EI, MP::ES, Self::Config, RL>;
    type AccumulatorLoader = ZeroAccumulatorLoader;
    type Out = Unloader<MP::EO>;
    type Accumulator = SMM::Accumulator;

    fn execute(
        mut lhs_loader: Self::LhsLoader,
        mut rhs_loader: Self::RhsLoader,
        mut out_unloader: Self::Out,
        acc: &mut Self::Accumulator,
        k_range: (u32, u32),
        quantization: CubeOption<IndexedQuantization<MP::EI, MP::EO>>,
        #[comptime] config: Self::Config,
    ) {
        comptime! {
            if quantization.is_some() {
                todo!();
            }
        }

        let num_buffers = 2;
        let buffer_step = config.tiling_dimensions(Ident::Lhs).tile_shape_col();
        let k_step = num_buffers * buffer_step;

        let range = k_range.1 - k_range.0;
        let num_stages = (range + k_step - 1) / k_step;
        let num_loops = num_stages;

        SMM::zero_accumulator(acc, config.to_smm_config());

        let (mut lhs_tile_a, mut rhs_tile_a) = SMM::init_tile_inputs(config.to_smm_config());
        let (mut lhs_tile_b, mut rhs_tile_b) = SMM::init_tile_inputs(config.to_smm_config());

        let lhs_buffer_reader_a = Self::LhsLoader::reader(&lhs_loader, BufferId::A);
        let rhs_buffer_reader_a = Self::RhsLoader::reader(&rhs_loader, BufferId::A);
        let lhs_buffer_reader_b = Self::LhsLoader::reader(&lhs_loader, BufferId::B);
        let rhs_buffer_reader_b = Self::RhsLoader::reader(&rhs_loader, BufferId::B);

        Self::LhsLoader::fill_stage(&mut lhs_loader, BufferId::A, config);
        Self::RhsLoader::fill_stage(&mut rhs_loader, BufferId::A, config);

        sync_units();

        for _ in 1..num_loops {
            SMM::execute_with_listener::<
                DoubleBufferingEventListener<Self::LhsLoader, Self::RhsLoader, SMM::Config>,
            >(
                &lhs_buffer_reader_a,
                &rhs_buffer_reader_a,
                &mut lhs_tile_a,
                &mut rhs_tile_a,
                acc,
                CubeOption::new_None(),
                config.to_smm_config(),
                DoubleBufferingEventListener::new(BufferId::B, &lhs_loader, &rhs_loader, config),
            );

            sync_units();

            Self::LhsLoader::advance_view(&mut lhs_loader, k_step);
            Self::RhsLoader::advance_view(&mut rhs_loader, k_step);

            SMM::execute_with_listener::<
                DoubleBufferingEventListener<Self::LhsLoader, Self::RhsLoader, SMM::Config>,
            >(
                &lhs_buffer_reader_b,
                &rhs_buffer_reader_b,
                &mut lhs_tile_b,
                &mut rhs_tile_b,
                acc,
                CubeOption::new_None(),
                config.to_smm_config(),
                DoubleBufferingEventListener::new(BufferId::A, &lhs_loader, &rhs_loader, config),
            );
            sync_units();
        }

        SMM::execute_with_listener::<
            DoubleBufferingEventListener<Self::LhsLoader, Self::RhsLoader, SMM::Config>,
        >(
            &lhs_buffer_reader_a,
            &rhs_buffer_reader_a,
            &mut lhs_tile_a,
            &mut rhs_tile_a,
            acc,
            CubeOption::new_None(),
            config.to_smm_config(),
            DoubleBufferingEventListener::new(BufferId::B, &lhs_loader, &rhs_loader, config),
        );

        sync_units();

        SMM::execute(
            &lhs_buffer_reader_b,
            &rhs_buffer_reader_b,
            &mut lhs_tile_b,
            &mut rhs_tile_b,
            acc,
            CubeOption::new_None(),
            config.to_smm_config(),
        );

        SMM::read_accumulator::<Self::Out, Self::Config>(
            acc,
            &mut out_unloader,
            CubeOption::new_None(),
            config.to_smm_config(),
            config,
        );
    }

    fn init_lhs_loader(
        lhs: VirtualTensor<MP::EI>,
        x_offset: u32,
        y_offset: u32,
        _nth_batch: u32,
        batch_offset: u32,
        #[comptime] config: Self::Config,
    ) -> Self::LhsLoader {
<<<<<<< HEAD
        Self::LhsLoader::new(lhs, x_offset, y_offset, batch_offset, Ident::Lhs, config)
=======
        Self::LhsLoader::new(
            lhs,
            x_offset,
            y_offset,
            batch_offset,
            InputIdent::Lhs,
            config,
        )
>>>>>>> baa4d4d4
    }

    fn init_rhs_loader(
        rhs: VirtualTensor<MP::EI>,
        x_offset: u32,
        y_offset: u32,
        _nth_batch: u32,
        batch_offset: u32,
        #[comptime] config: Self::Config,
    ) -> Self::RhsLoader {
<<<<<<< HEAD
        Self::RhsLoader::new(rhs, x_offset, y_offset, batch_offset, Ident::Rhs, config)
=======
        Self::RhsLoader::new(
            rhs,
            x_offset,
            y_offset,
            batch_offset,
            InputIdent::Rhs,
            config,
        )
>>>>>>> baa4d4d4
    }

    fn init_unloader(
        out: VirtualTensor<MP::EO, ReadWrite>,
        x_offset: u32,
        y_offset: u32,
        _nth_batch: u32,
        batch_offset: u32,
    ) -> Self::Out {
        Self::Out::new(out, x_offset, y_offset, batch_offset)
    }

    fn init_accumulator(#[comptime] config: Self::Config) -> Self::Accumulator {
        SMM::init_accumulator(config.to_smm_config())
    }

    fn zero_accumulator(acc: &mut Self::Accumulator, #[comptime] config: Self::Config) {
        SMM::zero_accumulator(acc, config.to_smm_config());
    }
}

#[derive(CubeType)]
struct DoubleBufferingEventListener<Lhs: CubeType, Rhs: CubeType, S: StageConfig> {
    #[cube(comptime)]
    buffer_id: BufferId,
    loader_lhs: Lhs,
    loader_rhs: Rhs,
    #[cube(comptime)]
    config: CommonGlobalConfig<S>,
}

#[cube]
impl<Lhs: CubeType + Clone, Rhs: CubeType + Clone, S: StageConfig>
    DoubleBufferingEventListener<Lhs, Rhs, S>
{
    pub fn new(
        #[comptime] buffer_id: BufferId,
        loader_lhs: &Lhs,
        loader_rhs: &Rhs,
        #[comptime] config: CommonGlobalConfig<S>,
    ) -> DoubleBufferingEventListener<Lhs, Rhs, S> {
        DoubleBufferingEventListener::<Lhs, Rhs, S> {
            buffer_id,
            loader_lhs: comptime![loader_lhs.clone()],
            loader_rhs: comptime![loader_rhs.clone()],
            config,
        }
    }
}

fn should_handle_event(expected_event: u32, current_event: u32, total: u32) -> bool {
    current_event == expected_event || (total <= expected_event && current_event + 1 == total)
}

fn should_handle_event_ratio(ratio: f32, current_event: u32, total: u32) -> bool {
    should_handle_event(f32::ceil(ratio * total as f32) as u32, current_event, total)
}

#[cube]
impl<
    EG: Numeric,
    ES: Numeric,
    LL: SyncBufferLoadingStrategy,
    RL: SyncBufferLoadingStrategy,
    S: StageConfig,
> StageEventListener
    for DoubleBufferingEventListener<
        SyncBufferLoader<EG, ES, CommonGlobalConfig<S>, LL>,
        SyncBufferLoader<EG, ES, CommonGlobalConfig<S>, RL>,
        S,
    >
{
    fn on_event(this: &mut Self, #[comptime] event: StageEvent) {
        if let StageEvent::TmmCompleted { current, total } = event {
            if comptime![should_handle_event_ratio(0.25, current, total)] {
                SyncBufferLoader::fill_stage(&mut this.loader_lhs, this.buffer_id, this.config);
            }

            if comptime![should_handle_event_ratio(0.50, current, total)] {
                SyncBufferLoader::fill_stage(&mut this.loader_rhs, this.buffer_id, this.config);
            }
        };
    }
}<|MERGE_RESOLUTION|>--- conflicted
+++ resolved
@@ -1,12 +1,6 @@
-<<<<<<< HEAD
 use crate::matmul::components::global::load::{
     BufferId, SyncBufferLoader, SyncBufferLoadingStrategy,
 };
-=======
-use super::SyncBufferLoader;
-use crate::matmul::components::global::multi_stage::SyncBufferLoadingStrategy;
-use crate::matmul::components::global::multi_stage::double_buffering::BufferId;
->>>>>>> baa4d4d4
 use crate::matmul::components::global::output_loader::Unloader;
 use crate::matmul::components::global::{self, CommonGlobalConfig};
 use crate::matmul::components::global::{GlobalConfig, ZeroAccumulatorLoader};
@@ -249,9 +243,6 @@
         batch_offset: u32,
         #[comptime] config: Self::Config,
     ) -> Self::LhsLoader {
-<<<<<<< HEAD
-        Self::LhsLoader::new(lhs, x_offset, y_offset, batch_offset, Ident::Lhs, config)
-=======
         Self::LhsLoader::new(
             lhs,
             x_offset,
@@ -260,7 +251,6 @@
             InputIdent::Lhs,
             config,
         )
->>>>>>> baa4d4d4
     }
 
     fn init_rhs_loader(
@@ -271,9 +261,6 @@
         batch_offset: u32,
         #[comptime] config: Self::Config,
     ) -> Self::RhsLoader {
-<<<<<<< HEAD
-        Self::RhsLoader::new(rhs, x_offset, y_offset, batch_offset, Ident::Rhs, config)
-=======
         Self::RhsLoader::new(
             rhs,
             x_offset,
@@ -282,7 +269,6 @@
             InputIdent::Rhs,
             config,
         )
->>>>>>> baa4d4d4
     }
 
     fn init_unloader(
