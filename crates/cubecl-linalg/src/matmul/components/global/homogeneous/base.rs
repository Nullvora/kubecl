--- conflicted
+++ resolved
@@ -19,17 +19,14 @@
 /// Performs matrix multiplication at the global level, with each plane sharing the same responsibilities
 /// - All planes load data to the stage
 /// - All planes are used in the stage matmul computation
-<<<<<<< HEAD
-pub struct Matmul<EG: Numeric, ES: Numeric, EA: Numeric, SMM: stage::Matmul<ES, EG, EA>> {
-=======
 pub struct Matmul<
     EG: Numeric,
     ES: Numeric,
-    SMM: stage::Matmul<ES, EG>,
+    EA: Numeric,
+    SMM: stage::Matmul<ES, EG, EA>,
     LL: LoadingStrategy,
     RL: LoadingStrategy,
 > {
->>>>>>> 66f8e929
     _eg: PhantomData<EG>,
     _es: PhantomData<ES>,
     _acc: PhantomData<EA>,
@@ -39,29 +36,18 @@
 }
 
 #[cube]
-<<<<<<< HEAD
-impl<EG, ES, EA, SMM> global::Matmul<EG, ES> for Matmul<EG, ES, EA, SMM>
+impl<EG, ES, EA, SMM, LL, RL> global::Matmul<EG, ES> for Matmul<EG, ES, EA, SMM, LL, RL>
 where
     EG: Numeric,
     ES: Numeric,
     EA: Numeric,
     SMM: stage::Matmul<ES, EG, EA, LhsReader = LhsReader<ES>, RhsReader = RhsReader<ES>>,
-{
-    type LhsLoader = LhsLoader<EG, ES, SMM::Config>;
-    type RhsLoader = RhsLoader<EG, ES, SMM::Config>;
-    type AccumulatorLoader = ZeroAccumulatorLoader;
-=======
-impl<EG, ES, SMM, LL, RL> global::Matmul<EG, ES> for Matmul<EG, ES, SMM, LL, RL>
-where
-    EG: Numeric,
-    ES: Numeric,
-    SMM: stage::Matmul<ES, EG, LhsReader = LhsReader<ES>, RhsReader = RhsReader<ES>>,
     LL: LoadingStrategy,
     RL: LoadingStrategy,
 {
     type LhsLoader = LhsLoader<EG, ES, SMM::Config, LL>;
     type RhsLoader = RhsLoader<EG, ES, SMM::Config, RL>;
->>>>>>> 66f8e929
+    type AccumulatorLoader = ZeroAccumulatorLoader;
     type Out = Unloader<EG>;
     type Accumulator = SMM::Accumulator;
 
@@ -149,22 +135,14 @@
     }
 }
 
-<<<<<<< HEAD
-impl<EG, ES, EA, SMM> MatmulKernel<EG, EG> for Matmul<EG, ES, EA, SMM>
+impl<EG, ES, EA, SMM, LL, RL> MatmulKernel<EG, EG> for Matmul<EG, ES, EA, SMM, LL, RL>
 where
     EG: Numeric,
     ES: Numeric,
     EA: Numeric,
     SMM: stage::Matmul<ES, EG, EA>,
-=======
-impl<EG, ES, SMM, LL, RL> MatmulKernel<EG, EG> for Matmul<EG, ES, SMM, LL, RL>
-where
-    EG: Numeric,
-    ES: Numeric,
-    SMM: stage::Matmul<ES, EG>,
     LL: LoadingStrategy,
     RL: LoadingStrategy,
->>>>>>> 66f8e929
 {
     type Config = Config<SMM::Config>;
 
