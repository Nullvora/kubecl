use std::marker::PhantomData;

use crate::matmul::components::global::load::SyncBufferLoadingStrategy;
use crate::matmul::components::global::tensor_view::TensorReader;
use crate::matmul::components::global::{GlobalConfig, LoadingValidation, Quantization};
use crate::matmul::components::stage::{ContiguousTilingLayout, Stage, TilingOrder};
use crate::matmul::components::{Ident, InputIdent, InvalidConfigError, MatmulPrecision};
use cubecl_core as cubecl;
use cubecl_core::prelude::*;
use cubecl_std::{CubeOption, CubeOptionExpand};

use super::{LoadingJob, LoadingJobConfig};

#[derive(CubeType, Clone, Copy)]
/// Loads the content of all tiles in the tensor view using all planes,
/// iterating with steps determined by the plane's dimension.
pub struct LoadingStrategy<T: TilingOrder> {
    #[cube(comptime)]
    tiling_order: PhantomData<T>,
}

impl<TO: TilingOrder> LoadingValidation for LoadingStrategy<TO> {
    fn check<C: GlobalConfig>(config: &C, ident: Ident) -> Result<(), InvalidConfigError> {
        let tiling_dimensions = config.tiling_dimensions(ident);
        let line_size = config.stage_line_size(ident);
        let tile_size = tiling_dimensions.tile_size();
        let tile_count_row = tiling_dimensions.tile_count_row();
        let tile_count_col = tiling_dimensions.tile_count_col();
        let num_lines_per_tile = tile_size / line_size;

        let total_units = config.plane_dim() * config.num_planes();
        let jump_length = total_units * line_size;
        let num_tiles_in_buffer = comptime! {match ident.as_input_ident() {
            InputIdent::Lhs => tile_count_row,
            InputIdent::Rhs => tile_count_col,
        }};
        let total_num_lines = num_tiles_in_buffer * num_lines_per_tile;
        let num_lines_per_unit = (total_num_lines + total_units - 1) / total_units;

        let total_num_lines = num_tiles_in_buffer * num_lines_per_tile;
        let out_of_bounds_pos = total_num_lines * line_size;

        let max_id = total_units - 1;
        let max_iter = num_lines_per_unit - 1;
        let max_position_base = max_id * line_size;
        let max_position = max_position_base + max_iter * jump_length;

        if max_position > out_of_bounds_pos {
            return Err(Box::new(
                "Too many data will be loaded, resulting in out-of-bounds",
            ));
        }

        Ok(())
    }
}

#[cube]
impl<TO: TilingOrder> SyncBufferLoadingStrategy for LoadingStrategy<TO> {
    type TilingLayout = ContiguousTilingLayout<TO>;
    type Job<MP: MatmulPrecision> = Job<MP>;

    fn new_job<MP: MatmulPrecision, G: GlobalConfig>(
        quantization: CubeOption<Quantization<MP>>,
        #[comptime] buffer_index: u32,
        #[comptime] input_ident: InputIdent,
        #[comptime] config: G,
    ) -> Job<MP> {
        let tiling_dimensions = config.tiling_dimensions(input_ident);
        let line_size = config.stage_line_size(input_ident);
        let tile_size = tiling_dimensions.tile_size();
        let tile_count_row = tiling_dimensions.tile_count_row();
        let tile_count_col = tiling_dimensions.tile_count_col();

        let num_lines_per_tile = tile_size / line_size;
        let total_units = config.plane_dim() * config.num_planes();
        let jump_length = total_units * line_size;

        let num_tiles_in_buffer = comptime! {match input_ident {
            InputIdent::Lhs => tile_count_row,
            InputIdent::Rhs => tile_count_col,
        }};
        let total_num_lines = num_tiles_in_buffer * num_lines_per_tile;
        let num_tasks = (total_num_lines + total_units - 1) / total_units;

        let unit_id = UNIT_POS_Y * config.plane_dim() + UNIT_POS_X;
        let unit_position_base = unit_id * line_size;

        Job::<MP> {
            unit_position_base,
            quantization,
            job_config: comptime!(JobConfig {
                num_tasks,
                buffer_index,
                jump_length,
                num_lines_per_tile,
                input_ident,
            }),
        }
    }
}

#[derive(CubeType, Clone, Copy)]
pub struct Job<MP: MatmulPrecision> {
    unit_position_base: u32,

    quantization: CubeOption<Quantization<MP>>,

    #[cube(comptime)]
    job_config: JobConfig,
}

#[derive(Copy, Clone)]
pub struct JobConfig {
    num_tasks: u32,
    buffer_index: u32,
    jump_length: u32,
    num_lines_per_tile: u32,
    input_ident: InputIdent,
}

impl<MP: MatmulPrecision, TO: TilingOrder> LoadingJobConfig<MP, ContiguousTilingLayout<TO>, Job<MP>>
    for JobConfig
{
    fn len(job: &Job<MP>) -> u32 {
        job.job_config.num_tasks
    }

    fn __expand_len(
        _context: &mut cubecl_core::prelude::Scope,
        job: <Job<MP> as cubecl_core::prelude::CubeType>::ExpandType,
    ) -> u32 {
        job.job_config.num_tasks
    }
}

#[cube]
impl<MP: MatmulPrecision, TO: TilingOrder> LoadingJob<MP, ContiguousTilingLayout<TO>> for Job<MP> {
    type LoadingJobConfig = JobConfig;

    fn execute_task<G: GlobalConfig>(
        this: &mut Self,
        task_id: u32,
        tensor_reader: &TensorReader<MP::EI>,
        stage: &mut Stage<MP::ES, ContiguousTilingLayout<TO>>,
        #[comptime] config: G,
    ) {
        let jc = comptime!(this.job_config);

        let (line_size, tile_size, tile_count_row, tile_count_col) = comptime! {
            let tiling_dimensions = config.tiling_dimensions(jc.input_ident);
            (
                config.stage_line_size(jc.input_ident),
                tiling_dimensions.tile_size(),
                tiling_dimensions.tile_count_row(),
                tiling_dimensions.tile_count_col()
            )
        };

        let unit_position = this.unit_position_base + task_id * jc.jump_length;

        // We assume unit_position < total_num_lines * line_size;
        // This is caught by the loading validation

        let unit_pos_in_buffer = unit_position / tile_size;
        let pos_within_tile = unit_position % tile_size;

        let (tile_x, tile_y) = match comptime!(jc.input_ident) {
            InputIdent::Lhs => (unit_pos_in_buffer, jc.buffer_index.runtime()),
            InputIdent::Rhs => (jc.buffer_index.runtime(), unit_pos_in_buffer),
        };

<<<<<<< HEAD
        let nth_tile = T::to_nth_tile::<G::SmmConfig>(
            tile_x,
            tile_y,
            tile_count_row,
            tile_count_col,
            comptime!(jc.input_ident.as_ident()),
            config.to_smm_config(),
        );
=======
        let nth_tile = TO::to_nth_tile(tile_x, tile_y, tile_count_row, tile_count_col);
>>>>>>> 9ea282de

        let line_read = tensor_reader.load_coalesced_in_tile::<G>(
            tile_x,
            tile_y,
            pos_within_tile,
            jc.input_ident,
            config,
        );

        let tile_start = nth_tile * jc.num_lines_per_tile;
        let tile_end = tile_start + jc.num_lines_per_tile;
        let mut tile_slice = stage.as_slice_mut().slice_mut(tile_start, tile_end);

        tile_slice[pos_within_tile / line_size] = match this.quantization {
            CubeOption::Some(quantization) => quantization.dequantize(line_read),
            CubeOption::None => Line::cast_from(line_read),
        }
    }
}<|MERGE_RESOLUTION|>--- conflicted
+++ resolved
@@ -170,8 +170,7 @@
             InputIdent::Rhs => (jc.buffer_index.runtime(), unit_pos_in_buffer),
         };
 
-<<<<<<< HEAD
-        let nth_tile = T::to_nth_tile::<G::SmmConfig>(
+        let nth_tile = TO::to_nth_tile::<G::SmmConfig>(
             tile_x,
             tile_y,
             tile_count_row,
@@ -179,9 +178,6 @@
             comptime!(jc.input_ident.as_ident()),
             config.to_smm_config(),
         );
-=======
-        let nth_tile = TO::to_nth_tile(tile_x, tile_y, tile_count_row, tile_count_col);
->>>>>>> 9ea282de
 
         let line_read = tensor_reader.load_coalesced_in_tile::<G>(
             tile_x,
