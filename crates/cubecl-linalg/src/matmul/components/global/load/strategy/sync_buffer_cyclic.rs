--- conflicted
+++ resolved
@@ -166,13 +166,8 @@
         let tile_end = tile_start + this.num_lines_per_tile;
         let mut tile_slice = stage.as_slice_mut().slice_mut(tile_start, tile_end);
 
-<<<<<<< HEAD
-        tile_slice[pos_within_tile / line_size] = match this.quantization {
-            CubeOption::Some(quantization) => quantization.dequantize(line_read, jc.input_ident),
-=======
         tile_slice[pos_within_tile / line_size] = match quantization {
-            CubeOption::Some(quantization) => quantization.dequantize(line_read),
->>>>>>> ca44f1c1
+            CubeOption::Some(quantization) => quantization.dequantize(line_read, this.input_ident),
             CubeOption::None => Line::cast_from(line_read),
         }
     }
