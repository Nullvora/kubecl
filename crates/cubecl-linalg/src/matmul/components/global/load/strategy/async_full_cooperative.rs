--- conflicted
+++ resolved
@@ -71,11 +71,6 @@
         mechanism: &CM,
         #[comptime] config: G,
     ) {
-<<<<<<< HEAD
-        let input_ident = comptime!(this.job_config.input_ident);
-
-=======
->>>>>>> f48b6afe
         let window: Window<MP::EI> =
             tensor_reader.load_window_in_stage::<G>(task_id, this.input_ident, config);
         let mut destination: SliceMut<Line<MP::ES>> =
