use std::marker::PhantomData;

use crate::matmul::components::global::Quantization;
use crate::matmul::components::global::load::SyncFullLoadingStrategy;
use crate::matmul::components::{
    FormattedConfigError, Ident, InputIdent, InvalidConfigError, MatmulPrecision,
};
use crate::matmul::components::{
    global::{GlobalConfig, LoadingValidation, tensor_view::TensorReader},
    stage::{ContiguousTilingLayout, StageMemory, TilingOrder},
};
use cubecl_core as cubecl;
use cubecl_core::prelude::*;
use cubecl_std::{CubeOption, CubeOptionExpand};

use super::LoadingJob;

#[derive(CubeType, Clone, Copy)]
/// Each tile is guaranteed to be loaded entirely by the same plane.
/// Each plane can load multiple tiles, provided the number of planes evenly divides the number of tiles.
/// In this case, a plane loads contiguous tiles following the TilingOrder.
///
/// If number of planes = number of rows of Lhs and TilingOrder is RowMajor,
/// each plane loads its own row and a sync can be saved.
/// In multi-row, number of planes must divide number of rows,
/// and each plane loads a contiguous chunk of rows (e.g. plane 0 loads rows 0–1, plane 1 loads 2–3, etc.).
pub struct LoadingStrategy<T: TilingOrder> {
    #[cube(comptime)]
    tiling_order: PhantomData<T>,
}

impl<T: TilingOrder> LoadingValidation for LoadingStrategy<T> {
    fn check<C: GlobalConfig>(config: &C, ident: Ident) -> Result<(), InvalidConfigError> {
        let tiling = config.tiling_dimensions(ident);
        let line_size = config.global_line_size(ident);

        let num_planes = config.num_planes();
        let num_tiles = tiling.tile_count();

        if num_tiles % num_planes != 0 {
            return Err(FormattedConfigError::new(move || {
                format!(
                    "Number of planes {num_planes:?} must divide number of tiles {num_tiles:?} for tilewise loading.",
                )
            }));
        }

        let num_tiles_per_plane = comptime!(num_tiles / num_planes);
        let num_lines_per_tile = comptime!(tiling.tile_size() / line_size);
        let num_lines_per_plane = num_lines_per_tile * num_tiles_per_plane;
        let plane_dim = config.plane_dim();

        if num_lines_per_plane % plane_dim != 0 {
            return Err(FormattedConfigError::new(move || {
                format!(
<<<<<<< HEAD
                    "Number of planes {num_planes:?} must divide number of lines per plane {num_lines_per_plane:?} for tilewise loading.",
=======
                    "Plane dimension {:?} must divide number of lines per plane {:?} for tilewise loading.",
                    plane_dim, num_lines_per_plane,
>>>>>>> aec18021
                )
            }));
        }

        Ok(())
    }
}

#[cube]
impl<TO: TilingOrder> SyncFullLoadingStrategy for LoadingStrategy<TO> {
    type TilingLayout = ContiguousTilingLayout<TO>;
    type Job<MP: MatmulPrecision> = Job;

    fn new_job<MP: MatmulPrecision, G: GlobalConfig>(
        #[comptime] input_ident: InputIdent,
        #[comptime] config: G,
    ) -> Self::Job<MP> {
        let tiling = config.tiling_dimensions(input_ident);
        let line_size = config.global_line_size(input_ident);
        let num_planes = config.num_planes();
        let num_tiles = tiling.tile_count();
        let plane_dim = config.plane_dim();

        let num_tiles_per_plane = comptime!(num_tiles / num_planes);
        let num_lines_per_tile = comptime!(tiling.tile_size() / line_size);
        let num_lines_per_plane = num_lines_per_tile * num_tiles_per_plane;
        let num_lines_per_unit = num_lines_per_plane / plane_dim;

        let num_tiles_to_skip = UNIT_POS_Y * num_tiles_per_plane;
        let num_lines_to_skip = num_tiles_to_skip * num_lines_per_tile;

        Job {
            num_tiles_to_skip,
            num_lines_to_skip,
            num_lines_per_tile,
            num_lines_per_unit,
            plane_dim: config.plane_dim(),
            line_size,
            input_ident,
        }
    }
}

#[derive(CubeType, Clone, Copy)]
pub struct Job {
    pub num_tiles_to_skip: u32,
    pub num_lines_to_skip: u32,

    #[cube(comptime)]
    pub num_lines_per_tile: u32,
    #[cube(comptime)]
    pub num_lines_per_unit: u32,
    #[cube(comptime)]
    pub plane_dim: u32,
    #[cube(comptime)]
    pub line_size: u32,
    #[cube(comptime)]
    pub input_ident: InputIdent,
}

#[cube]
impl<MP: MatmulPrecision, TO: TilingOrder> LoadingJob<MP, ContiguousTilingLayout<TO>> for Job {
    fn execute_task<G: GlobalConfig>(
        this: &mut Self,
        task_id: u32,
        tensor_reader: &TensorReader<MP::EI>,
        stage: &mut StageMemory<MP::ES, ContiguousTilingLayout<TO>>,
        quantization: &CubeOption<Quantization<MP>>,
        #[comptime] config: G,
    ) {
        let pos_across_tiles = task_id * this.plane_dim + UNIT_POS_X;
        let nth_tile_for_this_plane = pos_across_tiles / this.num_lines_per_tile;
        let line_index_within_tile = pos_across_tiles % this.num_lines_per_tile;

        let nth_tile_global = nth_tile_for_this_plane + this.num_tiles_to_skip;
        let tile = ContiguousTilingLayout::<TO>::to_x_y::<G::SmmConfig>(
            nth_tile_global,
            comptime!(this.input_ident.as_ident()),
            config.to_smm_config(),
        );

        Job::load_and_store_line::<MP, TO, G>(
            this,
            tile,
            line_index_within_tile,
            nth_tile_for_this_plane * this.num_lines_per_tile,
            tensor_reader,
            stage,
            quantization,
            config,
        );
    }

    fn task_count(this: &Self) -> comptime_type!(u32) {
        comptime!(this.num_lines_per_unit)
    }
}

#[cube]
impl Job {
    #[allow(clippy::too_many_arguments)]
    fn load_and_store_line<MP: MatmulPrecision, TO: TilingOrder, G: GlobalConfig>(
        this: &Self,
        tile: (u32, u32),
        line_index_within_tile: u32,
        num_lines_to_skip_local: u32,
        tensor_reader: &TensorReader<MP::EI>,
        stage: &mut StageMemory<MP::ES, ContiguousTilingLayout<TO>>,
        quantization: &CubeOption<Quantization<MP>>,
        #[comptime] config: G,
    ) {
        let line_read = tensor_reader.load_coalesced_in_tile::<G>(
            tile.0,
            tile.1,
            line_index_within_tile * this.line_size,
            this.input_ident,
            config,
        );

        let offset = this.num_lines_to_skip + line_index_within_tile + num_lines_to_skip_local;

        stage.as_slice_mut(this.line_size)[offset] = match quantization {
            CubeOption::Some(quantization) => quantization.dequantize(line_read, this.input_ident),
            CubeOption::None => Line::cast_from(line_read),
        };
    }
}<|MERGE_RESOLUTION|>--- conflicted
+++ resolved
@@ -53,12 +53,7 @@
         if num_lines_per_plane % plane_dim != 0 {
             return Err(FormattedConfigError::new(move || {
                 format!(
-<<<<<<< HEAD
-                    "Number of planes {num_planes:?} must divide number of lines per plane {num_lines_per_plane:?} for tilewise loading.",
-=======
-                    "Plane dimension {:?} must divide number of lines per plane {:?} for tilewise loading.",
-                    plane_dim, num_lines_per_plane,
->>>>>>> aec18021
+                    "Plane dimension {plane_dim:?} must divide number of lines per plane {num_lines_per_plane:?} for tilewise loading.",
                 )
             }));
         }
