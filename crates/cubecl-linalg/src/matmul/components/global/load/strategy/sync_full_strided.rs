--- conflicted
+++ resolved
@@ -93,13 +93,8 @@
             config,
         );
 
-<<<<<<< HEAD
-        stage.as_slice_mut()[unit_position] = match this.quantization {
-            CubeOption::Some(quantization) => quantization.dequantize(line_read, jc.input_ident),
-=======
         stage.as_slice_mut()[unit_position] = match quantization {
-            CubeOption::Some(quantization) => quantization.dequantize(line_read),
->>>>>>> ca44f1c1
+            CubeOption::Some(quantization) => quantization.dequantize(line_read, this.input_ident),
             CubeOption::None => Line::cast_from(line_read),
         }
     }
