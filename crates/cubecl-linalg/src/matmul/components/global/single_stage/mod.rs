--- conflicted
+++ resolved
@@ -2,19 +2,11 @@
 pub mod simple;
 
 mod config;
-<<<<<<< HEAD
+mod cyclic_loading;
 mod stage_window_loading;
-=======
-mod cooperative_loading;
->>>>>>> 3e15e25c
-mod cyclic_loading;
 mod tilewise_loading;
 
 pub use config::*;
-<<<<<<< HEAD
+pub use cyclic_loading::*;
 pub use stage_window_loading::*;
-=======
-pub use cooperative_loading::*;
->>>>>>> 3e15e25c
-pub use cyclic_loading::*;
 pub use tilewise_loading::*;