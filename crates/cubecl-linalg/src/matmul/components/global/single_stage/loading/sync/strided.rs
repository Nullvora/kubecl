--- conflicted
+++ resolved
@@ -1,11 +1,8 @@
 use crate::matmul::components::global::tensor_view::TensorReader;
 use crate::matmul::components::global::{GlobalConfig, LoadingValidation, Quantization};
 use crate::matmul::components::stage::{Stage, StridedTilingLayout};
-<<<<<<< HEAD
+use crate::matmul::components::{Ident, InputIdent, InvalidConfigError};
 use crate::matmul::components::{Ident, InvalidConfigError, MatmulPrecision};
-=======
-use crate::matmul::components::{Ident, InputIdent, InvalidConfigError};
->>>>>>> baa4d4d4
 use cubecl_core as cubecl;
 use cubecl_core::prelude::*;
 use cubecl_std::{CubeOption, CubeOptionExpand};
@@ -40,18 +37,11 @@
 impl SyncFullLoadingStrategy for StridedCoalescedLoading {
     type TilingLayout = StridedTilingLayout;
 
-<<<<<<< HEAD
     fn load_full<MP: MatmulPrecision, G: GlobalConfig>(
         read_view: &TensorReader<MP::EI>,
         stage: &mut Stage<MP::ES, Self::TilingLayout>,
         quantization: CubeOption<Quantization<MP>>,
-        #[comptime] ident: Ident,
-=======
-    fn load_full<EG: Numeric, ES: Numeric, G: GlobalConfig>(
-        read_view: &TensorReader<EG>,
-        stage: &mut Stage<ES, Self::TilingLayout>,
         #[comptime] input_ident: InputIdent,
->>>>>>> baa4d4d4
         #[comptime] config: G,
     ) {
         let tiling = config.tiling_dimensions(input_ident);
