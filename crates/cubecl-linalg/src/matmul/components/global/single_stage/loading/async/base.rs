use std::marker::PhantomData;

<<<<<<< HEAD
use crate::matmul::components::global::{CopyMechanism, GlobalConfig, LoadingValidation};
use crate::matmul::components::stage::multi_buffer::Reader;
use crate::matmul::components::stage::{self, Stage, TilingLayout};
use crate::matmul::components::{Ident, MatmulPrecision, global};
use crate::matmul::components::{
    Lhs,
    global::single_stage::{self, AsyncFullLoader, FullLoader},
};
use crate::matmul::components::{Rhs, global::tensor_view::TensorReader};
=======
use crate::matmul::components::global::Quantization;
use crate::matmul::components::global::single_stage;
use crate::matmul::components::global::tensor_view::TensorReader;
use crate::matmul::components::global::{CopyMechanism, GlobalConfig, LoadingValidation};
use crate::matmul::components::stage::multi_buffer::FullReader;
use crate::matmul::components::stage::{self, Stage, TilingLayout};
use crate::matmul::components::{Ident, InputIdent, MatmulPrecision, global};
>>>>>>> d73cd20b
use cubecl_core as cubecl;
use cubecl_core::prelude::barrier::BarrierLevel;
use cubecl_core::prelude::*;
use cubecl_std::CubeOption;
use cubecl_std::tensor::r#virtual::VirtualTensor;

#[cube]
pub trait AsyncFullLoadingStrategy: 'static + Send + Sync + Clone + LoadingValidation {
    /// The layout into which the loader will fill the stage
    type TilingLayout: TilingLayout;

    /// Load the full stage
    fn load_full<EI: Numeric, ES: Numeric, G: global::GlobalConfig, CM: CopyMechanism<ES>>(
        read_view: &TensorReader<EI>,
        stage: &mut Stage<ES, Self::TilingLayout>,
        mechanism: &CM,
        #[comptime] input_ident: InputIdent,
        #[comptime] config: G,
    );

    /// The barrier level at which the copy mechanism works
    fn barrier_level() -> BarrierLevel;
}

#[cube]
pub trait AsyncBufferLoadingStrategy: 'static + Send + Sync + Clone + LoadingValidation {
    /// The layout into which the loader will fill the stage
    type TilingLayout: TilingLayout;

    /// Load the stage only at the buffer identified by buffer_index
    fn load_buffer<EI: Numeric, ES: Numeric, G: global::GlobalConfig, CM: CopyMechanism<ES>>(
        read_view: &TensorReader<EI>,
        stage: &mut Stage<ES, Self::TilingLayout>,
        mechanism: &CM,
        #[comptime] buffer_index: u32,
        #[comptime] input_ident: InputIdent,
        #[comptime] config: G,
    );

    /// The barrier level at which the copy mechanism works
    fn barrier_level() -> BarrierLevel;
}

#[derive(CubeType)]
pub struct AsyncLoader<MP: MatmulPrecision, S: stage::StageConfig, L: AsyncFullLoadingStrategy> {
    pub tensor_view: TensorReader<MP::EI>,
    pub stage: Stage<MP::ES, L::TilingLayout>,
    #[cube(comptime)]
    input_ident: InputIdent,
    #[cube(comptime)]
<<<<<<< HEAD
    _loading: PhantomData<L>,
}

#[derive(CubeType)]
pub struct AsyncRhsLoader<MP: MatmulPrecision, S: stage::StageConfig, L: AsyncFullLoadingStrategy> {
    pub tensor_view: TensorReader<MP::EI>,
    pub stage: Stage<MP::ES, L::TilingLayout>,
    #[cube(comptime)]
    _config: PhantomData<S>,
    #[cube(comptime)]
    _loading: PhantomData<L>,
}

#[cube]
impl<MP: MatmulPrecision, S: stage::StageConfig, L: AsyncFullLoadingStrategy>
    AsyncFullLoader<MP, single_stage::Config<S>> for AsyncLhsLoader<MP, S, L>
{
    fn fill_stage<CM: CopyMechanism<MP::ES>>(
        this: &mut Self,
        mechanism: &CM,
        #[comptime] config: single_stage::Config<S>,
    ) {
        L::load_full::<MP::EI, MP::ES, single_stage::Config<S>, CM>(
            &this.tensor_view,
            &mut this.stage,
            mechanism,
            Ident::Lhs,
            config,
        );
    }

    fn clear_stage(this: &mut Self, #[comptime] config: single_stage::Config<S>) {
        this.stage.clear::<S>(Ident::Lhs, config.to_smm_config())
    }
}

#[cube]
impl<MP: MatmulPrecision, S: stage::StageConfig, L: AsyncFullLoadingStrategy>
    FullLoader<MP, single_stage::Config<S>> for AsyncLhsLoader<MP, S, L>
{
    type StageReader = Reader<Lhs, MP::ES, L::TilingLayout>;

    fn reader(this: &Self) -> Self::StageReader {
        Reader::new(this.stage)
    }

    fn advance_view(this: &mut Self, k_offset: u32) {
        this.tensor_view.update_view(k_offset, Ident::Lhs);
    }
=======
    _phantom: PhantomData<(S, L)>,
>>>>>>> d73cd20b
}

#[cube]
impl<MP: MatmulPrecision, S: stage::StageConfig, L: AsyncFullLoadingStrategy>
    AsyncLoader<MP, S, L>
{
    #[allow(clippy::collapsible_if)]
    pub fn new<G: global::GlobalConfig>(
        tensor: VirtualTensor<MP::EI>,
        x_offset: u32,
        y_offset: u32,
        batch_offset: u32,
        quantization: CubeOption<Quantization<MP>>,
        #[comptime] input_ident: InputIdent,
        #[comptime] config: G,
    ) -> Self {
        comptime! {
            if quantization.is_some() {
                todo!();
            }
        }
        let mut stage =
            Stage::new::<G::SmmConfig>(comptime!(input_ident.as_ident()), config.to_smm_config());

        match comptime!(input_ident) {
            InputIdent::Lhs => {
                if config.check_row_bounds(Ident::Lhs) {
                    if x_offset
                        > tensor.shape(tensor.rank() - 2)
                            - config.tiling_dimensions(Ident::Lhs).total_row()
                    {
                        stage.clear::<G::SmmConfig>(Ident::Lhs, config.to_smm_config());
                    }
                }
            }
            InputIdent::Rhs => {
                if config.check_col_bounds(Ident::Rhs) {
                    if y_offset
                        > tensor.shape(tensor.rank() - 1)
                            - config.tiling_dimensions(Ident::Rhs).total_col()
                    {
                        stage.clear::<G::SmmConfig>(Ident::Rhs, config.to_smm_config());
                    }
                }
            }
        }
        let tensor_view = TensorReader::new(tensor, x_offset, y_offset, batch_offset);

        AsyncLoader::<MP, S, L> {
            tensor_view,
            stage,
            input_ident,
            _phantom: PhantomData::<(S, L)>,
        }
    }
<<<<<<< HEAD
}

#[cube]
impl<MP: MatmulPrecision, S: stage::StageConfig, L: AsyncFullLoadingStrategy>
    FullLoader<MP, single_stage::Config<S>> for AsyncRhsLoader<MP, S, L>
{
    type StageReader = Reader<Rhs, MP::ES, L::TilingLayout>;

    fn reader(this: &Self) -> Self::StageReader {
        Reader::new(this.stage)
    }
=======
>>>>>>> d73cd20b

    pub fn fill_stage<CM: CopyMechanism<MP::ES>>(
        this: &mut Self,
        mechanism: &CM,
        #[comptime] config: single_stage::Config<S>,
    ) {
        L::load_full::<MP::EI, MP::ES, single_stage::Config<S>, CM>(
            &this.tensor_view,
            &mut this.stage,
            mechanism,
            this.input_ident,
            config,
        );
    }

    pub fn clear_stage(this: &mut Self, #[comptime] config: single_stage::Config<S>) {
        this.stage.clear::<S>(
            comptime!(this.input_ident.as_ident()),
            config.to_smm_config(),
        )
    }

    pub fn reader(this: &Self) -> FullReader<MP::ES, L::TilingLayout> {
        FullReader::new(this.stage, this.input_ident)
    }

    pub fn advance_view(this: &mut Self, k_offset: u32) {
        this.tensor_view.update_view(k_offset, this.input_ident);
    }
}<|MERGE_RESOLUTION|>--- conflicted
+++ resolved
@@ -1,16 +1,5 @@
 use std::marker::PhantomData;
 
-<<<<<<< HEAD
-use crate::matmul::components::global::{CopyMechanism, GlobalConfig, LoadingValidation};
-use crate::matmul::components::stage::multi_buffer::Reader;
-use crate::matmul::components::stage::{self, Stage, TilingLayout};
-use crate::matmul::components::{Ident, MatmulPrecision, global};
-use crate::matmul::components::{
-    Lhs,
-    global::single_stage::{self, AsyncFullLoader, FullLoader},
-};
-use crate::matmul::components::{Rhs, global::tensor_view::TensorReader};
-=======
 use crate::matmul::components::global::Quantization;
 use crate::matmul::components::global::single_stage;
 use crate::matmul::components::global::tensor_view::TensorReader;
@@ -18,7 +7,6 @@
 use crate::matmul::components::stage::multi_buffer::FullReader;
 use crate::matmul::components::stage::{self, Stage, TilingLayout};
 use crate::matmul::components::{Ident, InputIdent, MatmulPrecision, global};
->>>>>>> d73cd20b
 use cubecl_core as cubecl;
 use cubecl_core::prelude::barrier::BarrierLevel;
 use cubecl_core::prelude::*;
@@ -69,59 +57,7 @@
     #[cube(comptime)]
     input_ident: InputIdent,
     #[cube(comptime)]
-<<<<<<< HEAD
-    _loading: PhantomData<L>,
-}
-
-#[derive(CubeType)]
-pub struct AsyncRhsLoader<MP: MatmulPrecision, S: stage::StageConfig, L: AsyncFullLoadingStrategy> {
-    pub tensor_view: TensorReader<MP::EI>,
-    pub stage: Stage<MP::ES, L::TilingLayout>,
-    #[cube(comptime)]
-    _config: PhantomData<S>,
-    #[cube(comptime)]
-    _loading: PhantomData<L>,
-}
-
-#[cube]
-impl<MP: MatmulPrecision, S: stage::StageConfig, L: AsyncFullLoadingStrategy>
-    AsyncFullLoader<MP, single_stage::Config<S>> for AsyncLhsLoader<MP, S, L>
-{
-    fn fill_stage<CM: CopyMechanism<MP::ES>>(
-        this: &mut Self,
-        mechanism: &CM,
-        #[comptime] config: single_stage::Config<S>,
-    ) {
-        L::load_full::<MP::EI, MP::ES, single_stage::Config<S>, CM>(
-            &this.tensor_view,
-            &mut this.stage,
-            mechanism,
-            Ident::Lhs,
-            config,
-        );
-    }
-
-    fn clear_stage(this: &mut Self, #[comptime] config: single_stage::Config<S>) {
-        this.stage.clear::<S>(Ident::Lhs, config.to_smm_config())
-    }
-}
-
-#[cube]
-impl<MP: MatmulPrecision, S: stage::StageConfig, L: AsyncFullLoadingStrategy>
-    FullLoader<MP, single_stage::Config<S>> for AsyncLhsLoader<MP, S, L>
-{
-    type StageReader = Reader<Lhs, MP::ES, L::TilingLayout>;
-
-    fn reader(this: &Self) -> Self::StageReader {
-        Reader::new(this.stage)
-    }
-
-    fn advance_view(this: &mut Self, k_offset: u32) {
-        this.tensor_view.update_view(k_offset, Ident::Lhs);
-    }
-=======
     _phantom: PhantomData<(S, L)>,
->>>>>>> d73cd20b
 }
 
 #[cube]
@@ -177,20 +113,6 @@
             _phantom: PhantomData::<(S, L)>,
         }
     }
-<<<<<<< HEAD
-}
-
-#[cube]
-impl<MP: MatmulPrecision, S: stage::StageConfig, L: AsyncFullLoadingStrategy>
-    FullLoader<MP, single_stage::Config<S>> for AsyncRhsLoader<MP, S, L>
-{
-    type StageReader = Reader<Rhs, MP::ES, L::TilingLayout>;
-
-    fn reader(this: &Self) -> Self::StageReader {
-        Reader::new(this.stage)
-    }
-=======
->>>>>>> d73cd20b
 
     pub fn fill_stage<CM: CopyMechanism<MP::ES>>(
         this: &mut Self,
