use crate::matmul::components::{
    InputIdent, MatmulPrecision,
    global::{
        GlobalMatmul, Quantization, ZeroAccumulatorLoader,
        output_loader::Unloader,
        single_stage::{AsyncFullLoadingStrategy, AsyncLoader, Config},
    },
    stage::{StageMatmul, multi_buffer::FullReader},
};
use cubecl_core::prelude::*;
use cubecl_core::{self as cubecl, Feature};
use cubecl_std::{
    CubeOption,
    tensor::r#virtual::{ReadWrite, VirtualTensor},
};
use pipeline::Pipeline;
use std::marker::PhantomData;

use crate::matmul::{
    components::{
        Ident, InvalidConfigError, MatmulConfigFactory, MatmulProblem,
        global::{GlobalConfig, GlobalMatmulFamily},
        stage::{self, multi_buffer::FullReaderFamily},
    },
    kernels::MatmulAvailabilityError,
};

pub struct SimplePipelinedMatmulFamily<
    SMM: stage::StageMatmulFamily,
    LL: AsyncFullLoadingStrategy,
    RL: AsyncFullLoadingStrategy,
> {
    _stage_matmul: PhantomData<SMM>,
    _lhs_loading: PhantomData<LL>,
    _rhs_loading: PhantomData<RL>,
}

impl<SMM, LL, RL> GlobalMatmulFamily for SimplePipelinedMatmulFamily<SMM, LL, RL>
where
    SMM: stage::StageMatmulFamily<LhsReader = FullReaderFamily, RhsReader = FullReaderFamily>,
    LL: AsyncFullLoadingStrategy,
    RL: AsyncFullLoadingStrategy,
{
    type Matmul<MP: MatmulPrecision> =
        SimplePipelinedMatmul<MP, SMM::Matmul<MP, LL::TilingLayout, RL::TilingLayout>, LL, RL>;
}

impl<SMM, LL, RL> MatmulConfigFactory for SimplePipelinedMatmulFamily<SMM, LL, RL>
where
    SMM: stage::StageMatmulFamily,
    LL: AsyncFullLoadingStrategy,
    RL: AsyncFullLoadingStrategy,
{
    type Input = SMM::Input;
    type Config = Config<SMM::Config>;

    fn check_config(config: &Self::Config) -> Result<(), InvalidConfigError> {
        LL::check(config, Ident::Lhs)?;
        RL::check(config, Ident::Rhs)?;
        SMM::check_config(&config.to_smm_config())
    }

    fn check_availability<R: Runtime, MP: MatmulPrecision>(
        client: &ComputeClient<R::Server, R::Channel>,
        config: &Self::Config,
    ) -> Result<(), MatmulAvailabilityError> {
        SMM::check_availability::<R, MP>(client, &config.to_smm_config())?;

        if !client.properties().feature_enabled(Feature::Pipeline) {
            return Err(MatmulAvailabilityError::PipelineUnavailable);
        }

        Ok(())
    }

    fn make_config(
        input: Self::Input,
        problem: &MatmulProblem,
        cube_dim: &CubeDim,
        cube_count: &CubeCount,
        quantized: bool,
    ) -> Self::Config {
        let smm_config = SMM::make_config(input, problem, cube_dim, cube_count, quantized);
        let stage_shape = SMM::stage_shape(&smm_config);

        Config::new(
            smm_config,
            problem.m as u32 % stage_shape.m != 0,
            problem.n as u32 % stage_shape.n != 0,
            problem.k as u32 % stage_shape.k != 0,
            problem.lhs_layout,
            problem.rhs_layout,
            problem.lhs_line_size as u32,
            problem.rhs_line_size as u32,
            problem.out_line_size as u32,
            stage_shape.k,
        )
    }
}

/// Performs matrix multiplication at the global level, with each plane sharing the same responsibilities
/// - All planes load data to the stage
/// - All planes are used in the stage matmul computation
pub struct SimplePipelinedMatmul<
    MP: MatmulPrecision,
    SMM: StageMatmul<MP>,
    LL: AsyncFullLoadingStrategy,
    RL: AsyncFullLoadingStrategy,
> {
    _ms: PhantomData<MP>,
    _stage_matmul: PhantomData<SMM>,
    _lhs_loading: PhantomData<LL>,
    _rhs_loading: PhantomData<RL>,
}

#[cube]
impl<MP: MatmulPrecision, SMM, LL, RL> GlobalMatmul<MP> for SimplePipelinedMatmul<MP, SMM, LL, RL>
where
    SMM: StageMatmul<
            MP,
            LhsReader = FullReader<MP::ES, LL::TilingLayout>,
            RhsReader = FullReader<MP::ES, RL::TilingLayout>,
        >,
    LL: AsyncFullLoadingStrategy,
    RL: AsyncFullLoadingStrategy,
{
    type Config = Config<SMM::Config>;
    type LhsLoader = AsyncLoader<MP, SMM::Config, LL>;
    type RhsLoader = AsyncLoader<MP, SMM::Config, RL>;
    type AccumulatorLoader = ZeroAccumulatorLoader;
    type Out = Unloader<MP::EO>;
    type Accumulator = SMM::Accumulator;

    fn execute(
        mut lhs_loader: Self::LhsLoader,
        mut rhs_loader: Self::RhsLoader,
        mut out_unloader: Self::Out,
        acc: &mut Self::Accumulator,
        k_range: (u32, u32),
        #[comptime] config: Self::Config,
    ) {
        let k_step = config.k_step;
        let range = k_range.1 - k_range.0;
        let num_loops = (range + k_step - 1) / k_step;

        // Pipeline is declared with two stages, one for lhs and one for rhs
        let pipeline = Pipeline::<MP::ES>::new(2);

        let (mut lhs_tile, mut rhs_tile) = SMM::init_tile_inputs(config.to_smm_config());
        SMM::zero_accumulator(acc, config.to_smm_config());

        for loop_iter in 0..num_loops {
            sync_units();

            #[allow(clippy::collapsible_if)]
            if comptime!(config.check_k_bounds()) {
                if loop_iter == num_loops - 1 {
                    Self::LhsLoader::clear_stage(&mut lhs_loader, config);
                    Self::RhsLoader::clear_stage(&mut rhs_loader, config);
                    sync_units();
                }
            }

            // Start loading
            pipeline.producer_acquire();
            Self::LhsLoader::fill_stage::<Pipeline<MP::ES>>(&mut lhs_loader, &pipeline, config);
            Self::RhsLoader::fill_stage::<Pipeline<MP::ES>>(&mut rhs_loader, &pipeline, config);
            pipeline.producer_commit();

            let lhs_stage_reader = &Self::LhsLoader::reader(&lhs_loader);
            let rhs_stage_reader = &Self::RhsLoader::reader(&rhs_loader);

            // Wait for load to finish for this thread, then sync to make sure all planes have finished
            pipeline.consumer_wait();
            sync_units();

            SMM::execute(
                lhs_stage_reader,
                rhs_stage_reader,
                &mut lhs_tile,
                &mut rhs_tile,
                acc,
                config.to_smm_config(),
            );

            pipeline.consumer_release();

            Self::LhsLoader::advance_view(&mut lhs_loader, k_step);
            Self::RhsLoader::advance_view(&mut rhs_loader, k_step);
        }

        SMM::read_accumulator::<Self::Out, Self::Config>(
            acc,
            &mut out_unloader,
            config.to_smm_config(),
            config,
        );
    }

    fn init_lhs_loader(
        lhs: VirtualTensor<MP::EI>,
        x_offset: u32,
        y_offset: u32,
        _nth_batch: u32,
        batch_offset: u32,
        quantization: CubeOption<Quantization<MP>>,
        #[comptime] config: Self::Config,
    ) -> Self::LhsLoader {
        Self::LhsLoader::new::<Self::Config>(
            lhs,
            x_offset,
            y_offset,
            batch_offset,
<<<<<<< HEAD
            quantization,
=======
            InputIdent::Lhs,
>>>>>>> baa4d4d4
            config,
        )
    }

    fn init_rhs_loader(
        rhs: VirtualTensor<MP::EI>,
        x_offset: u32,
        y_offset: u32,
        _nth_batch: u32,
        batch_offset: u32,
        quantization: CubeOption<Quantization<MP>>,
        #[comptime] config: Self::Config,
    ) -> Self::RhsLoader {
        Self::RhsLoader::new::<Self::Config>(
            rhs,
            x_offset,
            y_offset,
            batch_offset,
<<<<<<< HEAD
            quantization,
=======
            InputIdent::Rhs,
>>>>>>> baa4d4d4
            config,
        )
    }

    fn init_unloader(
        out: VirtualTensor<MP::EO, ReadWrite>,
        x_offset: u32,
        y_offset: u32,
        _nth_batch: u32,
        batch_offset: u32,
    ) -> Self::Out {
        Self::Out::new(out, x_offset, y_offset, batch_offset)
    }

    fn init_accumulator(#[comptime] config: Self::Config) -> Self::Accumulator {
        SMM::init_accumulator(config.to_smm_config())
    }

    fn zero_accumulator(acc: &mut Self::Accumulator, #[comptime] config: Self::Config) {
        SMM::zero_accumulator(acc, config.to_smm_config());
    }
}<|MERGE_RESOLUTION|>--- conflicted
+++ resolved
@@ -211,11 +211,8 @@
             x_offset,
             y_offset,
             batch_offset,
-<<<<<<< HEAD
             quantization,
-=======
             InputIdent::Lhs,
->>>>>>> baa4d4d4
             config,
         )
     }
@@ -234,11 +231,8 @@
             x_offset,
             y_offset,
             batch_offset,
-<<<<<<< HEAD
             quantization,
-=======
             InputIdent::Rhs,
->>>>>>> baa4d4d4
             config,
         )
     }
