--- conflicted
+++ resolved
@@ -1,25 +1,12 @@
 use crate::matmul::components::{
-<<<<<<< HEAD
-    Lhs, MatmulPrecision, Rhs,
-=======
     InputIdent, MatmulPrecision,
->>>>>>> d73cd20b
     global::{
         GlobalMatmul, Quantization, ZeroAccumulatorLoader,
         load::{AsyncFullLoadingStrategy, AsyncLoader},
         output_loader::Unloader,
-<<<<<<< HEAD
-        single_stage::{
-            AsyncFullLoader, AsyncFullLoadingStrategy, AsyncLhsLoader, AsyncRhsLoader, Config,
-            FullLoader,
-        },
-    },
-    stage::{StageMatmul, multi_buffer::Reader},
-=======
         single_stage::Config,
     },
     stage::{StageMatmul, multi_buffer::FullReader},
->>>>>>> d73cd20b
 };
 use cubecl_core::prelude::*;
 use cubecl_core::{self as cubecl, Feature};
@@ -34,11 +21,7 @@
     components::{
         Ident, InvalidConfigError, MatmulConfigFactory, MatmulProblem,
         global::{GlobalConfig, GlobalMatmulFamily},
-<<<<<<< HEAD
-        stage::{self, multi_buffer::StageReaderFamily},
-=======
         stage::{self, multi_buffer::FullReaderFamily},
->>>>>>> d73cd20b
     },
     kernels::MatmulAvailabilityError,
 };
@@ -55,14 +38,7 @@
 
 impl<SMM, LL, RL> GlobalMatmulFamily for SimplePipelinedMatmulFamily<SMM, LL, RL>
 where
-<<<<<<< HEAD
-    SMM: stage::StageMatmulFamily<
-            LhsReader = StageReaderFamily<Lhs>,
-            RhsReader = StageReaderFamily<Rhs>,
-        >,
-=======
     SMM: stage::StageMatmulFamily<LhsReader = FullReaderFamily, RhsReader = FullReaderFamily>,
->>>>>>> d73cd20b
     LL: AsyncFullLoadingStrategy,
     RL: AsyncFullLoadingStrategy,
 {
@@ -143,13 +119,8 @@
 where
     SMM: StageMatmul<
             MP,
-<<<<<<< HEAD
-            LhsReader = Reader<Lhs, MP::ES, LL::TilingLayout>,
-            RhsReader = Reader<Rhs, MP::ES, RL::TilingLayout>,
-=======
             LhsReader = FullReader<MP::ES, LL::TilingLayout>,
             RhsReader = FullReader<MP::ES, RL::TilingLayout>,
->>>>>>> d73cd20b
         >,
     LL: AsyncFullLoadingStrategy,
     RL: AsyncFullLoadingStrategy,
