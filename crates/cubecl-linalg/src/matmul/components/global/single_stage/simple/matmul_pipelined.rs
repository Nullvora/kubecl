--- conflicted
+++ resolved
@@ -1,30 +1,25 @@
-use crate::matmul::components::MatmulPrecision;
-use crate::matmul::components::global::GlobalMatmul;
-use crate::matmul::components::global::ZeroAccumulatorLoader;
-use crate::matmul::components::global::base::AsyncInputLoader;
-use crate::matmul::components::global::base::InputLoader;
-use crate::matmul::components::global::loader::r#async::AsyncLhsLoader;
-use crate::matmul::components::global::loader::r#async::AsyncLoadingStrategy;
-use crate::matmul::components::global::loader::r#async::AsyncRhsLoader;
-use crate::matmul::components::global::output_loader::Unloader;
-use crate::matmul::components::global::single_stage::Config;
-<<<<<<< HEAD
-use crate::matmul::components::global::GlobalMatmul;
-use crate::matmul::components::global::IndexedQuantization;
-use crate::matmul::components::global::ZeroAccumulatorLoader;
-use crate::matmul::components::stage::multi_buffer::{LhsReader, RhsReader};
-=======
->>>>>>> 01ce20d7
-use crate::matmul::components::stage::StageMatmul;
-use crate::matmul::components::stage::multi_buffer::{LhsReader, RhsReader};
-use cubecl_std::tensor::r#virtual::{ReadWrite, VirtualTensor};
-
+use crate::matmul::components::{
+    MatmulPrecision,
+    global::{
+        GlobalMatmul, IndexedQuantization, ZeroAccumulatorLoader,
+        base::{AsyncInputLoader, InputLoader},
+        loader::r#async::{AsyncLhsLoader, AsyncLoadingStrategy, AsyncRhsLoader},
+        output_loader::Unloader,
+        single_stage::Config,
+    },
+    stage::{
+        StageMatmul,
+        multi_buffer::{LhsReader, RhsReader},
+    },
+};
 use cubecl_core::prelude::*;
 use cubecl_core::{self as cubecl, Feature};
+use cubecl_std::{
+    CubeOption,
+    tensor::r#virtual::{ReadWrite, VirtualTensor},
+};
 use pipeline::Pipeline;
 use std::marker::PhantomData;
-
-use cubecl_core::{CubeCount, CubeDim, Runtime, client::ComputeClient};
 
 use crate::matmul::{
     components::{
@@ -156,7 +151,7 @@
         mut out_unloader: Self::Out,
         acc: &mut Self::Accumulator,
         k_range: (u32, u32),
-        quantization: Option<IndexedQuantization<MP::EG>>,
+        quantization: CubeOption<IndexedQuantization<MP::EG>>,
         #[comptime] config: Self::Config,
     ) {
         comptime! {
@@ -205,7 +200,7 @@
                 &mut lhs_tile,
                 &mut rhs_tile,
                 acc,
-                None,
+                CubeOption::new_None(),
                 config.to_smm_config(),
             );
 
@@ -218,7 +213,7 @@
         SMM::read_accumulator::<Self::Out, Self::Config>(
             acc,
             &mut out_unloader,
-            None,
+            CubeOption::new_None(),
             config.to_smm_config(),
             config,
         );
