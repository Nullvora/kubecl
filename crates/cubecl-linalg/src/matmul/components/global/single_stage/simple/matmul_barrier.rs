--- conflicted
+++ resolved
@@ -1,10 +1,7 @@
 use std::marker::PhantomData;
 
-<<<<<<< HEAD
-=======
 use crate::matmul::components::InputIdent;
 use crate::matmul::components::MatmulPrecision;
->>>>>>> d73cd20b
 use crate::matmul::components::global::GlobalMatmul;
 use crate::matmul::components::global::Quantization;
 use crate::matmul::components::global::ZeroAccumulatorLoader;
@@ -13,31 +10,12 @@
 use crate::matmul::components::global::output_loader::Unloader;
 use crate::matmul::components::global::single_stage::Config;
 use crate::matmul::components::stage::StageMatmul;
-<<<<<<< HEAD
-use crate::matmul::components::stage::multi_buffer::Reader;
-use crate::matmul::components::{Lhs, MatmulPrecision, Rhs};
-
-use barrier::Barrier;
-use cubecl_core::Feature;
-use cubecl_core::prelude::*;
-use cubecl_core::{self as cubecl};
-use cubecl_core::{CubeCount, CubeDim, Runtime, client::ComputeClient};
-use cubecl_std::tensor::r#virtual::ReadWrite;
-use cubecl_std::tensor::r#virtual::VirtualTensor;
-
-use crate::matmul::{
-    components::{
-        Ident, InvalidConfigError, MatmulConfigFactory, MatmulProblem,
-        global::{GlobalConfig, GlobalMatmulFamily, IndexedQuantization},
-        stage::{self, multi_buffer::StageReaderFamily},
-=======
 use crate::matmul::components::stage::multi_buffer::{FullReader, FullReaderFamily};
 use crate::matmul::{
     components::{
         Ident, InvalidConfigError, MatmulConfigFactory, MatmulProblem,
         global::{GlobalConfig, GlobalMatmulFamily},
         stage,
->>>>>>> d73cd20b
     },
     kernels::MatmulAvailabilityError,
 };
@@ -62,14 +40,7 @@
 
 impl<SMM, LL, RL> GlobalMatmulFamily for SimpleBarrierMatmulFamily<SMM, LL, RL>
 where
-<<<<<<< HEAD
-    SMM: stage::StageMatmulFamily<
-            LhsReader = StageReaderFamily<Lhs>,
-            RhsReader = StageReaderFamily<Rhs>,
-        >,
-=======
     SMM: stage::StageMatmulFamily<LhsReader = FullReaderFamily, RhsReader = FullReaderFamily>,
->>>>>>> d73cd20b
     LL: AsyncFullLoadingStrategy,
     RL: AsyncFullLoadingStrategy,
 {
@@ -150,13 +121,8 @@
 where
     SMM: StageMatmul<
             MP,
-<<<<<<< HEAD
-            LhsReader = Reader<Lhs, MP::ES, LL::TilingLayout>,
-            RhsReader = Reader<Rhs, MP::ES, RL::TilingLayout>,
-=======
             LhsReader = FullReader<MP::ES, LL::TilingLayout>,
             RhsReader = FullReader<MP::ES, RL::TilingLayout>,
->>>>>>> d73cd20b
         >,
     LL: AsyncFullLoadingStrategy,
     RL: AsyncFullLoadingStrategy,
