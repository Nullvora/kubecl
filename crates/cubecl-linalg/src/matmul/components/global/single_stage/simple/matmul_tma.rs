<<<<<<< HEAD
use crate::matmul::components::global::single_stage::{
    Config, FullLoader, loading::AsyncFullLoader,
};
use crate::matmul::components::global::{GlobalMatmul, IndexedQuantization};
use crate::matmul::components::stage::StageMatmul;
use crate::matmul::components::stage::multi_buffer::{LhsReader, RhsReader};
use crate::matmul::components::{Ident, global::output_loader::Unloader};
use crate::matmul::components::{
    MatmulPrecision,
    global::single_stage::{TmaLhsLoader, TmaRhsLoader},
};
use crate::matmul::components::{global::ZeroAccumulatorLoader, stage::StridedTilingLayout};
=======
use crate::matmul::components::InputIdent;
use crate::matmul::components::MatmulPrecision;
use crate::matmul::components::global::GlobalMatmul;
use crate::matmul::components::global::Quantization;
use crate::matmul::components::global::ZeroAccumulatorLoader;
use crate::matmul::components::global::load::TmaLoader;
use crate::matmul::components::global::output_loader::Unloader;
use crate::matmul::components::global::single_stage::Config;
use crate::matmul::components::stage::ContiguousTilingLayout;
use crate::matmul::components::stage::RowMajorTilingOrder;
use crate::matmul::components::stage::StageMatmul;
use crate::matmul::components::stage::multi_buffer::FullReader;
>>>>>>> dd26fa37

use barrier::Barrier;
use cubecl_core::prelude::{barrier::BarrierLevel, *};
use cubecl_core::{self as cubecl};
use cubecl_core::{Feature, TmaFeature};
use cubecl_std::tensor::r#virtual::VirtualTensor;
use cubecl_std::{CubeOption, tensor::r#virtual::ReadWrite};
use std::{any::TypeId, marker::PhantomData};

use cubecl_core::{CubeCount, CubeDim, Runtime, client::ComputeClient};

use crate::matmul::{
    components::{
        InvalidConfigError, MatmulConfigFactory, MatmulProblem,
        global::{GlobalConfig, GlobalMatmulFamily},
        stage::{self, multi_buffer::FullReaderFamily},
    },
    kernels::MatmulAvailabilityError,
};

pub struct SimpleTmaMatmulFamily<SMM: stage::StageMatmulFamily> {
    _stage_matmul: PhantomData<SMM>,
}

impl<SMM> GlobalMatmulFamily for SimpleTmaMatmulFamily<SMM>
where
    SMM: stage::StageMatmulFamily<LhsReader = FullReaderFamily, RhsReader = FullReaderFamily>,
{
    type Matmul<MP: MatmulPrecision> =
        SimpleTmaMatmul<MP, SMM::Matmul<MP, StridedTilingLayout, StridedTilingLayout>>;
}

impl<SMM> MatmulConfigFactory for SimpleTmaMatmulFamily<SMM>
where
    SMM: stage::StageMatmulFamily,
{
    type Input = SMM::Input;
    type Config = Config<SMM::Config>;

    fn check_config(config: &Self::Config) -> Result<(), InvalidConfigError> {
        SMM::check_config(&config.to_smm_config())
    }

    fn check_availability<R: Runtime, MP: MatmulPrecision>(
        client: &ComputeClient<R::Server, R::Channel>,
        config: &Self::Config,
    ) -> Result<(), MatmulAvailabilityError> {
        SMM::check_availability::<R, MP>(client, &config.to_smm_config())?;

        let ei_id = TypeId::of::<MP::EI>();
        let es_id = TypeId::of::<MP::ES>();
        let is_tf32 = ei_id == TypeId::of::<f32>() && es_id == TypeId::of::<tf32>();

        if ei_id != es_id && !is_tf32 {
            return Err(MatmulAvailabilityError::TmaUnavailable);
        }

        if !client
            .properties()
            .feature_enabled(Feature::Tma(TmaFeature::Base))
        {
            return Err(MatmulAvailabilityError::TmaUnavailable);
        }

        Ok(())
    }

    fn make_config(
        input: Self::Input,
        problem: &MatmulProblem,
        cube_dim: &CubeDim,
        cube_count: &CubeCount,
        quantized: bool,
    ) -> Self::Config {
        let smm_config = SMM::make_config(input, problem, cube_dim, cube_count, quantized);
        let stage_shape = SMM::stage_shape(&smm_config);

        Config::new(
            smm_config,
            problem.m as u32 % stage_shape.m != 0,
            problem.n as u32 % stage_shape.n != 0,
            problem.k as u32 % stage_shape.k != 0,
            problem.lhs_layout,
            problem.rhs_layout,
            problem.lhs_line_size as u32,
            problem.rhs_line_size as u32,
            problem.out_line_size as u32,
            stage_shape.k,
        )
    }
}

/// Performs matrix multiplication at the global level, with each plane sharing the same responsibilities
/// - All planes load data to the stage
/// - All planes are used in the stage matmul computation
pub struct SimpleTmaMatmul<MP: MatmulPrecision, SMM: StageMatmul<MP>> {
    _ms: PhantomData<MP>,
    _stage_matmul: PhantomData<SMM>,
}

#[cube]
impl<MP: MatmulPrecision, SMM> GlobalMatmul<MP> for SimpleTmaMatmul<MP, SMM>
where
    SMM: StageMatmul<
            MP,
<<<<<<< HEAD
            LhsReader = LhsReader<MP::ES, StridedTilingLayout>,
            RhsReader = RhsReader<MP::ES, StridedTilingLayout>,
=======
            LhsReader = FullReader<MP::ES, ContiguousTilingLayout<RowMajorTilingOrder>>,
            RhsReader = FullReader<MP::ES, ContiguousTilingLayout<RowMajorTilingOrder>>,
>>>>>>> dd26fa37
        >,
{
    type Config = Config<SMM::Config>;
    type LhsLoader = TmaLoader<MP, SMM::Config>;
    type RhsLoader = TmaLoader<MP, SMM::Config>;
    type AccumulatorLoader = ZeroAccumulatorLoader;
    type Out = Unloader<MP::EO>;
    type Accumulator = SMM::Accumulator;

    fn execute(
        mut lhs_loader: Self::LhsLoader,
        mut rhs_loader: Self::RhsLoader,
        mut out_unloader: Self::Out,
        acc: &mut Self::Accumulator,
        k_range: (u32, u32),
        #[comptime] config: Self::Config,
    ) {
        let k_step = config.k_step;
        let range = k_range.1 - k_range.0;
        let num_loops = (range + k_step - 1) / k_step;

        let (mut lhs_tile, mut rhs_tile) = SMM::init_tile_inputs(config.to_smm_config());
        SMM::zero_accumulator(acc, config.to_smm_config());

        let barrier = Barrier::<MP::ES>::new_with_tma_proxy(BarrierLevel::cube_coop(0u32));

        for _ in 0..num_loops {
            sync_units();

            // Start loading
            Self::LhsLoader::fill_stage::<Barrier<MP::ES>>(&mut lhs_loader, &barrier, config);
            Self::RhsLoader::fill_stage::<Barrier<MP::ES>>(&mut rhs_loader, &barrier, config);

            if UNIT_POS == 0 {
                let total_stage = config.tiling_dimensions(Ident::Rhs).total_size()
                    + config.tiling_dimensions(Ident::Lhs).total_size();
                barrier.arrive_tx(1, total_stage * MP::ES::elem_size());
            } else {
                barrier.arrive();
            }

            barrier.wait();

            let lhs_stage_reader = &Self::LhsLoader::reader(&lhs_loader);
            let rhs_stage_reader = &Self::RhsLoader::reader(&rhs_loader);

            SMM::execute(
                lhs_stage_reader,
                rhs_stage_reader,
                &mut lhs_tile,
                &mut rhs_tile,
                acc,
                config.to_smm_config(),
            );

            Self::LhsLoader::advance_view(&mut lhs_loader, k_step);
            Self::RhsLoader::advance_view(&mut rhs_loader, k_step);
        }

        SMM::read_accumulator::<Self::Out, Self::Config>(
            acc,
            &mut out_unloader,
            config.to_smm_config(),
            config,
        );
    }

    fn init_lhs_loader(
        lhs: VirtualTensor<MP::EI>,
        x_offset: u32,
        y_offset: u32,
        nth_batch: u32,
        _batch_offset: u32,
        quantization: CubeOption<Quantization<MP>>,
        #[comptime] config: Self::Config,
    ) -> Self::LhsLoader {
        Self::LhsLoader::new::<Self::Config>(
            lhs.as_tensor_map(),
            x_offset,
            y_offset,
            nth_batch,
            quantization,
            InputIdent::Lhs,
            config,
        )
    }

    fn init_rhs_loader(
        rhs: VirtualTensor<MP::EI>,
        x_offset: u32,
        y_offset: u32,
        nth_batch: u32,
        _batch_offset: u32,
        quantization: CubeOption<Quantization<MP>>,
        #[comptime] config: Self::Config,
    ) -> Self::RhsLoader {
        Self::RhsLoader::new::<Self::Config>(
            rhs.as_tensor_map(),
            x_offset,
            y_offset,
            nth_batch,
            quantization,
            InputIdent::Rhs,
            config,
        )
    }

    fn init_unloader(
        out: VirtualTensor<MP::EO, ReadWrite>,
        x_offset: u32,
        y_offset: u32,
        _nth_batch: u32,
        batch_offset: u32,
    ) -> Self::Out {
        Self::Out::new(out, x_offset, y_offset, batch_offset)
    }

    fn init_accumulator(#[comptime] config: Self::Config) -> Self::Accumulator {
        SMM::init_accumulator(config.to_smm_config())
    }

    fn zero_accumulator(acc: &mut Self::Accumulator, #[comptime] config: Self::Config) {
        SMM::zero_accumulator(acc, config.to_smm_config());
    }
}<|MERGE_RESOLUTION|>--- conflicted
+++ resolved
@@ -1,30 +1,13 @@
-<<<<<<< HEAD
-use crate::matmul::components::global::single_stage::{
-    Config, FullLoader, loading::AsyncFullLoader,
-};
-use crate::matmul::components::global::{GlobalMatmul, IndexedQuantization};
-use crate::matmul::components::stage::StageMatmul;
-use crate::matmul::components::stage::multi_buffer::{LhsReader, RhsReader};
-use crate::matmul::components::{Ident, global::output_loader::Unloader};
-use crate::matmul::components::{
-    MatmulPrecision,
-    global::single_stage::{TmaLhsLoader, TmaRhsLoader},
-};
-use crate::matmul::components::{global::ZeroAccumulatorLoader, stage::StridedTilingLayout};
-=======
-use crate::matmul::components::InputIdent;
-use crate::matmul::components::MatmulPrecision;
 use crate::matmul::components::global::GlobalMatmul;
 use crate::matmul::components::global::Quantization;
 use crate::matmul::components::global::ZeroAccumulatorLoader;
 use crate::matmul::components::global::load::TmaLoader;
 use crate::matmul::components::global::output_loader::Unloader;
 use crate::matmul::components::global::single_stage::Config;
-use crate::matmul::components::stage::ContiguousTilingLayout;
-use crate::matmul::components::stage::RowMajorTilingOrder;
 use crate::matmul::components::stage::StageMatmul;
 use crate::matmul::components::stage::multi_buffer::FullReader;
->>>>>>> dd26fa37
+use crate::matmul::components::{Ident, MatmulPrecision};
+use crate::matmul::components::{InputIdent, stage::StridedTilingLayout};
 
 use barrier::Barrier;
 use cubecl_core::prelude::{barrier::BarrierLevel, *};
@@ -130,13 +113,8 @@
 where
     SMM: StageMatmul<
             MP,
-<<<<<<< HEAD
-            LhsReader = LhsReader<MP::ES, StridedTilingLayout>,
-            RhsReader = RhsReader<MP::ES, StridedTilingLayout>,
-=======
-            LhsReader = FullReader<MP::ES, ContiguousTilingLayout<RowMajorTilingOrder>>,
-            RhsReader = FullReader<MP::ES, ContiguousTilingLayout<RowMajorTilingOrder>>,
->>>>>>> dd26fa37
+            LhsReader = FullReader<MP::ES, StridedTilingLayout>,
+            RhsReader = FullReader<MP::ES, StridedTilingLayout>,
         >,
 {
     type Config = Config<SMM::Config>;
