use crate::matmul::components::MatmulPrecision;
use crate::matmul::components::global::ZeroAccumulatorLoader;
use crate::matmul::components::global::base::InputLoader;
use crate::matmul::components::global::loader::sync::{
    SyncFullLoadingStrategy, SyncLhsLoader, SyncRhsLoader,
};
use crate::matmul::components::global::output_loader::Unloader;
use crate::matmul::components::global::single_stage::Config;
<<<<<<< HEAD
use crate::matmul::components::global::IndexedQuantization;
use crate::matmul::components::global::ZeroAccumulatorLoader;
=======
>>>>>>> 01ce20d7
use crate::matmul::components::global::{GlobalMatmul, SyncInputLoader};
use crate::matmul::components::stage::StageMatmul;
<<<<<<< HEAD
use crate::matmul::components::{MatmulPrecision, MatmulSize};
=======
use crate::matmul::components::stage::multi_buffer::{LhsReader, RhsReader};
>>>>>>> 01ce20d7
use cubecl_std::tensor::r#virtual::{ReadWrite, VirtualTensor};

use cubecl_core as cubecl;
use cubecl_core::prelude::*;
use std::marker::PhantomData;

use cubecl_core::{CubeCount, CubeDim, Runtime, client::ComputeClient};

use crate::matmul::{
    components::{
        Ident, InvalidConfigError, MatmulConfigFactory, MatmulProblem,
        global::{GlobalConfig, GlobalMatmulFamily},
        stage::{
            self,
            multi_buffer::{LhsReaderFamily, RhsReaderFamily},
        },
    },
    kernels::MatmulAvailabilityError,
};

pub struct SimpleMatmulFamily<
    SMM: stage::StageMatmulFamily,
    LL: SyncFullLoadingStrategy,
    RL: SyncFullLoadingStrategy,
> {
    _stage_matmul: PhantomData<SMM>,
    _lhs_loading: PhantomData<LL>,
    _rhs_loading: PhantomData<RL>,
}

impl<SMM, LL, RL> GlobalMatmulFamily for SimpleMatmulFamily<SMM, LL, RL>
where
    SMM: stage::StageMatmulFamily<LhsReader = LhsReaderFamily, RhsReader = RhsReaderFamily>,
    LL: SyncFullLoadingStrategy,
    RL: SyncFullLoadingStrategy,
{
    type Matmul<MP: MatmulPrecision> = SimpleMatmul<
        MP,
        SMM::Matmul<MP::ES, MP::EG, MP::EA, LL::TilingLayout, RL::TilingLayout>,
        LL,
        RL,
    >;
}

impl<SMM, LL, RL> MatmulConfigFactory for SimpleMatmulFamily<SMM, LL, RL>
where
    SMM: stage::StageMatmulFamily,
    LL: SyncFullLoadingStrategy,
    RL: SyncFullLoadingStrategy,
{
    type Input = SMM::Input;
    type Config = Config<SMM::Config>;

    fn check_config(config: &Self::Config) -> Result<(), InvalidConfigError> {
        LL::check(config, Ident::Lhs)?;
        RL::check(config, Ident::Rhs)?;
        SMM::check_config(&config.to_smm_config())
    }

    fn check_availability<R: Runtime, MP: MatmulPrecision>(
        client: &ComputeClient<R::Server, R::Channel>,
        config: &Self::Config,
    ) -> Result<(), MatmulAvailabilityError> {
        SMM::check_availability::<R, MP>(client, &config.to_smm_config())
    }

    fn make_config(
        input: Self::Input,
        problem: &MatmulProblem,
        cube_dim: &CubeDim,
        cube_count: &CubeCount,
        quantized: bool,
    ) -> Self::Config {
        let smm_config = SMM::make_config(input, problem, cube_dim, cube_count, quantized);
        let stage_shape = SMM::stage_shape(&smm_config);

        Config::new(
            smm_config,
            problem.m as u32 % stage_shape.m != 0,
            problem.n as u32 % stage_shape.n != 0,
            problem.k as u32 % stage_shape.k != 0,
            problem.lhs_layout,
            problem.rhs_layout,
            problem.lhs_line_size as u32,
            problem.rhs_line_size as u32,
            problem.out_line_size as u32,
            stage_shape.k,
        )
    }
}

/// Performs matrix multiplication at the global level, with each plane sharing the same responsibilities
/// - All planes load data to the stage
/// - All planes are used in the stage matmul computation
pub struct SimpleMatmul<
    MP: MatmulPrecision,
    SMM: StageMatmul<MP::ES, MP::EG, MP::EA>,
    LL: SyncFullLoadingStrategy,
    RL: SyncFullLoadingStrategy,
> {
    _ms: PhantomData<MP>,
    _stage_matmul: PhantomData<SMM>,
    _lhs_loading: PhantomData<LL>,
    _rhs_loading: PhantomData<RL>,
}

#[cube]
impl<MP: MatmulPrecision, SMM, LL, RL> GlobalMatmul<MP> for SimpleMatmul<MP, SMM, LL, RL>
where
    SMM: StageMatmul<
            MP::ES,
            MP::EG,
            MP::EA,
            LhsReader = LhsReader<MP::ES, LL::TilingLayout>,
            RhsReader = RhsReader<MP::ES, RL::TilingLayout>,
        >,
    LL: SyncFullLoadingStrategy,
    RL: SyncFullLoadingStrategy,
{
    type Config = Config<SMM::Config>;
    type LhsLoader = SyncLhsLoader<MP::EG, MP::ES, SMM::Config, LL>;
    type RhsLoader = SyncRhsLoader<MP::EG, MP::ES, SMM::Config, RL>;
    type AccumulatorLoader = ZeroAccumulatorLoader;
    type Out = Unloader<MP::EG>;
    type Accumulator = SMM::Accumulator;

    #[allow(clippy::clone_on_copy, clippy::manual_map, clippy::single_match)]
    fn execute(
        mut lhs_loader: Self::LhsLoader,
        mut rhs_loader: Self::RhsLoader,
        mut out_unloader: Self::Out,
        acc: &mut Self::Accumulator,
        k_range: (u32, u32),
        quantization: Option<IndexedQuantization<MP::EG>>,
        #[comptime] config: Self::Config,
    ) {
        let k_step = config.k_step;
        let range = k_range.1 - k_range.0;
        let num_loops = (range + k_step - 1) / k_step;

        let (mut lhs_tile, mut rhs_tile) = SMM::init_tile_inputs(config.to_smm_config());
        SMM::zero_accumulator(acc, config.to_smm_config());

        for _ in 0..num_loops {
            sync_units();

            Self::LhsLoader::fill_stage(&mut lhs_loader, config);
            Self::RhsLoader::fill_stage(&mut rhs_loader, config);

            let lhs_stage_reader = &Self::LhsLoader::as_stage_reader(&lhs_loader);
            let rhs_stage_reader = &Self::RhsLoader::as_stage_reader(&rhs_loader);

            sync_units();

            let scaling = match comptime!(quantization.clone()) {
                Some(quantization) => Some::<f32>(
                    quantization.read_current_scale_lhs(config.global_line_size(Ident::Lhs))
                        * quantization.read_current_scale_rhs(config.global_line_size(Ident::Rhs)),
                ),
                None => None,
            };

            SMM::execute(
                lhs_stage_reader,
                rhs_stage_reader,
                &mut lhs_tile,
                &mut rhs_tile,
                acc,
                scaling,
                config.to_smm_config(),
            );

            Self::LhsLoader::advance_view(&mut lhs_loader, k_step);
            Self::RhsLoader::advance_view(&mut rhs_loader, k_step);

            match comptime!(quantization.clone()) {
                Some(mut quantization) => quantization.advance_indices(),
                None => {}
            }
        }

        SMM::read_accumulator::<Self::Out, Self::Config>(
            acc,
            &mut out_unloader,
            quantization,
            config.to_smm_config(),
            config,
        );
    }

    fn init_lhs_loader(
        lhs: VirtualTensor<MP::EG>,
        x_offset: u32,
        y_offset: u32,
        batch_offset: u32,
        #[comptime] config: Self::Config,
    ) -> Self::LhsLoader {
        Self::LhsLoader::new::<Self::Config>(lhs, x_offset, y_offset, batch_offset, config)
    }

    fn init_rhs_loader(
        rhs: VirtualTensor<MP::EG>,
        x_offset: u32,
        y_offset: u32,
        batch_offset: u32,
        #[comptime] config: Self::Config,
    ) -> Self::RhsLoader {
        Self::RhsLoader::new::<Self::Config>(rhs, x_offset, y_offset, batch_offset, config)
    }

    fn init_unloader(
        out: VirtualTensor<MP::EG, ReadWrite>,
        x_offset: u32,
        y_offset: u32,
        batch_offset: u32,
    ) -> Self::Out {
        Self::Out::new(out, x_offset, y_offset, batch_offset)
    }

    fn init_accumulator(#[comptime] config: Self::Config) -> Self::Accumulator {
        SMM::init_accumulator(config.to_smm_config())
    }

    fn zero_accumulator(acc: &mut Self::Accumulator, #[comptime] config: Self::Config) {
        SMM::zero_accumulator(acc, config.to_smm_config());
    }
}<|MERGE_RESOLUTION|>--- conflicted
+++ resolved
@@ -1,30 +1,24 @@
-use crate::matmul::components::MatmulPrecision;
-use crate::matmul::components::global::ZeroAccumulatorLoader;
-use crate::matmul::components::global::base::InputLoader;
-use crate::matmul::components::global::loader::sync::{
-    SyncFullLoadingStrategy, SyncLhsLoader, SyncRhsLoader,
+use crate::matmul::components::{
+    MatmulPrecision,
+    global::{
+        GlobalMatmul, IndexedQuantization, SyncInputLoader, ZeroAccumulatorLoader,
+        base::InputLoader,
+        loader::sync::{SyncFullLoadingStrategy, SyncLhsLoader, SyncRhsLoader},
+        output_loader::Unloader,
+        single_stage::Config,
+    },
+    stage::{
+        StageMatmul,
+        multi_buffer::{LhsReader, RhsReader},
+    },
 };
-use crate::matmul::components::global::output_loader::Unloader;
-use crate::matmul::components::global::single_stage::Config;
-<<<<<<< HEAD
-use crate::matmul::components::global::IndexedQuantization;
-use crate::matmul::components::global::ZeroAccumulatorLoader;
-=======
->>>>>>> 01ce20d7
-use crate::matmul::components::global::{GlobalMatmul, SyncInputLoader};
-use crate::matmul::components::stage::StageMatmul;
-<<<<<<< HEAD
-use crate::matmul::components::{MatmulPrecision, MatmulSize};
-=======
-use crate::matmul::components::stage::multi_buffer::{LhsReader, RhsReader};
->>>>>>> 01ce20d7
-use cubecl_std::tensor::r#virtual::{ReadWrite, VirtualTensor};
-
 use cubecl_core as cubecl;
 use cubecl_core::prelude::*;
+use cubecl_std::{
+    CubeOption, CubeOptionExpand,
+    tensor::r#virtual::{ReadWrite, VirtualTensor},
+};
 use std::marker::PhantomData;
-
-use cubecl_core::{CubeCount, CubeDim, Runtime, client::ComputeClient};
 
 use crate::matmul::{
     components::{
@@ -151,7 +145,7 @@
         mut out_unloader: Self::Out,
         acc: &mut Self::Accumulator,
         k_range: (u32, u32),
-        quantization: Option<IndexedQuantization<MP::EG>>,
+        quantization: CubeOption<IndexedQuantization<MP::EG>>,
         #[comptime] config: Self::Config,
     ) {
         let k_step = config.k_step;
@@ -172,12 +166,12 @@
 
             sync_units();
 
-            let scaling = match comptime!(quantization.clone()) {
-                Some(quantization) => Some::<f32>(
+            let scaling = match quantization.clone() {
+                CubeOption::Some(quantization) => CubeOption::new_Some(
                     quantization.read_current_scale_lhs(config.global_line_size(Ident::Lhs))
                         * quantization.read_current_scale_rhs(config.global_line_size(Ident::Rhs)),
                 ),
-                None => None,
+                CubeOption::None => CubeOption::new_None(),
             };
 
             SMM::execute(
@@ -193,9 +187,9 @@
             Self::LhsLoader::advance_view(&mut lhs_loader, k_step);
             Self::RhsLoader::advance_view(&mut rhs_loader, k_step);
 
-            match comptime!(quantization.clone()) {
-                Some(mut quantization) => quantization.advance_indices(),
-                None => {}
+            match quantization.clone() {
+                CubeOption::Some(mut quantization) => quantization.advance_indices(),
+                CubeOption::None => {}
             }
         }
 
