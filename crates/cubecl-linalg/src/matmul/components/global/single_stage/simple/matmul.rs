--- conflicted
+++ resolved
@@ -159,14 +159,9 @@
 
             Self::LhsLoader::fill_stage(&mut lhs_loader, config);
             Self::RhsLoader::fill_stage(&mut rhs_loader, config);
-<<<<<<< HEAD
-
-            let lhs_stage_reader = &Self::LhsLoader::as_stage_reader(&lhs_loader);
-            let rhs_stage_reader = &Self::RhsLoader::as_stage_reader(&rhs_loader);
-=======
+
             let lhs_stage_reader = &Self::LhsLoader::reader(&lhs_loader);
             let rhs_stage_reader = &Self::RhsLoader::reader(&rhs_loader);
->>>>>>> 92edbcab
 
             sync_units();
 
