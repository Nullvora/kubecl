--- conflicted
+++ resolved
@@ -29,15 +29,9 @@
 /// Arguments for the matrix multiplication algorithm.
 pub trait MatmulArgs: Send + Sync + 'static + Clone {
     /// Type used for the input.
-<<<<<<< HEAD
-    type Input<EG: Numeric>: InputsLaunch + CubeType;
+    type Input<EI: Numeric>: InputsLaunch + CubeType;
     /// Type used for the output.
-    type Output<EG: Numeric>: OutputLaunch + CubeType;
-=======
-    type Input<EI: Numeric>: LaunchArg + CubeType;
-    /// Type used for the output.
-    type Output<EO: Numeric>: LaunchArg + CubeType;
->>>>>>> b8bf6867
+    type Output<EO: Numeric>: OutputLaunch + CubeType;
     /// Inner state that is used to create [tensor inputs](TensorInput) and
     /// [tensor outputs](TensorOutput) .
     type State<EI: Numeric, EO: Numeric>: CubeType;
