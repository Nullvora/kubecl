--- conflicted
+++ resolved
@@ -70,11 +70,7 @@
 impl<EG: Numeric, MA: MatmulArgs> VirtualTensorOperationsExpand<EG> for TensorOutputExpand<EG, MA> {
     fn __expand_read_method(
         &self,
-<<<<<<< HEAD
-        _context: &mut Scope,
-=======
         _scope: &mut Scope,
->>>>>>> e0734dad
         _index: ExpandElementTyped<u32>,
     ) -> ExpandElementTyped<Line<EG>> {
         panic!("Can't read output tensor");
@@ -82,11 +78,7 @@
 
     fn __expand_write_method(
         &self,
-<<<<<<< HEAD
-        context: &mut Scope,
-=======
-        scope: &mut Scope,
->>>>>>> e0734dad
+        scope: &mut Scope,
         index: ExpandElementTyped<u32>,
         value: ExpandElementTyped<Line<EG>>,
     ) {
@@ -95,11 +87,7 @@
 
     fn __expand_shape_method(
         &self,
-<<<<<<< HEAD
-        context: &mut Scope,
-=======
-        scope: &mut Scope,
->>>>>>> e0734dad
+        scope: &mut Scope,
         axis: ExpandElementTyped<u32>,
     ) -> ExpandElementTyped<u32> {
         TensorOutputExpand::__expand_shape_method(self.clone(), scope, axis)
@@ -107,34 +95,21 @@
 
     fn __expand_stride_method(
         &self,
-<<<<<<< HEAD
-        context: &mut Scope,
-=======
-        scope: &mut Scope,
->>>>>>> e0734dad
+        scope: &mut Scope,
         axis: ExpandElementTyped<u32>,
     ) -> ExpandElementTyped<u32> {
         TensorOutputExpand::__expand_stride_method(self.clone(), scope, axis)
     }
 
-<<<<<<< HEAD
-    fn __expand_rank_method(&self, context: &mut Scope) -> ExpandElementTyped<u32> {
-        TensorOutputExpand::__expand_rank_method(self.clone(), context)
-=======
     fn __expand_rank_method(&self, scope: &mut Scope) -> ExpandElementTyped<u32> {
         TensorOutputExpand::__expand_rank_method(self.clone(), scope)
->>>>>>> e0734dad
     }
 }
 
 impl<EG: Numeric, MA: MatmulArgs> VirtualTensorOperationsExpand<EG> for TensorInputExpand<EG, MA> {
     fn __expand_read_method(
         &self,
-<<<<<<< HEAD
-        context: &mut Scope,
-=======
-        scope: &mut Scope,
->>>>>>> e0734dad
+        scope: &mut Scope,
         index: ExpandElementTyped<u32>,
     ) -> ExpandElementTyped<Line<EG>> {
         TensorInputExpand::__expand_read_method(self.clone(), scope, index)
@@ -142,11 +117,7 @@
 
     fn __expand_write_method(
         &self,
-<<<<<<< HEAD
-        _context: &mut Scope,
-=======
         _scope: &mut Scope,
->>>>>>> e0734dad
         _index: ExpandElementTyped<u32>,
         _value: ExpandElementTyped<Line<EG>>,
     ) {
@@ -155,11 +126,7 @@
 
     fn __expand_shape_method(
         &self,
-<<<<<<< HEAD
-        context: &mut Scope,
-=======
-        scope: &mut Scope,
->>>>>>> e0734dad
+        scope: &mut Scope,
         axis: ExpandElementTyped<u32>,
     ) -> ExpandElementTyped<u32> {
         TensorInputExpand::__expand_shape_method(self.clone(), scope, axis)
@@ -167,23 +134,14 @@
 
     fn __expand_stride_method(
         &self,
-<<<<<<< HEAD
-        context: &mut Scope,
-=======
-        scope: &mut Scope,
->>>>>>> e0734dad
+        scope: &mut Scope,
         axis: ExpandElementTyped<u32>,
     ) -> ExpandElementTyped<u32> {
         TensorInputExpand::__expand_stride_method(self.clone(), scope, axis)
     }
 
-<<<<<<< HEAD
-    fn __expand_rank_method(&self, context: &mut Scope) -> ExpandElementTyped<u32> {
-        TensorInputExpand::__expand_rank_method(self.clone(), context)
-=======
     fn __expand_rank_method(&self, scope: &mut Scope) -> ExpandElementTyped<u32> {
         TensorInputExpand::__expand_rank_method(self.clone(), scope)
->>>>>>> e0734dad
     }
 }
 
@@ -383,13 +341,8 @@
     }
 
     impl<EG: Numeric, GA: MatmulArgs> Init for TensorInputExpand<EG, GA> {
-<<<<<<< HEAD
-        fn init(mut self, context: &mut Scope) -> Self {
-            self.state = self.state.init(context);
-=======
         fn init(mut self, scope: &mut Scope) -> Self {
             self.state = self.state.init(scope);
->>>>>>> e0734dad
             self
         }
     }
@@ -401,11 +354,7 @@
     impl<EG: Numeric, GA: MatmulArgs> Copy for TensorInput<EG, GA> {}
 
     impl<EG: Numeric, GA: MatmulArgs> IntoRuntime for TensorInput<EG, GA> {
-<<<<<<< HEAD
-        fn __expand_runtime_method(self, _context: &mut Scope) -> Self::ExpandType {
-=======
         fn __expand_runtime_method(self, _scope: &mut Scope) -> Self::ExpandType {
->>>>>>> e0734dad
             panic!("Can't exist at compile time");
         }
     }
@@ -433,13 +382,8 @@
     }
 
     impl<EG: Numeric, GA: MatmulArgs> Init for TensorOutputExpand<EG, GA> {
-<<<<<<< HEAD
-        fn init(mut self, context: &mut Scope) -> Self {
-            self.state = self.state.init(context);
-=======
         fn init(mut self, scope: &mut Scope) -> Self {
             self.state = self.state.init(scope);
->>>>>>> e0734dad
             self
         }
     }
@@ -447,11 +391,7 @@
     impl<EG: Numeric, GA: MatmulArgs> Copy for TensorOutput<EG, GA> {}
 
     impl<EG: Numeric, GA: MatmulArgs> IntoRuntime for TensorOutput<EG, GA> {
-<<<<<<< HEAD
-        fn __expand_runtime_method(self, _context: &mut Scope) -> Self::ExpandType {
-=======
         fn __expand_runtime_method(self, _scope: &mut Scope) -> Self::ExpandType {
->>>>>>> e0734dad
             panic!("Can't exist at compile time");
         }
     }
