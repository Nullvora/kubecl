use cubecl_core::{client::ComputeClient, prelude::TensorHandleRef, Runtime};
use cubecl_std::MaybeQuantized;

use crate::tensor::TensorHandle;

use super::{
    components::tile::accelerated::Accelerated,
    kernels::{
        matmul::{
<<<<<<< HEAD
            self, DoubleBufferingSelector, SimplePipelinedSelector, SimpleSelector,
            SimpleStridedSelector, SpecializedSelector,
=======
            self, double_buffering::DoubleBufferingAlgorithm, simple::SimpleAlgorithm,
            simple_pipelined::SimplePipelinedAlgorithm, specialized::SpecializedAlgorithm,
>>>>>>> ae3b2d6c
        },
        naive,
        tiling2d::{self, Tiling2dConfig},
        MatmulLaunchError,
    },
};

#[derive(Debug, Clone, Default)]
pub enum Strategy {
    Simple,
    SimpleStrided,
    SimplePipelined,
    DoubleBuffering,
    Specialized,
    #[cfg(any(test, feature = "export_tests"))]
    // Very slow, only use for testing.
    PlaneMma,
    Naive,
    Tiling2D(Tiling2dConfig),
    #[default]
    Auto,
}

pub fn launch<R: Runtime, EG: MaybeQuantized>(
    strategy: &Strategy,
    client: &ComputeClient<R::Server, R::Channel>,
    lhs: TensorHandle<R, EG::Numeric>,
    rhs: TensorHandle<R, EG::Numeric>,
    out: TensorHandle<R, EG::Numeric>,
) -> Result<(), MatmulLaunchError> {
    launch_ref::<R, EG>(
        strategy,
        client,
        &lhs.as_ref(),
        &rhs.as_ref(),
        &out.as_ref(),
    )
}

pub fn launch_ref<R: Runtime, EG: MaybeQuantized>(
    strategy: &Strategy,
    client: &ComputeClient<R::Server, R::Channel>,
    lhs: &TensorHandleRef<R>,
    rhs: &TensorHandleRef<R>,
    out: &TensorHandleRef<R>,
) -> Result<(), MatmulLaunchError> {
    match strategy {
        Strategy::Simple => {
            matmul::launch_ref::<R, EG, SimpleAlgorithm<Accelerated>>(client, lhs, rhs, out)
        }
        Strategy::SimpleStrided => {
            matmul::launch_ref::<R, EG, SimpleStridedSelector<Accelerated>>(client, lhs, rhs, out)
        }
        Strategy::SimplePipelined => {
            matmul::launch_ref::<R, EG, SimplePipelinedAlgorithm<Accelerated>>(
                client, lhs, rhs, out,
            )
        }
        Strategy::DoubleBuffering => {
            matmul::launch_ref::<R, EG, DoubleBufferingAlgorithm<Accelerated>>(
                client, lhs, rhs, out,
            )
        }
        Strategy::Specialized => {
            matmul::launch_ref::<R, EG, SpecializedAlgorithm<Accelerated>>(client, lhs, rhs, out)
        }
        #[cfg(any(test, feature = "export_tests"))]
        Strategy::PlaneMma => {
            matmul::launch_ref::<R, EG, SimpleAlgorithm<super::components::tile::plane::PlaneMma>>(
                client, lhs, rhs, out,
            )
        }
        Strategy::Tiling2D(config) => {
            tiling2d::launch_ref::<R, EG::Numeric>(client, lhs, rhs, out, config.clone());
            Ok(())
        }
        Strategy::Naive => {
            naive::launch_ref::<R, EG::Numeric>(client, lhs, rhs, out)?;
            Ok(())
        }
        Strategy::Auto => {
            if let Err(err) =
                matmul::launch_ref::<R, EG, SimpleAlgorithm<Accelerated>>(client, lhs, rhs, out)
            {
                match err {
                    super::kernels::MatmulLaunchError::Unavailable(_) => {
                        tiling2d::launch_ref::<R, EG::Numeric>(
                            client,
                            lhs,
                            rhs,
                            out,
                            Tiling2dConfig::default(),
                        )
                    }
                    _ => panic!("{err:?}"),
                }
            }

            Ok(())
        }
    }
}<|MERGE_RESOLUTION|>--- conflicted
+++ resolved
@@ -7,13 +7,7 @@
     components::tile::accelerated::Accelerated,
     kernels::{
         matmul::{
-<<<<<<< HEAD
-            self, DoubleBufferingSelector, SimplePipelinedSelector, SimpleSelector,
-            SimpleStridedSelector, SpecializedSelector,
-=======
-            self, double_buffering::DoubleBufferingAlgorithm, simple::SimpleAlgorithm,
-            simple_pipelined::SimplePipelinedAlgorithm, specialized::SpecializedAlgorithm,
->>>>>>> ae3b2d6c
+            self, double_buffering::DoubleBufferingAlgorithm, simple::SimpleAlgorithm, simple_pipelined::SimplePipelinedAlgorithm, simple_strided::SimpleStridedAlgorithm, specialized::SpecializedAlgorithm
         },
         naive,
         tiling2d::{self, Tiling2dConfig},
@@ -65,7 +59,7 @@
             matmul::launch_ref::<R, EG, SimpleAlgorithm<Accelerated>>(client, lhs, rhs, out)
         }
         Strategy::SimpleStrided => {
-            matmul::launch_ref::<R, EG, SimpleStridedSelector<Accelerated>>(client, lhs, rhs, out)
+            matmul::launch_ref::<R, EG, SimpleStridedAlgorithm<Accelerated>>(client, lhs, rhs, out)
         }
         Strategy::SimplePipelined => {
             matmul::launch_ref::<R, EG, SimplePipelinedAlgorithm<Accelerated>>(
