use crate::matmul::components::stage;
<<<<<<< HEAD
use crate::matmul::components::Ident;
=======
use crate::matmul::components::LhsStageDim;
>>>>>>> 2c09d4dd
use crate::matmul::components::MatrixLayout;
use crate::matmul::components::OutStageDim;
use crate::matmul::components::RhsStageDim;

/// Configs that may impact performance
pub struct AdvancedConfig {
    /// Order in which tiles should be in lhs shared memory
    pub lhs_tiling_order: stage::TilingOrderConfig,
    /// Order in which tiles should be in rhs shared memory
    pub rhs_tiling_order: stage::TilingOrderConfig,
    /// Ensure the inputs to tile matmul are in specified layout
    ///
    /// # Notes
    ///
    /// First item is for LHS, second item is for RHS
    /// If None, the layout will be the same as in global memory
    /// If enforced layout is different from global memory,
    /// transpose will be done at loading from global memory to stage,
    /// and stage will not be vectorized.
    pub enforced_tile_layout: (Option<MatrixLayout>, Option<MatrixLayout>),
}

impl Default for AdvancedConfig {
    fn default() -> Self {
        Self {
            lhs_tiling_order: stage::TilingOrderConfig::RowMajor,
            rhs_tiling_order: stage::TilingOrderConfig::RowMajor,
            enforced_tile_layout: (None, None),
        }
    }
}

pub fn create_stage_dim(
    stage_m: u32,
    stage_n: u32,
    stage_k: u32,
<<<<<<< HEAD
    tile_m: u32,
    tile_n: u32,
    tile_k: u32,
) -> (StageDim, StageDim, StageDim) {
    let lhs_stage_dim = StageDim::new(
        Ident::Lhs,
        tile_m,
        tile_k,
        stage_m / tile_m,
        stage_k / tile_k,
    );

    let rhs_stage_dim = StageDim::new(
        Ident::Rhs,
        tile_k,
        tile_n,
        stage_k / tile_k,
        stage_n / tile_n,
    );

    let out_stage_dim = StageDim::new(
        Ident::Out,
        tile_m,
        tile_n,
        stage_m / tile_m,
        stage_n / tile_n,
    );
=======
    tile_size_m: u32,
    tile_size_n: u32,
    tile_size_k: u32,
) -> (LhsStageDim, RhsStageDim, OutStageDim) {
    let lhs_stage_dim = LhsStageDim {
        tile_size_m,
        tile_size_k,
        num_tiles_m: stage_m / tile_size_m,
        num_tiles_k: stage_k / tile_size_k,
    };

    let rhs_stage_dim = RhsStageDim {
        tile_size_k,
        tile_size_n,
        num_tiles_k: stage_k / tile_size_k,
        num_tiles_n: stage_n / tile_size_n,
    };

    let out_stage_dim = OutStageDim {
        tile_size_m,
        tile_size_n,
        num_tiles_m: stage_m / tile_size_m,
        num_tiles_n: stage_n / tile_size_n,
    };
>>>>>>> 2c09d4dd

    (lhs_stage_dim, rhs_stage_dim, out_stage_dim)
}<|MERGE_RESOLUTION|>--- conflicted
+++ resolved
@@ -1,9 +1,6 @@
 use crate::matmul::components::stage;
-<<<<<<< HEAD
 use crate::matmul::components::Ident;
-=======
 use crate::matmul::components::LhsStageDim;
->>>>>>> 2c09d4dd
 use crate::matmul::components::MatrixLayout;
 use crate::matmul::components::OutStageDim;
 use crate::matmul::components::RhsStageDim;
@@ -40,7 +37,6 @@
     stage_m: u32,
     stage_n: u32,
     stage_k: u32,
-<<<<<<< HEAD
     tile_m: u32,
     tile_n: u32,
     tile_k: u32,
@@ -52,23 +48,6 @@
         stage_m / tile_m,
         stage_k / tile_k,
     );
-
-    let rhs_stage_dim = StageDim::new(
-        Ident::Rhs,
-        tile_k,
-        tile_n,
-        stage_k / tile_k,
-        stage_n / tile_n,
-    );
-
-    let out_stage_dim = StageDim::new(
-        Ident::Out,
-        tile_m,
-        tile_n,
-        stage_m / tile_m,
-        stage_n / tile_n,
-    );
-=======
     tile_size_m: u32,
     tile_size_n: u32,
     tile_size_k: u32,
@@ -80,6 +59,13 @@
         num_tiles_k: stage_k / tile_size_k,
     };
 
+    let rhs_stage_dim = StageDim::new(
+        Ident::Rhs,
+        tile_k,
+        tile_n,
+        stage_k / tile_k,
+        stage_n / tile_n,
+    );
     let rhs_stage_dim = RhsStageDim {
         tile_size_k,
         tile_size_n,
@@ -87,13 +73,19 @@
         num_tiles_n: stage_n / tile_size_n,
     };
 
+    let out_stage_dim = StageDim::new(
+        Ident::Out,
+        tile_m,
+        tile_n,
+        stage_m / tile_m,
+        stage_n / tile_n,
+    );
     let out_stage_dim = OutStageDim {
         tile_size_m,
         tile_size_n,
         num_tiles_m: stage_m / tile_size_m,
         num_tiles_n: stage_n / tile_size_n,
     };
->>>>>>> 2c09d4dd
 
     (lhs_stage_dim, rhs_stage_dim, out_stage_dim)
 }