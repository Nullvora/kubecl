--- conflicted
+++ resolved
@@ -1,8 +1,9 @@
-<<<<<<< HEAD
-use crate::matmul::components::{global::args::TensorMapArgs, tile::TileMatmulFamily};
-use crate::matmul::kernels::{MatmulAvailabilityError, MatmulLaunchError};
 use crate::matmul::{self};
-use crate::tensor::{MatrixLayout, TensorHandle, matrix_layout};
+use crate::matmul::{
+    components::MatrixLayout,
+    kernels::{MatmulAvailabilityError, MatmulLaunchError},
+};
+use crate::tensor::{TensorHandle, matrix_layout};
 use crate::{
     matmul::components::{
         InputRuntimeArg, MatmulConfigFactory, MatmulLaunch, MatmulPrecision, MatmulProblem,
@@ -10,17 +11,10 @@
     },
     tensor::into_contiguous_pitched,
 };
-=======
-use crate::matmul::components::{CompleteStageTiling, global::args::TensorInputsLaunch};
-use crate::matmul::components::{
-    InputRuntimeArg, MatmulConfigFactory, MatmulLaunch, MatmulPrecision, MatmulProblem,
-    MatmulSelection, MatmulSpec, MatrixLayout, OutputRuntimeArg, ReplaceES, stage,
+use crate::{
+    matmul::components::{global::args::TensorMapArgs, tile::TileMatmulFamily},
+    tensor::MatrixBatchLayout,
 };
-use crate::matmul::components::{global::args::TensorMapArgs, tile::TileMatmulFamily};
-use crate::matmul::kernels::{MatmulAvailabilityError, MatmulLaunchError};
-use crate::matmul::{self, components::global::args::TensorMapInputsLaunch};
-use crate::tensor::{MatrixBatchLayout, TensorHandle, into_contiguous, matrix_layout};
->>>>>>> 970059ae
 use core::any::TypeId;
 use cubecl_core::prelude::*;
 use cubecl_core::{
@@ -262,30 +256,15 @@
     let k = lhs.shape[rank - 1] as u32;
     let n = rhs.shape[rank - 1] as u32;
 
-<<<<<<< HEAD
-=======
-    let lhs_layout = matmul::components::MatrixLayout::RowMajor;
-    let rhs_layout = matmul::components::MatrixLayout::RowMajor;
-
-    let lhs_line_size = tensor_line_size_parallel(
-        R::line_size_elem(&ei_elem),
-        lhs.shape,
-        lhs.strides,
-        match lhs_layout {
-            MatrixLayout::RowMajor => rank - 1,
-            MatrixLayout::ColMajor => rank - 2,
-        },
-    );
-    let rhs_line_size = tensor_line_size_parallel(
-        R::line_size_elem(&ei_elem),
-        rhs.shape,
-        rhs.strides,
-        match rhs_layout {
-            MatrixLayout::RowMajor => rank - 1,
-            MatrixLayout::ColMajor => rank - 2,
-        },
-    );
->>>>>>> 970059ae
+    let lhs_layout = match transposed.0 {
+        true => matmul::components::MatrixLayout::ColMajor,
+        false => matmul::components::MatrixLayout::RowMajor,
+    };
+    let rhs_layout = match transposed.1 {
+        true => matmul::components::MatrixLayout::ColMajor,
+        false => matmul::components::MatrixLayout::RowMajor,
+    };
+
     let out_line_size = tensor_line_size_parallel(
         R::line_size_elem(&eo_elem),
         out.shape,
@@ -300,29 +279,12 @@
         m: m as usize,
         n: n as usize,
         k: k as usize,
-<<<<<<< HEAD
         batches: ([batch_lhs].to_vec(), [batch_rhs].to_vec()),
-        lhs_layout: match transposed.0 {
-            true => matmul::components::MatrixLayout::ColMajor,
-            false => matmul::components::MatrixLayout::RowMajor,
-        },
-        rhs_layout: match transposed.1 {
-            true => matmul::components::MatrixLayout::ColMajor,
-            false => matmul::components::MatrixLayout::RowMajor,
-        },
+        lhs_layout,
+        rhs_layout,
         // No point vectorizing, since we never deal with individual values when using TMA
         lhs_line_size: 1,
         rhs_line_size: 1,
-=======
-        batches: (
-            lhs.shape[..lhs.shape.len() - 2].to_vec(),
-            rhs.shape[..rhs.shape.len() - 2].to_vec(),
-        ),
-        lhs_layout,
-        rhs_layout,
-        lhs_line_size,
-        rhs_line_size,
->>>>>>> 970059ae
         out_line_size,
     };
 
@@ -345,66 +307,8 @@
         }
     };
 
-<<<<<<< HEAD
     if TypeId::of::<MP::EI>() == TypeId::of::<f32>() {
         select_kernel::<(ReplaceES<MP, tf32>, TensorMapArgs), R, A>(
-=======
-    matmul_launch_kernel_tma::<R, MP, A>(
-        client,
-        lhs,
-        rhs,
-        out,
-        (lhs_line_size, rhs_line_size, out_line_size),
-        problem,
-        plane_dim,
-    )
-}
-
-#[allow(clippy::result_large_err)]
-fn matmul_launch_kernel_tma<R: Runtime, MP: MatmulPrecision, A: Algorithm>(
-    client: &ComputeClient<R::Server, R::Channel>,
-    lhs: &TensorHandleRef<'_, R>,
-    rhs: &TensorHandleRef<'_, R>,
-    out: &TensorHandleRef<'_, R>,
-    (_, _, out_line_size): (u8, u8, u8),
-    problem: MatmulProblem,
-    plane_dim: u32,
-) -> Result<(), MatmulLaunchError> {
-    if TypeId::of::<MP::EI>() == TypeId::of::<half::f16>() {
-        let selection =
-            matmul_selection::<A::TileMatmul, (MP, TensorMapArgs), R>(client, &problem, plane_dim);
-        let stage_m = selection.tile_count.m * selection.tile_shape.m;
-        let stage_n = selection.tile_count.n * selection.tile_shape.n;
-        let stage_k = selection.tile_count.k * selection.tile_shape.k;
-        let stage_size_lhs = match problem.lhs_layout {
-            MatrixLayout::RowMajor => vec![1, stage_m, stage_k],
-            MatrixLayout::ColMajor => vec![1, stage_k, stage_m],
-        };
-        let stage_size_rhs = match problem.rhs_layout {
-            MatrixLayout::RowMajor => vec![1, stage_k, stage_n],
-            MatrixLayout::ColMajor => vec![1, stage_n, stage_k],
-        };
-        let lhs = TensorMapArg::new(
-            TensorMapFormat::Tiled {
-                tile_size: stage_size_lhs,
-            },
-            lhs.as_tensor_arg(1),
-            half::f16::as_elem_native_unchecked(),
-        );
-        let rhs = TensorMapArg::new(
-            TensorMapFormat::Tiled {
-                tile_size: stage_size_rhs,
-            },
-            rhs.as_tensor_arg(1),
-            half::f16::as_elem_native_unchecked(),
-        );
-        let config_input = CompleteStageTiling {
-            tile_shape: selection.tile_shape,
-            tile_count: selection.tile_count,
-        };
-
-        matmul_cube_preparation::<(MP, TensorMapArgs), R, A>(
->>>>>>> 970059ae
             client,
             lhs,
             rhs,
