use crate::matmul::components::{
    InputRuntimeArg, MatmulConfigFactory, MatmulLaunch, MatmulPrecision, MatmulProblem,
    MatmulSelection, MatmulSpec, OutputRuntimeArg, ReplaceES,
};
use crate::matmul::components::{global::args::TensorMapArgs, tile::TileMatmulFamily};
<<<<<<< HEAD
use crate::matmul::kernels::{
    MatmulAvailabilityError, MatmulLaunchError, MatmulUnimplementedError,
};
use crate::matmul::{self};
use crate::tensor::into_contiguous_pitched;
use crate::tensor::{MatrixLayout, TensorHandle, matrix_layout};
=======
use crate::matmul::kernels::{MatmulAvailabilityError, MatmulLaunchError};
use crate::matmul::{self, components::global::args::TensorMapInputsLaunch};
use crate::tensor::{MatrixLayout, TensorHandle, into_contiguous, matrix_layout};
>>>>>>> b8bf6867
use core::any::TypeId;
use cubecl_core::prelude::*;
use cubecl_core::{
    Runtime, client::ComputeClient, frontend::TensorHandleRef, tensor_line_size_parallel,
};

use super::{Algorithm, select_kernel};

/// Launch a matrix multiplication kernel.
///
/// Cmma will be used if enabled
/// Will fail if unavailable
#[allow(clippy::result_large_err)]
pub fn launch<R: Runtime, MP: MatmulPrecision, A: Algorithm>(
    client: &ComputeClient<R::Server, R::Channel>,
    lhs: TensorHandle<R, MP::EI>,
    rhs: TensorHandle<R, MP::EI>,
    out: TensorHandle<R, MP::EO>,
) -> Result<TensorHandle<R, MP::EO>, MatmulLaunchError> {
    let result = launch_ref::<R, MP, A>(client, &lhs.as_ref(), &rhs.as_ref(), &out.as_ref());

    match result {
        Ok(_) => Ok(out),
        Err(e) => Err(e),
    }
}

/// Launch a matrix multiplication kernel.
///
/// Cmma will be used if available and enabled,
/// otherwise it will fall back on a non-cmma implementation
#[allow(clippy::result_large_err)]
pub fn launch_ref<R: Runtime, MP: MatmulPrecision, A: Algorithm>(
    client: &ComputeClient<R::Server, R::Channel>,
    lhs: &TensorHandleRef<'_, R>,
    rhs: &TensorHandleRef<'_, R>,
    out: &TensorHandleRef<'_, R>,
) -> Result<(), MatmulLaunchError> {
    // if MP::QUANTIZED {
    //     return Err(MatmulLaunchError::Unimplemented(
    //         MatmulUnimplementedError::Quantization,
    //     ));
    // }

    let check_layout = |tensor: &TensorHandleRef<'_, R>| match matrix_layout(tensor.strides) {
        MatrixLayout::Contiguous => (false, false),
        MatrixLayout::MildlyPermuted {
            transposed,
            batch_swap: _,
        } => (false, transposed),
        MatrixLayout::HighlyPermuted => (true, false),
    };

    let (lhs_make_contiguous, lhs_transposed) = check_layout(lhs);
    let (rhs_make_contiguous, rhs_transposed) = check_layout(rhs);

    match (lhs_make_contiguous, rhs_make_contiguous) {
        (false, false) => matmul_cmma_ref_no_check::<R, MP, A>(
            client,
            lhs,
            rhs,
            out,
            (lhs_transposed, rhs_transposed),
        ),
        (false, true) => matmul_cmma_ref_no_check::<R, MP, A>(
            client,
            lhs,
<<<<<<< HEAD
            &into_contiguous_pitched::<R, MP::EG>(client, rhs).as_ref(),
=======
            &into_contiguous::<R, MP::EI>(client, rhs).as_ref(),
>>>>>>> b8bf6867
            out,
            (lhs_transposed, rhs_transposed),
        ),
        (true, false) => matmul_cmma_ref_no_check::<R, MP, A>(
            client,
<<<<<<< HEAD
            &into_contiguous_pitched::<R, MP::EG>(client, lhs).as_ref(),
=======
            &into_contiguous::<R, MP::EI>(client, lhs).as_ref(),
>>>>>>> b8bf6867
            rhs,
            out,
            (lhs_transposed, rhs_transposed),
        ),
        (true, true) => matmul_cmma_ref_no_check::<R, MP, A>(
            client,
<<<<<<< HEAD
            &into_contiguous_pitched::<R, MP::EG>(client, lhs).as_ref(),
            &into_contiguous_pitched::<R, MP::EG>(client, rhs).as_ref(),
=======
            &into_contiguous::<R, MP::EI>(client, lhs).as_ref(),
            &into_contiguous::<R, MP::EI>(client, rhs).as_ref(),
>>>>>>> b8bf6867
            out,
            (lhs_transposed, rhs_transposed),
        ),
    }
}

#[allow(clippy::result_large_err)]
fn matmul_cmma_ref_no_check<R: Runtime, MP: MatmulPrecision, A: Algorithm>(
    client: &ComputeClient<R::Server, R::Channel>,
    lhs: &TensorHandleRef<'_, R>,
    rhs: &TensorHandleRef<'_, R>,
    out: &TensorHandleRef<'_, R>,
    transposed: (bool, bool),
) -> Result<(), MatmulLaunchError> {
    let rank = lhs.strides.len();
    let ei_elem = MP::EI::as_elem_native().expect("To be a native type");
    let eo_elem = MP::EO::as_elem_native().expect("To be a native type");

    let m = lhs.shape[rank - 2] as u32;
    let k = lhs.shape[rank - 1] as u32;
    let n = rhs.shape[rank - 1] as u32;

    let lhs_line_size = tensor_line_size_parallel(
        R::line_size_elem(&ei_elem),
        lhs.shape,
        lhs.strides,
        rank - 1,
    );
    let rhs_line_size = tensor_line_size_parallel(
        R::line_size_elem(&ei_elem),
        rhs.shape,
        rhs.strides,
        rank - 1,
    );
    let out_line_size = tensor_line_size_parallel(
        R::line_size_elem(&eo_elem),
        out.shape,
        out.strides,
        rank - 1,
    );

    let problem = MatmulProblem {
        m: m as usize,
        n: n as usize,
        k: k as usize,
        batches: (
            lhs.shape[..lhs.shape.len() - 2].to_vec(),
            rhs.shape[..rhs.shape.len() - 2].to_vec(),
        ),
        lhs_layout: match transposed.0 {
            true => matmul::components::MatrixLayout::ColMajor,
            false => matmul::components::MatrixLayout::RowMajor,
        },
        rhs_layout: match transposed.1 {
            true => matmul::components::MatrixLayout::ColMajor,
            false => matmul::components::MatrixLayout::RowMajor,
        },
        lhs_line_size,
        rhs_line_size,
        out_line_size,
    };

    let plane_size = client
        .properties()
        .hardware_properties()
        .defined_plane_size();

    let plane_dim = match plane_size {
        Some(32) | Some(64) => plane_size.expect("32 or 64"),
        Some(plane_dim) => {
            return Err(MatmulLaunchError::Unavailable(
                MatmulAvailabilityError::PlaneDimUnsupported { plane_dim },
            ));
        }
        None => {
            return Err(MatmulLaunchError::Unavailable(
                MatmulAvailabilityError::PlaneDimUnknown,
            ));
        }
    };

    if MP::QUANTIZED {
        let mut batch_count_lhs = 1;
        let mut batch_count_rhs = 1;
        for axis in 0..rank - 2 {
            batch_count_lhs *= lhs.shape[axis];
            batch_count_rhs *= rhs.shape[axis];
        }
        if batch_count_lhs != batch_count_rhs {
            panic!("broadcast is not supported yet with quantization");
        }
    }

    matmul_launch_kernel::<R, MP, A>(client, lhs, rhs, out, problem, plane_dim)
}

#[allow(clippy::result_large_err)]
fn matmul_launch_kernel<R: Runtime, MP: MatmulPrecision, A: Algorithm>(
    client: &ComputeClient<R::Server, R::Channel>,
    lhs: &TensorHandleRef<'_, R>,
    rhs: &TensorHandleRef<'_, R>,
    out: &TensorHandleRef<'_, R>,
    problem: MatmulProblem,
    plane_dim: u32,
) -> Result<(), MatmulLaunchError> {
    if <A::TileMatmul as TileMatmulFamily>::requires_tensor_cores()
        && TypeId::of::<MP::EI>() == TypeId::of::<f32>()
    {
        if tf32::is_supported(client) {
            select_kernel::<ReplaceES<MP, tf32>, R, A>(
                client,
                lhs,
                rhs,
                out,
                problem,
                plane_dim,
                MP::QUANTIZED,
            )
        } else {
            select_kernel::<ReplaceES<MP, half::f16>, R, A>(
                client,
<<<<<<< HEAD
                lhs,
                rhs,
                out,
=======
                TensorInputsLaunch::new(
                    lhs.as_tensor_arg(lhs_line_size),
                    rhs.as_tensor_arg(rhs_line_size),
                ),
                out.as_tensor_arg(out_line_size),
>>>>>>> b8bf6867
                problem,
                plane_dim,
                MP::QUANTIZED,
            )
        }
    } else {
        select_kernel::<MP, R, A>(client, lhs, rhs, out, problem, plane_dim, MP::QUANTIZED)
    }
}

#[allow(clippy::result_large_err)]
pub fn matmul_cmma_tma_ref_no_check<R: Runtime, MP: MatmulPrecision, A: Algorithm>(
    client: &ComputeClient<R::Server, R::Channel>,
    lhs: &TensorHandleRef<'_, R>,
    rhs: &TensorHandleRef<'_, R>,
    out: &TensorHandleRef<'_, R>,
    transposed: (bool, bool),
) -> Result<(), MatmulLaunchError> {
    let rank = lhs.strides.len();
    let ei_elem = MP::EI::as_elem_native().expect("To be a native type");
    let eo_elem = MP::EO::as_elem_native().expect("To be a native type");

    let m = lhs.shape[rank - 2] as u32;
    let k = lhs.shape[rank - 1] as u32;
    let n = rhs.shape[rank - 1] as u32;

<<<<<<< HEAD
=======
    let lhs_line_size = tensor_line_size_parallel(
        R::line_size_elem(&ei_elem),
        lhs.shape,
        lhs.strides,
        rank - 1,
    );
    let rhs_line_size = tensor_line_size_parallel(
        R::line_size_elem(&ei_elem),
        rhs.shape,
        rhs.strides,
        rank - 1,
    );
>>>>>>> b8bf6867
    let out_line_size = tensor_line_size_parallel(
        R::line_size_elem(&eo_elem),
        out.shape,
        out.strides,
        rank - 1,
    );

    let batch_lhs: usize = lhs.shape[..lhs.shape.len() - 2].iter().product();
    let batch_rhs: usize = rhs.shape[..rhs.shape.len() - 2].iter().product();

    let problem = MatmulProblem {
        m: m as usize,
        n: n as usize,
        k: k as usize,
        batches: ([batch_lhs].to_vec(), [batch_rhs].to_vec()),
        lhs_layout: match transposed.0 {
            true => matmul::components::MatrixLayout::ColMajor,
            false => matmul::components::MatrixLayout::RowMajor,
        },
        rhs_layout: match transposed.1 {
            true => matmul::components::MatrixLayout::ColMajor,
            false => matmul::components::MatrixLayout::RowMajor,
        },
        // No point vectorizing, since we never deal with individual values when using TMA
        lhs_line_size: 1,
        rhs_line_size: 1,
        out_line_size,
    };

    let plane_size = client
        .properties()
        .hardware_properties()
        .defined_plane_size();

    let plane_dim = match plane_size {
        Some(32) | Some(64) => plane_size.expect("32 or 64"),
        Some(plane_dim) => {
            return Err(MatmulLaunchError::Unavailable(
                MatmulAvailabilityError::PlaneDimUnsupported { plane_dim },
            ));
        }
        None => {
            return Err(MatmulLaunchError::Unavailable(
                MatmulAvailabilityError::PlaneDimUnknown,
            ));
        }
    };

<<<<<<< HEAD
    if TypeId::of::<MP::EG>() == TypeId::of::<f32>() {
        select_kernel::<(ReplaceES<MP, tf32>, TensorMapArgs), R, A>(
=======
    matmul_launch_kernel_tma::<R, MP, A>(
        client,
        lhs,
        rhs,
        out,
        (lhs_line_size, rhs_line_size, out_line_size),
        problem,
        plane_dim,
    )
}

#[allow(clippy::result_large_err)]
fn matmul_launch_kernel_tma<R: Runtime, MP: MatmulPrecision, A: Algorithm>(
    client: &ComputeClient<R::Server, R::Channel>,
    lhs: &TensorHandleRef<'_, R>,
    rhs: &TensorHandleRef<'_, R>,
    out: &TensorHandleRef<'_, R>,
    (_, _, out_line_size): (u8, u8, u8),
    problem: MatmulProblem,
    plane_dim: u32,
) -> Result<(), MatmulLaunchError> {
    if TypeId::of::<MP::EI>() == TypeId::of::<half::f16>() {
        let selection =
            matmul_selection::<A::TileMatmul, (MP, TensorMapArgs), R>(client, &problem, plane_dim);
        let stage_m = selection.tile_count.m * selection.tile_shape.m;
        let stage_n = selection.tile_count.n * selection.tile_shape.n;
        let stage_k = selection.tile_count.k * selection.tile_shape.k;
        let stage_size_lhs = match problem.lhs_layout {
            components::MatrixLayout::RowMajor => vec![1, stage_m, stage_k],
            components::MatrixLayout::ColMajor => vec![1, stage_k, stage_m],
        };
        let stage_size_rhs = match problem.rhs_layout {
            components::MatrixLayout::RowMajor => vec![1, stage_k, stage_n],
            components::MatrixLayout::ColMajor => vec![1, stage_n, stage_k],
        };
        let lhs = TensorMapArg::new(
            TensorMapFormat::Tiled {
                tile_size: stage_size_lhs,
            },
            lhs.as_tensor_arg(1),
            half::f16::as_elem_native_unchecked(),
        );
        let rhs = TensorMapArg::new(
            TensorMapFormat::Tiled {
                tile_size: stage_size_rhs,
            },
            rhs.as_tensor_arg(1),
            half::f16::as_elem_native_unchecked(),
        );
        let config_input = CompleteStageTiling {
            tile_shape: selection.tile_shape,
            tile_count: selection.tile_count,
        };

        matmul_cube_preparation::<(MP, TensorMapArgs), R, A>(
>>>>>>> b8bf6867
            client,
            lhs,
            rhs,
            out,
            problem,
            plane_dim,
            MP::QUANTIZED,
        )
    } else {
        select_kernel::<(MP, TensorMapArgs), R, A>(
            client,
            lhs,
            rhs,
            out,
            problem,
            plane_dim,
            MP::QUANTIZED,
        )
    }
}

#[allow(clippy::result_large_err)]
pub(crate) fn matmul_cube_preparation<'a, MS: MatmulSpec, R: Runtime, A: Algorithm>(
    client: &ComputeClient<R::Server, R::Channel>,
    input: InputRuntimeArg<'a, MS, R>,
    output: OutputRuntimeArg<'a, MS, R>,
    problem: MatmulProblem,
    config_input: <A::BatchMatmul as MatmulConfigFactory>::Input,
    selection: MatmulSelection,
    quantized: bool,
) -> Result<(), MatmulLaunchError> {
    let cube_dim = A::cube_dim(&selection);
    let cube_count = A::cube_count(&selection, &problem);

    launch_matmul::<MS, R, A>(
        client,
        input,
        output,
        problem,
        cube_dim,
        cube_count,
        config_input,
        quantized,
    )
}

#[allow(clippy::too_many_arguments, clippy::result_large_err)]
fn launch_matmul<'a, MS: MatmulSpec, R: Runtime, D: Algorithm>(
    client: &ComputeClient<R::Server, R::Channel>,
    input: InputRuntimeArg<'a, MS, R>,
    output: OutputRuntimeArg<'a, MS, R>,
    problem: MatmulProblem,
    cube_dim: CubeDim,
    cube_count: CubeCount,
    config_input: <D::BatchMatmul as MatmulConfigFactory>::Input,
    quantized: bool,
) -> Result<(), MatmulLaunchError> {
    let config = D::make_config(config_input, &problem, &cube_dim, &cube_count, quantized)?;
    D::check_availability::<R, MS::Precision>(client, &config)?;

    unsafe {
        D::BatchMatmul::launch_unchecked::<MS, R>(
            client,
            cube_dim,
            cube_count,
            input,
            output,
            ScalarArg::new(problem.k as u32),
            config,
        );
    };

    Ok(())
}<|MERGE_RESOLUTION|>--- conflicted
+++ resolved
@@ -1,20 +1,14 @@
-use crate::matmul::components::{
-    InputRuntimeArg, MatmulConfigFactory, MatmulLaunch, MatmulPrecision, MatmulProblem,
-    MatmulSelection, MatmulSpec, OutputRuntimeArg, ReplaceES,
+use crate::matmul::components::{global::args::TensorMapArgs, tile::TileMatmulFamily};
+use crate::matmul::kernels::{MatmulAvailabilityError, MatmulLaunchError};
+use crate::matmul::{self};
+use crate::tensor::{MatrixLayout, TensorHandle, matrix_layout};
+use crate::{
+    matmul::components::{
+        InputRuntimeArg, MatmulConfigFactory, MatmulLaunch, MatmulPrecision, MatmulProblem,
+        MatmulSelection, MatmulSpec, OutputRuntimeArg, ReplaceES,
+    },
+    tensor::into_contiguous_pitched,
 };
-use crate::matmul::components::{global::args::TensorMapArgs, tile::TileMatmulFamily};
-<<<<<<< HEAD
-use crate::matmul::kernels::{
-    MatmulAvailabilityError, MatmulLaunchError, MatmulUnimplementedError,
-};
-use crate::matmul::{self};
-use crate::tensor::into_contiguous_pitched;
-use crate::tensor::{MatrixLayout, TensorHandle, matrix_layout};
-=======
-use crate::matmul::kernels::{MatmulAvailabilityError, MatmulLaunchError};
-use crate::matmul::{self, components::global::args::TensorMapInputsLaunch};
-use crate::tensor::{MatrixLayout, TensorHandle, into_contiguous, matrix_layout};
->>>>>>> b8bf6867
 use core::any::TypeId;
 use cubecl_core::prelude::*;
 use cubecl_core::{
@@ -82,34 +76,21 @@
         (false, true) => matmul_cmma_ref_no_check::<R, MP, A>(
             client,
             lhs,
-<<<<<<< HEAD
-            &into_contiguous_pitched::<R, MP::EG>(client, rhs).as_ref(),
-=======
-            &into_contiguous::<R, MP::EI>(client, rhs).as_ref(),
->>>>>>> b8bf6867
+            &into_contiguous_pitched::<R, MP::EI>(client, rhs).as_ref(),
             out,
             (lhs_transposed, rhs_transposed),
         ),
         (true, false) => matmul_cmma_ref_no_check::<R, MP, A>(
             client,
-<<<<<<< HEAD
-            &into_contiguous_pitched::<R, MP::EG>(client, lhs).as_ref(),
-=======
-            &into_contiguous::<R, MP::EI>(client, lhs).as_ref(),
->>>>>>> b8bf6867
+            &into_contiguous_pitched::<R, MP::EI>(client, lhs).as_ref(),
             rhs,
             out,
             (lhs_transposed, rhs_transposed),
         ),
         (true, true) => matmul_cmma_ref_no_check::<R, MP, A>(
             client,
-<<<<<<< HEAD
-            &into_contiguous_pitched::<R, MP::EG>(client, lhs).as_ref(),
-            &into_contiguous_pitched::<R, MP::EG>(client, rhs).as_ref(),
-=======
-            &into_contiguous::<R, MP::EI>(client, lhs).as_ref(),
-            &into_contiguous::<R, MP::EI>(client, rhs).as_ref(),
->>>>>>> b8bf6867
+            &into_contiguous_pitched::<R, MP::EI>(client, lhs).as_ref(),
+            &into_contiguous_pitched::<R, MP::EI>(client, rhs).as_ref(),
             out,
             (lhs_transposed, rhs_transposed),
         ),
@@ -231,17 +212,9 @@
         } else {
             select_kernel::<ReplaceES<MP, half::f16>, R, A>(
                 client,
-<<<<<<< HEAD
                 lhs,
                 rhs,
                 out,
-=======
-                TensorInputsLaunch::new(
-                    lhs.as_tensor_arg(lhs_line_size),
-                    rhs.as_tensor_arg(rhs_line_size),
-                ),
-                out.as_tensor_arg(out_line_size),
->>>>>>> b8bf6867
                 problem,
                 plane_dim,
                 MP::QUANTIZED,
@@ -261,28 +234,12 @@
     transposed: (bool, bool),
 ) -> Result<(), MatmulLaunchError> {
     let rank = lhs.strides.len();
-    let ei_elem = MP::EI::as_elem_native().expect("To be a native type");
     let eo_elem = MP::EO::as_elem_native().expect("To be a native type");
 
     let m = lhs.shape[rank - 2] as u32;
     let k = lhs.shape[rank - 1] as u32;
     let n = rhs.shape[rank - 1] as u32;
 
-<<<<<<< HEAD
-=======
-    let lhs_line_size = tensor_line_size_parallel(
-        R::line_size_elem(&ei_elem),
-        lhs.shape,
-        lhs.strides,
-        rank - 1,
-    );
-    let rhs_line_size = tensor_line_size_parallel(
-        R::line_size_elem(&ei_elem),
-        rhs.shape,
-        rhs.strides,
-        rank - 1,
-    );
->>>>>>> b8bf6867
     let out_line_size = tensor_line_size_parallel(
         R::line_size_elem(&eo_elem),
         out.shape,
@@ -331,66 +288,8 @@
         }
     };
 
-<<<<<<< HEAD
-    if TypeId::of::<MP::EG>() == TypeId::of::<f32>() {
+    if TypeId::of::<MP::EI>() == TypeId::of::<f32>() {
         select_kernel::<(ReplaceES<MP, tf32>, TensorMapArgs), R, A>(
-=======
-    matmul_launch_kernel_tma::<R, MP, A>(
-        client,
-        lhs,
-        rhs,
-        out,
-        (lhs_line_size, rhs_line_size, out_line_size),
-        problem,
-        plane_dim,
-    )
-}
-
-#[allow(clippy::result_large_err)]
-fn matmul_launch_kernel_tma<R: Runtime, MP: MatmulPrecision, A: Algorithm>(
-    client: &ComputeClient<R::Server, R::Channel>,
-    lhs: &TensorHandleRef<'_, R>,
-    rhs: &TensorHandleRef<'_, R>,
-    out: &TensorHandleRef<'_, R>,
-    (_, _, out_line_size): (u8, u8, u8),
-    problem: MatmulProblem,
-    plane_dim: u32,
-) -> Result<(), MatmulLaunchError> {
-    if TypeId::of::<MP::EI>() == TypeId::of::<half::f16>() {
-        let selection =
-            matmul_selection::<A::TileMatmul, (MP, TensorMapArgs), R>(client, &problem, plane_dim);
-        let stage_m = selection.tile_count.m * selection.tile_shape.m;
-        let stage_n = selection.tile_count.n * selection.tile_shape.n;
-        let stage_k = selection.tile_count.k * selection.tile_shape.k;
-        let stage_size_lhs = match problem.lhs_layout {
-            components::MatrixLayout::RowMajor => vec![1, stage_m, stage_k],
-            components::MatrixLayout::ColMajor => vec![1, stage_k, stage_m],
-        };
-        let stage_size_rhs = match problem.rhs_layout {
-            components::MatrixLayout::RowMajor => vec![1, stage_k, stage_n],
-            components::MatrixLayout::ColMajor => vec![1, stage_n, stage_k],
-        };
-        let lhs = TensorMapArg::new(
-            TensorMapFormat::Tiled {
-                tile_size: stage_size_lhs,
-            },
-            lhs.as_tensor_arg(1),
-            half::f16::as_elem_native_unchecked(),
-        );
-        let rhs = TensorMapArg::new(
-            TensorMapFormat::Tiled {
-                tile_size: stage_size_rhs,
-            },
-            rhs.as_tensor_arg(1),
-            half::f16::as_elem_native_unchecked(),
-        );
-        let config_input = CompleteStageTiling {
-            tile_shape: selection.tile_shape,
-            tile_count: selection.tile_count,
-        };
-
-        matmul_cube_preparation::<(MP, TensorMapArgs), R, A>(
->>>>>>> b8bf6867
             client,
             lhs,
             rhs,
