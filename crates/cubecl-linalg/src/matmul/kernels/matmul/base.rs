--- conflicted
+++ resolved
@@ -1,24 +1,13 @@
-<<<<<<< HEAD
-use crate::matmul::components::{CompleteStageTiling, global::args::TensorInputsLaunch};
-use crate::matmul::components::{
-    InputRuntimeArg, MatmulConfigFactory, MatmulLaunch, MatmulPrecision, MatmulProblem,
-    MatmulSelection, MatmulSpec, MatrixLayout, OutputRuntimeArg, ReplaceES, stage,
-=======
 use crate::matmul::components::stage::STAGE_BUFFERING;
 use crate::matmul::components::{CompleteStageTiling, global::args::TensorInputsLaunch};
 use crate::matmul::components::{
     InputRuntimeArg, MatmulConfigFactory, MatmulLaunch, MatmulPrecision, MatmulProblem,
     MatmulSelection, MatmulSpec, MatrixLayout, OutputRuntimeArg, ReplaceES,
->>>>>>> baa4d4d4
 };
 use crate::matmul::components::{global::args::TensorMapArgs, tile::TileMatmulFamily};
 use crate::matmul::kernels::{MatmulAvailabilityError, MatmulLaunchError};
 use crate::matmul::{self, components::global::args::TensorMapInputsLaunch};
-<<<<<<< HEAD
-use crate::tensor::{MatrixBatchLayout, TensorHandle, into_contiguous, matrix_layout};
-=======
 use crate::tensor::{MatrixBatchLayout, TensorHandle, into_contiguous, matrix_batch_layout};
->>>>>>> baa4d4d4
 use core::any::TypeId;
 use cubecl_core::prelude::*;
 use cubecl_core::{
@@ -63,11 +52,7 @@
     //     ));
     // }
 
-<<<<<<< HEAD
-    let check_layout = |tensor: &TensorHandleRef<'_, R>| match matrix_layout(tensor.strides) {
-=======
     let check_layout = |tensor: &TensorHandleRef<'_, R>| match matrix_batch_layout(tensor.strides) {
->>>>>>> baa4d4d4
         MatrixBatchLayout::Contiguous => (false, false),
         MatrixBatchLayout::MildlyPermuted {
             transposed,
