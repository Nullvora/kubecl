use super::base;
use cubecl_core::prelude::*;
use std::marker::PhantomData;

use crate::matmul::components::{
    MatmulProblem, MatmulSelection,
    batch::{self, CubeCountDispatch, CubeDispatch},
<<<<<<< HEAD
    global::{self, single_stage::AsyncFullLoadingStrategy},
    stage, tile, MatmulProblem, MatmulSelection,
=======
    global::{self, loader::r#async::AsyncLoadingStrategy},
    stage, tile,
>>>>>>> 33b743d2
};

pub struct SimpleBarrierAlgorithm<
    TMM,
    L: AsyncFullLoadingStrategy,
    Dispatch = batch::TransposedDispatch,
> {
    pub _tmm: PhantomData<TMM>,
    pub _l: PhantomData<L>,
    pub _dispatch: PhantomData<Dispatch>,
}

impl<TMM, L, Dispatch> base::Algorithm for SimpleBarrierAlgorithm<TMM, L, Dispatch>
where
    TMM: tile::TileMatmulFamily,
    L: AsyncFullLoadingStrategy,
    Dispatch: CubeDispatch + CubeCountDispatch,
{
    type TileMatmul = TMM;
    type StageMatmul = stage::multi_buffer::MultiBufferMatmulFamily<Self::TileMatmul>;
    type GlobalMatmul =
        global::single_stage::simple::SimpleBarrierMatmulFamily<Self::StageMatmul, L, L>;

    type BatchMatmul = batch::one_to_one::OneToOneMatmulFamily<Self::GlobalMatmul, Dispatch>;

    fn cube_dim(selection: &MatmulSelection) -> CubeDim {
        CubeDim::new(selection.plane_dim, selection.tile_count.m, 1)
    }

    fn cube_count(selection: &MatmulSelection, problem: &MatmulProblem) -> CubeCount {
        let m_stage = selection.tile_count.m * selection.tile_shape.m;
        let n_stage = selection.tile_count.n * selection.tile_shape.n;
        let cubes_for_m = (problem.m as u32 + m_stage - 1) / m_stage;
        let cubes_for_n = (problem.n as u32 + n_stage - 1) / n_stage;

        Dispatch::cube_count(cubes_for_m, cubes_for_n, problem.num_batches() as u32)
    }
}<|MERGE_RESOLUTION|>--- conflicted
+++ resolved
@@ -3,15 +3,10 @@
 use std::marker::PhantomData;
 
 use crate::matmul::components::{
-    MatmulProblem, MatmulSelection,
+    MatmulProblem, MatmulProblem, MatmulSelection, MatmulSelection,
     batch::{self, CubeCountDispatch, CubeDispatch},
-<<<<<<< HEAD
     global::{self, single_stage::AsyncFullLoadingStrategy},
-    stage, tile, MatmulProblem, MatmulSelection,
-=======
-    global::{self, loader::r#async::AsyncLoadingStrategy},
     stage, tile,
->>>>>>> 33b743d2
 };
 
 pub struct SimpleBarrierAlgorithm<
