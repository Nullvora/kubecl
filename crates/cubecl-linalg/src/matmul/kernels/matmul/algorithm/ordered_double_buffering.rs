use cubecl_core::ir::Elem;
use cubecl_core::prelude::*;
use std::marker::PhantomData;

use crate::matmul::components::MatmulProblem;
use crate::matmul::components::batch::{CubeCountDispatch, CubeDispatch};
use crate::matmul::components::global::load::sync_buffer_cyclic;
use crate::matmul::components::stage::{
    self, BufferReaderFamily, FullReaderFamily, NumStages, RowMajorTilingOrder,
};
use crate::matmul::components::tile;
use crate::matmul::components::{batch, global};

use super::base::{self, MultiRowStrategy};
use super::{MatmulSelection, PlaneMatmulSelection, plane_matmul_selection};

pub struct OrderedDoubleBufferingAlgorithm<TMM, Dispatch = batch::TransposedDispatch> {
    pub _phantom: PhantomData<(TMM, Dispatch)>,
}

impl<TMM, Dispatch> base::Algorithm for OrderedDoubleBufferingAlgorithm<TMM, Dispatch>
where
    TMM: tile::TileMatmulFamily,
    Dispatch: CubeDispatch + CubeCountDispatch,
{
    type TileMatmul = TMM;
    type StageMatmul = stage::plane_matmul::PlaneMatmulFamily<
        Self::TileMatmul,
        FullReaderFamily,
        BufferReaderFamily,
    >;
    type GlobalMatmul = global::multi_stage::ordered::OrderedDoubleBufferingMatmulFamily<
        Self::StageMatmul,
        sync_buffer_cyclic::LoadingStrategy<RowMajorTilingOrder>,
    >;

    type BatchMatmul = batch::one_to_one::OneToOneMatmulFamily<Self::GlobalMatmul, Dispatch>;
    type MatmulSelection = PlaneMatmulSelection;

    fn cube_dim(selection: &Self::MatmulSelection) -> CubeDim {
<<<<<<< HEAD
        let num_planes = selection.tiling_scheme().partitions_in_stage_m();
=======
        let num_planes = selection.partitions_per_stage.m;
>>>>>>> 56c142d5
        CubeDim::new(selection.plane_dim, num_planes, 1)
    }

    fn cube_count(selection: &Self::MatmulSelection, problem: &MatmulProblem) -> CubeCount {
<<<<<<< HEAD
        let m_stage = selection.tiling_scheme().elements_in_stage_m();
        let n_stage = selection.tiling_scheme().elements_in_stage_n();
=======
        let m_stage = selection.tile_count().m * selection.tile_shape.m;
        let n_stage = selection.tile_count().n * selection.tile_shape.n;
>>>>>>> 56c142d5
        let cubes_for_m = (problem.m as u32 + m_stage - 1) / m_stage;
        let cubes_for_n = (problem.n as u32 + n_stage - 1) / n_stage;

        Dispatch::cube_count(cubes_for_m, cubes_for_n, problem.num_batches() as u32)
    }

    fn num_stages() -> NumStages {
        (1, 2).into()
    }

    fn stage_buffering_strategy() -> stage::StageBuffering {
        stage::StageBuffering::Single
    }

    fn selection<R: Runtime>(
        client: &ComputeClient<R::Server, R::Channel>,
        problem: &MatmulProblem,
        plane_dim: u32,
        elem_stage: Elem,
        elem_acc: Elem,
    ) -> Self::MatmulSelection {
        plane_matmul_selection::<Self::TileMatmul, R>(
            client,
            problem,
            plane_dim,
            MultiRowStrategy::Adaptive {
                minimum_stage_count: 8,
            },
            elem_stage,
            elem_acc,
        )
    }
}<|MERGE_RESOLUTION|>--- conflicted
+++ resolved
@@ -38,26 +38,13 @@
     type MatmulSelection = PlaneMatmulSelection;
 
     fn cube_dim(selection: &Self::MatmulSelection) -> CubeDim {
-<<<<<<< HEAD
         let num_planes = selection.tiling_scheme().partitions_in_stage_m();
-=======
-        let num_planes = selection.partitions_per_stage.m;
->>>>>>> 56c142d5
         CubeDim::new(selection.plane_dim, num_planes, 1)
     }
 
     fn cube_count(selection: &Self::MatmulSelection, problem: &MatmulProblem) -> CubeCount {
-<<<<<<< HEAD
         let m_stage = selection.tiling_scheme().elements_in_stage_m();
         let n_stage = selection.tiling_scheme().elements_in_stage_n();
-=======
-        let m_stage = selection.tile_count().m * selection.tile_shape.m;
-        let n_stage = selection.tile_count().n * selection.tile_shape.n;
->>>>>>> 56c142d5
-        let cubes_for_m = (problem.m as u32 + m_stage - 1) / m_stage;
-        let cubes_for_n = (problem.n as u32 + n_stage - 1) / n_stage;
-
-        Dispatch::cube_count(cubes_for_m, cubes_for_n, problem.num_batches() as u32)
     }
 
     fn num_stages() -> NumStages {
