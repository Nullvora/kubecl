use std::marker::PhantomData;

use cubecl_core::prelude::*;

<<<<<<< HEAD
use crate::matmul::components::stage::{self, StageSize};
=======
use crate::matmul::components::batch::CubeCountDispatch;
use crate::matmul::components::stage::{self, S4x4x2, StageSize};
>>>>>>> a76b4f12
use crate::matmul::components::tile::accelerated::Accelerated16x16x16;
use crate::matmul::components::tile::Matmul;
use crate::matmul::components::MatmulProblem;
use crate::matmul::components::{batch, global};

use super::base;

type Stage = stage::S8x8x2;

pub struct Cmma<EG: Numeric> {
    pub _eg: PhantomData<EG>,
}

type Dispatch = batch::NaturalDispatch;
type Stage = S4x4x2;

impl<EG: Numeric> base::Algorithm<EG> for Cmma<EG> {
    const PLANE_DIM: u32 = 32;

    type EG = EG;
    type ES = half::f16;
    type EA = f32;

    type TileMatmul = Accelerated16x16x16<Self::ES, Self::EA>;

    type StageMatmul =
        stage::multi_buffer::Matmul<Self::ES, Self::EG, Self::EA, Self::TileMatmul, Stage>;

    type GlobalMatmul = global::homogeneous::Matmul<Self::EG, Self::ES, Self::StageMatmul>;

<<<<<<< HEAD
=======
    type BatchMatmul = batch::one_to_one::Matmul<Self::EG, Self::ES, Self::GlobalMatmul, Dispatch>;

>>>>>>> a76b4f12
    fn cube_dim() -> CubeDim {
        CubeDim::new(Self::PLANE_DIM, Stage::NUM_M, 1)
    }

    type BatchMatmul = batch::one_to_one::Matmul<
        Self::EG,
        Self::ES,
        Self::GlobalMatmul,
        batch::SwizzleTransposedDispatch<2>,
    >;

    fn cube_count(problem: &MatmulProblem) -> CubeCount {
        let m_stage = Stage::NUM_M * Self::TileMatmul::M;
        let n_stage = Stage::NUM_N * Self::TileMatmul::N;
<<<<<<< HEAD
        let cubes_needed_m = (problem.m as u32 + m_stage - 1) / m_stage;
        let cubes_needed_n = (problem.n as u32 + n_stage - 1) / n_stage;
=======
        let cubes_for_m = (problem.m as u32 + m_stage - 1) / m_stage;
        let cubes_for_n = (problem.n as u32 + n_stage - 1) / n_stage;
>>>>>>> a76b4f12

        Dispatch::cube_count(cubes_for_m, cubes_for_n, problem.num_batches() as u32)
    }
}<|MERGE_RESOLUTION|>--- conflicted
+++ resolved
@@ -2,12 +2,8 @@
 
 use cubecl_core::prelude::*;
 
-<<<<<<< HEAD
+use crate::matmul::components::batch::CubeCountDispatch;
 use crate::matmul::components::stage::{self, StageSize};
-=======
-use crate::matmul::components::batch::CubeCountDispatch;
-use crate::matmul::components::stage::{self, S4x4x2, StageSize};
->>>>>>> a76b4f12
 use crate::matmul::components::tile::accelerated::Accelerated16x16x16;
 use crate::matmul::components::tile::Matmul;
 use crate::matmul::components::MatmulProblem;
@@ -16,13 +12,11 @@
 use super::base;
 
 type Stage = stage::S8x8x2;
+type Dispatch = batch::SwizzleTransposedDispatch<2>;
 
 pub struct Cmma<EG: Numeric> {
     pub _eg: PhantomData<EG>,
 }
-
-type Dispatch = batch::NaturalDispatch;
-type Stage = S4x4x2;
 
 impl<EG: Numeric> base::Algorithm<EG> for Cmma<EG> {
     const PLANE_DIM: u32 = 32;
@@ -38,32 +32,17 @@
 
     type GlobalMatmul = global::homogeneous::Matmul<Self::EG, Self::ES, Self::StageMatmul>;
 
-<<<<<<< HEAD
-=======
     type BatchMatmul = batch::one_to_one::Matmul<Self::EG, Self::ES, Self::GlobalMatmul, Dispatch>;
 
->>>>>>> a76b4f12
     fn cube_dim() -> CubeDim {
         CubeDim::new(Self::PLANE_DIM, Stage::NUM_M, 1)
     }
 
-    type BatchMatmul = batch::one_to_one::Matmul<
-        Self::EG,
-        Self::ES,
-        Self::GlobalMatmul,
-        batch::SwizzleTransposedDispatch<2>,
-    >;
-
     fn cube_count(problem: &MatmulProblem) -> CubeCount {
         let m_stage = Stage::NUM_M * Self::TileMatmul::M;
         let n_stage = Stage::NUM_N * Self::TileMatmul::N;
-<<<<<<< HEAD
-        let cubes_needed_m = (problem.m as u32 + m_stage - 1) / m_stage;
-        let cubes_needed_n = (problem.n as u32 + n_stage - 1) / n_stage;
-=======
         let cubes_for_m = (problem.m as u32 + m_stage - 1) / m_stage;
         let cubes_for_n = (problem.n as u32 + n_stage - 1) / n_stage;
->>>>>>> a76b4f12
 
         Dispatch::cube_count(cubes_for_m, cubes_for_n, problem.num_batches() as u32)
     }
