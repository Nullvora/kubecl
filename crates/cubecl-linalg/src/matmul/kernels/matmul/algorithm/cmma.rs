use std::marker::PhantomData;

use cubecl_core::prelude::*;

use crate::matmul::components::stage::{self, S4x4x2, StageSize};
use crate::matmul::components::tile::accelerated::Accelerated16x16x16;
use crate::matmul::components::tile::Matmul;
use crate::matmul::components::MatmulProblem;
use crate::matmul::components::{batch, global};

use super::base;

pub struct Cmma<EG: Numeric> {
    pub _eg: PhantomData<EG>,
}

impl<EG: Numeric> base::Algorithm<EG> for Cmma<EG> {
    const PLANE_DIM: u32 = 32;
    type EG = EG;
    type ES = half::f16;
    type EA = f32;

    type TileMatmul = Accelerated16x16x16<Self::ES, Self::EA>;

<<<<<<< HEAD
    type StageSize = S4x4x2;
    type StageMatmul = stage::multi_buffer::Matmul<
        Self::ES,
        Self::EG,
        Self::EA,
        Self::TileMatmul,
        Self::StageSize,
    >;
=======
    type StageMatmul =
        stage::multi_buffer::Matmul<Self::ES, Self::EG, Self::EA, Self::TileMatmul, S4x4x2>;
>>>>>>> 2c09d4dd

    type GlobalMatmul = global::homogeneous::Matmul<Self::EG, Self::ES, Self::StageMatmul>;

    type BatchMatmul =
        batch::one_to_one::Matmul<Self::EG, Self::ES, Self::GlobalMatmul, batch::NaturalDispatch>;

    fn cube_dim() -> CubeDim {
        CubeDim::new(Self::PLANE_DIM, S4x4x2::NUM_M, 1)
    }

    fn cube_count(problem: &MatmulProblem) -> CubeCount {
        let m_stage = S4x4x2::NUM_M * Self::TileMatmul::M;
        let n_stage = S4x4x2::NUM_N * Self::TileMatmul::N;
        let cubes_needed_m = (problem.m as u32 + m_stage - 1) / m_stage;
        let cubes_needed_n = (problem.n as u32 + n_stage - 1) / n_stage;

        CubeCount::Static(cubes_needed_m, cubes_needed_n, problem.num_batches() as u32)
    }
}<|MERGE_RESOLUTION|>--- conflicted
+++ resolved
@@ -22,7 +22,6 @@
 
     type TileMatmul = Accelerated16x16x16<Self::ES, Self::EA>;
 
-<<<<<<< HEAD
     type StageSize = S4x4x2;
     type StageMatmul = stage::multi_buffer::Matmul<
         Self::ES,
@@ -31,10 +30,8 @@
         Self::TileMatmul,
         Self::StageSize,
     >;
-=======
     type StageMatmul =
         stage::multi_buffer::Matmul<Self::ES, Self::EG, Self::EA, Self::TileMatmul, S4x4x2>;
->>>>>>> 2c09d4dd
 
     type GlobalMatmul = global::homogeneous::Matmul<Self::EG, Self::ES, Self::StageMatmul>;
 
