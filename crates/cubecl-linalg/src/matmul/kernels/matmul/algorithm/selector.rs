--- conflicted
+++ resolved
@@ -9,205 +9,11 @@
     kernels::{matmul::base::matmul_cube_preparation, MatmulLaunchError},
 };
 
-<<<<<<< HEAD
-use super::{
-    double_buffering::DoubleBufferingAlgorithm, simple::SimpleAlgorithm,
-    simple_pipelined::SimplePipelinedAlgorithm, simple_strided::SimpleStridedAlgorithm,
-    specialized::SpecializedAlgorithm,
-};
-=======
 use super::Algorithm;
->>>>>>> ae3b2d6c
 
 const NUM_SM_APPROX: usize = 50;
 const NUM_TENSOR_CORES_APPROX: usize = 8;
 
-<<<<<<< HEAD
-pub trait MatmulSelector {
-    fn select_kernel<'a, MS: MatmulSpec, R: Runtime>(
-        client: &ComputeClient<R::Server, R::Channel>,
-        input: InputRuntimeArg<'a, MS, R>,
-        output: OutputRuntimeArg<'a, MS, R>,
-        problem: MatmulProblem,
-        plane_dim: u32,
-        quantized: bool,
-    ) -> Result<(), MatmulLaunchError>;
-    fn stage_tf32_supported() -> bool;
-}
-
-pub struct SimpleSelector<TMM: TileMatmulFamily, D = TransposedDispatch> {
-    _tmm: PhantomData<TMM>,
-    _dispatch: PhantomData<D>,
-}
-
-pub struct SimpleStridedSelector<TMM: TileMatmulFamily, D = TransposedDispatch> {
-    _tmm: PhantomData<TMM>,
-    _dispatch: PhantomData<D>,
-}
-
-pub struct SimplePipelinedSelector<TMM: TileMatmulFamily, D = TransposedDispatch> {
-    _tmm: PhantomData<TMM>,
-    _dispatch: PhantomData<D>,
-}
-
-pub struct DoubleBufferingSelector<TMM: TileMatmulFamily> {
-    _tmm: PhantomData<TMM>,
-}
-
-pub struct SpecializedSelector<TMM: TileMatmulFamily> {
-    _tmm: PhantomData<TMM>,
-}
-
-impl<TMM: TileMatmulFamily> MatmulSelector for SimpleSelector<TMM> {
-    fn select_kernel<'a, MS: MatmulSpec, R: Runtime>(
-        client: &ComputeClient<R::Server, R::Channel>,
-        input: InputRuntimeArg<'a, MS, R>,
-        output: OutputRuntimeArg<'a, MS, R>,
-        problem: MatmulProblem,
-        plane_dim: u32,
-        quantized: bool,
-    ) -> Result<(), MatmulLaunchError> {
-        let selection = matmul_selection::<TMM, MS, R>(client, &problem, plane_dim);
-        let config_input = CompleteStageTiling {
-            tile_shape: selection.tile_shape,
-            tile_count: selection.tile_count,
-        };
-
-        matmul_cube_preparation::<MS, R, SimpleAlgorithm<TMM>>(
-            client,
-            input,
-            output,
-            problem,
-            config_input,
-            selection,
-            quantized,
-        )
-    }
-
-    fn stage_tf32_supported() -> bool {
-        TMM::requires_tensor_cores()
-    }
-}
-
-impl<TMM: TileMatmulFamily> MatmulSelector for SimplePipelinedSelector<TMM> {
-    fn select_kernel<'a, MS: MatmulSpec, R: Runtime>(
-        client: &ComputeClient<R::Server, R::Channel>,
-        input: InputRuntimeArg<'a, MS, R>,
-        output: OutputRuntimeArg<'a, MS, R>,
-        problem: MatmulProblem,
-        plane_dim: u32,
-        quantized: bool,
-    ) -> Result<(), MatmulLaunchError> {
-        let selection = matmul_selection::<TMM, MS, R>(client, &problem, plane_dim);
-        let config_input = CompleteStageTiling {
-            tile_shape: selection.tile_shape,
-            tile_count: selection.tile_count,
-        };
-
-        matmul_cube_preparation::<MS, R, SimplePipelinedAlgorithm<TMM>>(
-            client,
-            input,
-            output,
-            problem,
-            config_input,
-            selection,
-            quantized,
-        )
-    }
-
-    fn stage_tf32_supported() -> bool {
-        TMM::requires_tensor_cores()
-    }
-}
-
-impl<TMM: TileMatmulFamily> MatmulSelector for SimpleStridedSelector<TMM> {
-    fn select_kernel<'a, MS: MatmulSpec, R: Runtime>(
-        client: &ComputeClient<R::Server, R::Channel>,
-        input: InputRuntimeArg<'a, MS, R>,
-        output: OutputRuntimeArg<'a, MS, R>,
-        problem: MatmulProblem,
-        plane_dim: u32,
-        quantized: bool,
-    ) -> Result<(), MatmulLaunchError> {
-        let selection = matmul_selection::<TMM, MS, R>(client, &problem, plane_dim);
-        let config_input = CompleteStageTiling {
-            tile_shape: selection.tile_shape,
-            tile_count: selection.tile_count,
-        };
-
-        matmul_cube_preparation::<MS, R, SimpleStridedAlgorithm<TMM>>(
-            client,
-            input,
-            output,
-            problem,
-            config_input,
-            selection,
-            quantized,
-        )
-    }
-
-    fn stage_tf32_supported() -> bool {
-        TMM::requires_tensor_cores()
-    }
-}
-
-impl<TMM: TileMatmulFamily> MatmulSelector for DoubleBufferingSelector<TMM> {
-    fn select_kernel<'a, MS: MatmulSpec, R: Runtime>(
-        client: &ComputeClient<R::Server, R::Channel>,
-        input: InputRuntimeArg<'a, MS, R>,
-        output: OutputRuntimeArg<'a, MS, R>,
-        problem: MatmulProblem,
-        plane_dim: u32,
-        quantized: bool,
-    ) -> Result<(), MatmulLaunchError> {
-        let selection = matmul_selection::<TMM, MS, R>(client, &problem, plane_dim);
-        let config_input = CompleteStageTiling {
-            tile_shape: selection.tile_shape,
-            tile_count: selection.tile_count,
-        };
-
-        matmul_cube_preparation::<MS, R, DoubleBufferingAlgorithm<TMM>>(
-            client,
-            input,
-            output,
-            problem,
-            config_input,
-            selection,
-            quantized,
-        )
-    }
-
-    fn stage_tf32_supported() -> bool {
-        TMM::requires_tensor_cores()
-    }
-}
-
-impl<TMM: TileMatmulFamily> MatmulSelector for SpecializedSelector<TMM> {
-    fn select_kernel<'a, MS: MatmulSpec, R: Runtime>(
-        client: &ComputeClient<R::Server, R::Channel>,
-        input: InputRuntimeArg<'a, MS, R>,
-        output: OutputRuntimeArg<'a, MS, R>,
-        problem: MatmulProblem,
-        plane_dim: u32,
-        quantized: bool,
-    ) -> Result<(), MatmulLaunchError> {
-        let selection = matmul_selection::<TMM, MS, R>(client, &problem, plane_dim);
-        let config_input = CompleteStageTiling {
-            tile_shape: selection.tile_shape,
-            tile_count: selection.tile_count,
-        };
-
-        matmul_cube_preparation::<MS, R, SpecializedAlgorithm<TMM>>(
-            client,
-            input,
-            output,
-            problem,
-            config_input,
-            selection,
-            quantized,
-        )
-    }
-=======
 /// Select which kernel to launch for the given Algorithm.
 pub fn select_kernel<'a, MS: MatmulSpec, R: Runtime, A: Algorithm>(
     client: &ComputeClient<R::Server, R::Channel>,
@@ -222,7 +28,6 @@
         tile_shape: selection.tile_shape,
         tile_count: selection.tile_count,
     };
->>>>>>> ae3b2d6c
 
     matmul_cube_preparation::<MS, R, A>(
         client,
