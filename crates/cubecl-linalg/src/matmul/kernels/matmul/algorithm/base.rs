use cubecl_core::prelude::*;

use crate::matmul::components::stage::{self};
use crate::matmul::components::{batch, global, tile};
use crate::matmul::components::{MatmulKernel, MatmulProblem};
use crate::matmul::kernels::matmul::AdvancedConfig;

type LhsStageReader<GMM, EG, ES> = <<GMM as global::Matmul<EG, ES>>::LhsLoader as global::Loader<
    EG,
    ES,
    <GMM as MatmulKernel<EG, EG>>::Config,
>>::StageReader;
type RhsStageReader<GMM, EG, ES> = <<GMM as global::Matmul<EG, ES>>::RhsLoader as global::Loader<
    EG,
    ES,
    <GMM as MatmulKernel<EG, EG>>::Config,
>>::StageReader;

/// Specifications for a matmul algorithm
pub trait Algorithm<EG: Numeric> {
    const PLANE_DIM: u32;

    type EG: Numeric;
    type ES: Numeric;
    type EA: Numeric;

    type TileMatmul: tile::Matmul<Self::ES, Self::EA> + MatmulKernel<Self::ES, Self::EA>;

    type StageMatmul: stage::Matmul<
            Self::ES,
            Self::EG,
<<<<<<< HEAD
            Lhs = LhsStageReader<Self::GlobalMatmul, Self::EG, Self::ES>,
            Rhs = RhsStageReader<Self::GlobalMatmul, Self::EG, Self::ES>,
=======
            LhsReader = LhsStageReader<Self::GlobalMatmul, Self::EG, Self::ES>,
            RhsReader = RhsStageReader<Self::GlobalMatmul, Self::EG, Self::ES>,
>>>>>>> 2c09d4dd
        > + MatmulKernel<Self::ES, Self::EG>;

    type GlobalMatmul: global::Matmul<Self::EG, Self::ES>;

    type BatchMatmul: batch::Matmul<Self::EG> + MatmulKernel<Self::EG, Self::EG>;

    fn cube_dim() -> CubeDim;
    fn cube_count(problem: &MatmulProblem) -> CubeCount;

    fn make_config(
        problem: &MatmulProblem,
        cube_dim: &CubeDim,
        cube_count: &CubeCount,
        advanced_config: &AdvancedConfig,
    ) -> <Self::BatchMatmul as MatmulKernel<Self::EG, Self::EG>>::Config {
        let config = Self::BatchMatmul::make_config(problem, cube_dim, cube_count, advanced_config);
        problem.check_config(&config);
        config
    }

    fn check_availability<R: Runtime>(
        client: &ComputeClient<R::Server, R::Channel>,
    ) -> Result<(), &str> {
        Self::BatchMatmul::check_availability::<R>(client)
    }
}<|MERGE_RESOLUTION|>--- conflicted
+++ resolved
@@ -29,13 +29,10 @@
     type StageMatmul: stage::Matmul<
             Self::ES,
             Self::EG,
-<<<<<<< HEAD
             Lhs = LhsStageReader<Self::GlobalMatmul, Self::EG, Self::ES>,
             Rhs = RhsStageReader<Self::GlobalMatmul, Self::EG, Self::ES>,
-=======
             LhsReader = LhsStageReader<Self::GlobalMatmul, Self::EG, Self::ES>,
             RhsReader = RhsStageReader<Self::GlobalMatmul, Self::EG, Self::ES>,
->>>>>>> 2c09d4dd
         > + MatmulKernel<Self::ES, Self::EG>;
 
     type GlobalMatmul: global::Matmul<Self::EG, Self::ES>;
