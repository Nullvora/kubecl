use crate::matmul::components::{
<<<<<<< HEAD
    MatmulKind, MatmulProblem, PartitionsPerStage, TilesPerPartition, TilingScheme,
=======
    MatmulKind, MatmulProblem, MatmulSize,
    stage::{PartitionsPerStage, TilesPerPartition},
>>>>>>> ce623517
};

use super::MatmulSelection;

const NUM_PLANES_APPROX: u32 = 2;
const ARBITRARY_K_COUNT: u32 = 8;
const TILE_DIM: u32 = 4;
const TILES_PER_PARTITION_APPROX: TilesPerPartition = TilesPerPartition { m: 1, n: 1 };

#[derive(Debug, Clone)]
pub struct UnitMatmulSelection {
    pub plane_dim: u32,
<<<<<<< HEAD
    pub tiling_scheme: TilingScheme,
}

impl MatmulSelection for UnitMatmulSelection {
    fn tiling_scheme(&self) -> &TilingScheme {
        &self.tiling_scheme
=======
    pub tile_shape: MatmulSize,
    pub tiles_per_partition: TilesPerPartition,
    pub partitions_per_stage: PartitionsPerStage,
    pub stage_k: u32,
}

impl MatmulSelection for UnitMatmulSelection {
    fn tile_shape(&self) -> MatmulSize {
        self.tile_shape
    }

    fn tile_count(&self) -> MatmulSize {
        MatmulSize {
            m: self.tiles_per_partition.m * self.partitions_per_stage.m,
            n: self.tiles_per_partition.n * self.partitions_per_stage.n,
            k: self.stage_k,
        }
    }

    fn tiles_per_partition(&self) -> TilesPerPartition {
        self.tiles_per_partition
>>>>>>> ce623517
    }
}

pub fn unit_matmul_selection(problem: &MatmulProblem, plane_dim: u32) -> UnitMatmulSelection {
    match Into::<MatmulKind>::into(problem) {
        MatmulKind::General => general_unit_selector(problem, plane_dim),
        MatmulKind::MatVec => matvec_unit_selector(problem, plane_dim),
        MatmulKind::VecMat => vecmat_unit_selector(problem, plane_dim),
        MatmulKind::ScalarVec => scalarvec_unit_selector(problem, plane_dim),
        MatmulKind::VecScalar => vecscalar_unit_selector(problem, plane_dim),
        MatmulKind::InnerProduct => inner_product_unit_selector(problem, plane_dim),
        MatmulKind::OuterProduct => outer_product_unit_selector(problem, plane_dim),
        MatmulKind::ScalarProduct => scalar_product_unit_selector(problem, plane_dim),
    }
}

/// (M, K) @ (K, N) → (M, N), with M, K, N > 1
fn general_unit_selector(_problem: &MatmulProblem, plane_dim: u32) -> UnitMatmulSelection {
    let tile_shape = MatmulSize {
        m: TILE_DIM,
        n: TILE_DIM,
        k: TILE_DIM,
    };
    let tiles_per_partition = TILES_PER_PARTITION_APPROX;

    let num_units = NUM_PLANES_APPROX * plane_dim;
<<<<<<< HEAD
    let tiling_scheme = TilingScheme::builder()
        .with_tile_shape((TILE_DIM, TILE_DIM, TILE_DIM).into())
        .with_tiles_per_partition(TILES_PER_PARTITION_APPROX)
        .with_partitions_per_stage(closest_factor_pair(num_units).into())
        .with_stage_k_tile_count(ARBITRARY_K_COUNT)
        .build()
        .unwrap();

    UnitMatmulSelection {
        plane_dim,
        tiling_scheme,
=======
    let (partition_m, partition_n) = closest_factor_pair(num_units);
    let partitions_per_stage = PartitionsPerStage {
        m: partition_m,
        n: partition_n,
    };
    let stage_k = ARBITRARY_K_COUNT;

    UnitMatmulSelection {
        plane_dim,
        tile_shape,
        tiles_per_partition,
        partitions_per_stage,
        stage_k,
>>>>>>> ce623517
    }
}

/// (M, K) @ (K, 1) → (M, 1)
fn matvec_unit_selector(_problem: &MatmulProblem, plane_dim: u32) -> UnitMatmulSelection {
    let tile_shape = MatmulSize {
        m: TILE_DIM,
        n: 1,
        k: TILE_DIM,
    };
    let tiles_per_partition = TILES_PER_PARTITION_APPROX;

    let num_units = NUM_PLANES_APPROX * plane_dim;
    let partitions_per_stage = PartitionsPerStage { m: num_units, n: 1 };
    let stage_k = ARBITRARY_K_COUNT;

    let tiling_scheme = TilingScheme::builder()
        .with_tile_shape((TILE_DIM, 1, TILE_DIM).into())
        .with_tiles_per_partition(TILES_PER_PARTITION_APPROX)
        .with_partitions_per_stage(PartitionsPerStage { m: num_units, n: 1 })
        .with_stage_k_tile_count(ARBITRARY_K_COUNT)
        .build()
        .unwrap();

    UnitMatmulSelection {
        plane_dim,
<<<<<<< HEAD
        tiling_scheme,
=======
        tile_shape,
        tiles_per_partition,
        partitions_per_stage,
        stage_k,
>>>>>>> ce623517
    }
}

/// (1, K) @ (K, N) → (1, N)
fn vecmat_unit_selector(_problem: &MatmulProblem, plane_dim: u32) -> UnitMatmulSelection {
    let tile_shape = MatmulSize {
        m: 1,
        n: TILE_DIM,
        k: TILE_DIM,
    };
    let tiles_per_partition = TILES_PER_PARTITION_APPROX;

    let num_units = NUM_PLANES_APPROX * plane_dim;
<<<<<<< HEAD
    let tiling_scheme = TilingScheme::builder()
        .with_tile_shape((1, TILE_DIM, TILE_DIM).into())
        .with_tiles_per_partition(TILES_PER_PARTITION_APPROX)
        .with_partitions_per_stage(PartitionsPerStage { m: 1, n: num_units })
        .with_stage_k_tile_count(ARBITRARY_K_COUNT)
        .build()
        .unwrap();

    UnitMatmulSelection {
        plane_dim,
        tiling_scheme,
=======
    let partitions_per_stage = PartitionsPerStage { m: 1, n: num_units };
    let stage_k = ARBITRARY_K_COUNT;

    UnitMatmulSelection {
        plane_dim,
        tile_shape,
        tiles_per_partition,
        partitions_per_stage,
        stage_k,
>>>>>>> ce623517
    }
}

/// (1, 1) @ (1, N) → (1, N)
fn scalarvec_unit_selector(_problem: &MatmulProblem, plane_dim: u32) -> UnitMatmulSelection {
    let tile_shape = MatmulSize {
        m: 1,
        n: TILE_DIM,
        k: 1,
    };
    let tiles_per_partition = TILES_PER_PARTITION_APPROX;

    let num_units = NUM_PLANES_APPROX * plane_dim;
<<<<<<< HEAD
    let tiling_scheme = TilingScheme::builder()
        .with_tile_shape((1, TILE_DIM, 1).into())
        .with_tiles_per_partition(TILES_PER_PARTITION_APPROX)
        .with_partitions_per_stage(PartitionsPerStage { m: 1, n: num_units })
        .with_stage_k_tile_count(1)
        .build()
        .unwrap();

    UnitMatmulSelection {
        plane_dim,
        tiling_scheme,
=======
    let partitions_per_stage = PartitionsPerStage { m: 1, n: num_units };
    let stage_k = 1;

    UnitMatmulSelection {
        plane_dim,
        tile_shape,
        tiles_per_partition,
        partitions_per_stage,
        stage_k,
>>>>>>> ce623517
    }
}

/// (M, 1) @ (1, 1) → (M, 1)
fn vecscalar_unit_selector(_problem: &MatmulProblem, plane_dim: u32) -> UnitMatmulSelection {
    let tile_shape = MatmulSize {
        m: TILE_DIM,
        n: 1,
        k: 1,
    };
    let tiles_per_partition = TILES_PER_PARTITION_APPROX;

    let num_units = NUM_PLANES_APPROX * plane_dim;
<<<<<<< HEAD
    let tiling_scheme = TilingScheme::builder()
        .with_tile_shape((TILE_DIM, 1, 1).into())
        .with_tiles_per_partition(TILES_PER_PARTITION_APPROX)
        .with_partitions_per_stage(PartitionsPerStage { m: num_units, n: 1 })
        .with_stage_k_tile_count(1)
        .build()
        .unwrap();

    UnitMatmulSelection {
        plane_dim,
        tiling_scheme,
=======
    let partitions_per_stage = PartitionsPerStage { m: num_units, n: 1 };
    let stage_k = 1;

    UnitMatmulSelection {
        plane_dim,
        tile_shape,
        tiles_per_partition,
        partitions_per_stage,
        stage_k,
>>>>>>> ce623517
    }
}

/// (1, K) @ (K, 1) → (1, 1)
fn inner_product_unit_selector(_problem: &MatmulProblem, plane_dim: u32) -> UnitMatmulSelection {
<<<<<<< HEAD
    let tiling_scheme = TilingScheme::builder()
        .with_tile_shape((1, 1, TILE_DIM).into())
        .with_tiles_per_partition(TILES_PER_PARTITION_APPROX)
        .with_partitions_per_stage(PartitionsPerStage { m: 1, n: 1 })
        .with_stage_k_tile_count(ARBITRARY_K_COUNT)
        .build()
        .unwrap();

    UnitMatmulSelection {
        plane_dim,
        tiling_scheme,
=======
    let tile_shape = MatmulSize {
        m: 1,
        n: 1,
        k: TILE_DIM,
    };
    let tiles_per_partition = TILES_PER_PARTITION_APPROX;

    let partitions_per_stage = PartitionsPerStage { m: 1, n: 1 };
    let stage_k = ARBITRARY_K_COUNT;

    UnitMatmulSelection {
        plane_dim,
        tile_shape,
        tiles_per_partition,
        partitions_per_stage,
        stage_k,
>>>>>>> ce623517
    }
}

/// (M, 1) @ (1, N) → (M, N)
fn outer_product_unit_selector(_problem: &MatmulProblem, plane_dim: u32) -> UnitMatmulSelection {
    let tile_shape = MatmulSize {
        m: TILE_DIM,
        n: TILE_DIM,
        k: 1,
    };
    let tiles_per_partition = TILES_PER_PARTITION_APPROX;

    let num_units = NUM_PLANES_APPROX * plane_dim;
<<<<<<< HEAD
    let tiling_scheme = TilingScheme::builder()
        .with_tile_shape((TILE_DIM, TILE_DIM, 1).into())
        .with_tiles_per_partition(TILES_PER_PARTITION_APPROX)
        .with_partitions_per_stage(closest_factor_pair(num_units).into())
        .with_stage_k_tile_count(1)
        .build()
        .unwrap();

    UnitMatmulSelection {
        plane_dim,
        tiling_scheme,
=======
    let (partition_m, partition_n) = closest_factor_pair(num_units);
    let partitions_per_stage = PartitionsPerStage {
        m: partition_m,
        n: partition_n,
    };
    let stage_k = 1;

    UnitMatmulSelection {
        plane_dim,
        tile_shape,
        tiles_per_partition,
        partitions_per_stage,
        stage_k,
>>>>>>> ce623517
    }
}

/// (1, 1) @ (1, 1) → (1, 1)
fn scalar_product_unit_selector(_problem: &MatmulProblem, plane_dim: u32) -> UnitMatmulSelection {
<<<<<<< HEAD
    let tiling_scheme = TilingScheme::builder()
        .with_tile_shape((1, 1, 1).into())
        .with_tiles_per_partition((1, 1).into())
        .with_partitions_per_stage((1, 1).into())
        .with_stage_k_tile_count(1)
        .build()
        .unwrap();

    UnitMatmulSelection {
        plane_dim,
        tiling_scheme,
=======
    let tile_shape = MatmulSize { m: 1, n: 1, k: 1 };
    let tiles_per_partition = TilesPerPartition { m: 1, n: 1 };

    let partitions_per_stage = PartitionsPerStage { m: 1, n: 1 };
    let stage_k = 1;

    UnitMatmulSelection {
        plane_dim,
        tile_shape,
        tiles_per_partition,
        partitions_per_stage,
        stage_k,
>>>>>>> ce623517
    }
}

/// Returns the factor pair `(a, b)` of `n` minimizing their difference,
/// with `a >= b` and `a * b == n`.
fn closest_factor_pair(n: u32) -> (u32, u32) {
    let sqrt_n = (n as f64).sqrt() as u32;
    for a in (1..=sqrt_n).rev() {
        if n % a == 0 {
            return (n / a, a);
        }
    }
    (n, 1)
}<|MERGE_RESOLUTION|>--- conflicted
+++ resolved
@@ -1,10 +1,5 @@
 use crate::matmul::components::{
-<<<<<<< HEAD
     MatmulKind, MatmulProblem, PartitionsPerStage, TilesPerPartition, TilingScheme,
-=======
-    MatmulKind, MatmulProblem, MatmulSize,
-    stage::{PartitionsPerStage, TilesPerPartition},
->>>>>>> ce623517
 };
 
 use super::MatmulSelection;
@@ -17,36 +12,12 @@
 #[derive(Debug, Clone)]
 pub struct UnitMatmulSelection {
     pub plane_dim: u32,
-<<<<<<< HEAD
     pub tiling_scheme: TilingScheme,
 }
 
 impl MatmulSelection for UnitMatmulSelection {
     fn tiling_scheme(&self) -> &TilingScheme {
         &self.tiling_scheme
-=======
-    pub tile_shape: MatmulSize,
-    pub tiles_per_partition: TilesPerPartition,
-    pub partitions_per_stage: PartitionsPerStage,
-    pub stage_k: u32,
-}
-
-impl MatmulSelection for UnitMatmulSelection {
-    fn tile_shape(&self) -> MatmulSize {
-        self.tile_shape
-    }
-
-    fn tile_count(&self) -> MatmulSize {
-        MatmulSize {
-            m: self.tiles_per_partition.m * self.partitions_per_stage.m,
-            n: self.tiles_per_partition.n * self.partitions_per_stage.n,
-            k: self.stage_k,
-        }
-    }
-
-    fn tiles_per_partition(&self) -> TilesPerPartition {
-        self.tiles_per_partition
->>>>>>> ce623517
     }
 }
 
@@ -73,7 +44,6 @@
     let tiles_per_partition = TILES_PER_PARTITION_APPROX;
 
     let num_units = NUM_PLANES_APPROX * plane_dim;
-<<<<<<< HEAD
     let tiling_scheme = TilingScheme::builder()
         .with_tile_shape((TILE_DIM, TILE_DIM, TILE_DIM).into())
         .with_tiles_per_partition(TILES_PER_PARTITION_APPROX)
@@ -85,21 +55,6 @@
     UnitMatmulSelection {
         plane_dim,
         tiling_scheme,
-=======
-    let (partition_m, partition_n) = closest_factor_pair(num_units);
-    let partitions_per_stage = PartitionsPerStage {
-        m: partition_m,
-        n: partition_n,
-    };
-    let stage_k = ARBITRARY_K_COUNT;
-
-    UnitMatmulSelection {
-        plane_dim,
-        tile_shape,
-        tiles_per_partition,
-        partitions_per_stage,
-        stage_k,
->>>>>>> ce623517
     }
 }
 
@@ -126,14 +81,7 @@
 
     UnitMatmulSelection {
         plane_dim,
-<<<<<<< HEAD
-        tiling_scheme,
-=======
-        tile_shape,
-        tiles_per_partition,
-        partitions_per_stage,
-        stage_k,
->>>>>>> ce623517
+        tiling_scheme,
     }
 }
 
@@ -147,7 +95,6 @@
     let tiles_per_partition = TILES_PER_PARTITION_APPROX;
 
     let num_units = NUM_PLANES_APPROX * plane_dim;
-<<<<<<< HEAD
     let tiling_scheme = TilingScheme::builder()
         .with_tile_shape((1, TILE_DIM, TILE_DIM).into())
         .with_tiles_per_partition(TILES_PER_PARTITION_APPROX)
@@ -159,17 +106,6 @@
     UnitMatmulSelection {
         plane_dim,
         tiling_scheme,
-=======
-    let partitions_per_stage = PartitionsPerStage { m: 1, n: num_units };
-    let stage_k = ARBITRARY_K_COUNT;
-
-    UnitMatmulSelection {
-        plane_dim,
-        tile_shape,
-        tiles_per_partition,
-        partitions_per_stage,
-        stage_k,
->>>>>>> ce623517
     }
 }
 
@@ -183,7 +119,6 @@
     let tiles_per_partition = TILES_PER_PARTITION_APPROX;
 
     let num_units = NUM_PLANES_APPROX * plane_dim;
-<<<<<<< HEAD
     let tiling_scheme = TilingScheme::builder()
         .with_tile_shape((1, TILE_DIM, 1).into())
         .with_tiles_per_partition(TILES_PER_PARTITION_APPROX)
@@ -195,17 +130,6 @@
     UnitMatmulSelection {
         plane_dim,
         tiling_scheme,
-=======
-    let partitions_per_stage = PartitionsPerStage { m: 1, n: num_units };
-    let stage_k = 1;
-
-    UnitMatmulSelection {
-        plane_dim,
-        tile_shape,
-        tiles_per_partition,
-        partitions_per_stage,
-        stage_k,
->>>>>>> ce623517
     }
 }
 
@@ -219,7 +143,6 @@
     let tiles_per_partition = TILES_PER_PARTITION_APPROX;
 
     let num_units = NUM_PLANES_APPROX * plane_dim;
-<<<<<<< HEAD
     let tiling_scheme = TilingScheme::builder()
         .with_tile_shape((TILE_DIM, 1, 1).into())
         .with_tiles_per_partition(TILES_PER_PARTITION_APPROX)
@@ -231,23 +154,11 @@
     UnitMatmulSelection {
         plane_dim,
         tiling_scheme,
-=======
-    let partitions_per_stage = PartitionsPerStage { m: num_units, n: 1 };
-    let stage_k = 1;
-
-    UnitMatmulSelection {
-        plane_dim,
-        tile_shape,
-        tiles_per_partition,
-        partitions_per_stage,
-        stage_k,
->>>>>>> ce623517
     }
 }
 
 /// (1, K) @ (K, 1) → (1, 1)
 fn inner_product_unit_selector(_problem: &MatmulProblem, plane_dim: u32) -> UnitMatmulSelection {
-<<<<<<< HEAD
     let tiling_scheme = TilingScheme::builder()
         .with_tile_shape((1, 1, TILE_DIM).into())
         .with_tiles_per_partition(TILES_PER_PARTITION_APPROX)
@@ -259,24 +170,6 @@
     UnitMatmulSelection {
         plane_dim,
         tiling_scheme,
-=======
-    let tile_shape = MatmulSize {
-        m: 1,
-        n: 1,
-        k: TILE_DIM,
-    };
-    let tiles_per_partition = TILES_PER_PARTITION_APPROX;
-
-    let partitions_per_stage = PartitionsPerStage { m: 1, n: 1 };
-    let stage_k = ARBITRARY_K_COUNT;
-
-    UnitMatmulSelection {
-        plane_dim,
-        tile_shape,
-        tiles_per_partition,
-        partitions_per_stage,
-        stage_k,
->>>>>>> ce623517
     }
 }
 
@@ -290,7 +183,6 @@
     let tiles_per_partition = TILES_PER_PARTITION_APPROX;
 
     let num_units = NUM_PLANES_APPROX * plane_dim;
-<<<<<<< HEAD
     let tiling_scheme = TilingScheme::builder()
         .with_tile_shape((TILE_DIM, TILE_DIM, 1).into())
         .with_tiles_per_partition(TILES_PER_PARTITION_APPROX)
@@ -302,27 +194,11 @@
     UnitMatmulSelection {
         plane_dim,
         tiling_scheme,
-=======
-    let (partition_m, partition_n) = closest_factor_pair(num_units);
-    let partitions_per_stage = PartitionsPerStage {
-        m: partition_m,
-        n: partition_n,
-    };
-    let stage_k = 1;
-
-    UnitMatmulSelection {
-        plane_dim,
-        tile_shape,
-        tiles_per_partition,
-        partitions_per_stage,
-        stage_k,
->>>>>>> ce623517
     }
 }
 
 /// (1, 1) @ (1, 1) → (1, 1)
 fn scalar_product_unit_selector(_problem: &MatmulProblem, plane_dim: u32) -> UnitMatmulSelection {
-<<<<<<< HEAD
     let tiling_scheme = TilingScheme::builder()
         .with_tile_shape((1, 1, 1).into())
         .with_tiles_per_partition((1, 1).into())
@@ -334,20 +210,6 @@
     UnitMatmulSelection {
         plane_dim,
         tiling_scheme,
-=======
-    let tile_shape = MatmulSize { m: 1, n: 1, k: 1 };
-    let tiles_per_partition = TilesPerPartition { m: 1, n: 1 };
-
-    let partitions_per_stage = PartitionsPerStage { m: 1, n: 1 };
-    let stage_k = 1;
-
-    UnitMatmulSelection {
-        plane_dim,
-        tile_shape,
-        tiles_per_partition,
-        partitions_per_stage,
-        stage_k,
->>>>>>> ce623517
     }
 }
 
