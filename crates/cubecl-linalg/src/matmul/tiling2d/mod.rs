pub(crate) mod base;
mod block_loop;
pub(crate) mod compute_loop;
pub(crate) mod config;
mod launch;
pub(crate) mod load_shared_memory;
pub(crate) mod outer_product;
pub(crate) mod tile;
pub(crate) mod write_output;

<<<<<<< HEAD
pub use launch::matmul_tiling_2d;

#[cfg(feature = "export_tests")]
pub use {
    compute_loop::tests as compute_loop_tests,
    load_shared_memory::tests as load_shared_memory_tests,
    outer_product::tests as outer_product_tests, write_output::tests as write_output_tests,
};
=======
pub use launch::matmul_tiling_2d;
>>>>>>> 6466d74f
<|MERGE_RESOLUTION|>--- conflicted
+++ resolved
@@ -8,15 +8,4 @@
 pub(crate) mod tile;
 pub(crate) mod write_output;
 
-<<<<<<< HEAD
-pub use launch::matmul_tiling_2d;
-
-#[cfg(feature = "export_tests")]
-pub use {
-    compute_loop::tests as compute_loop_tests,
-    load_shared_memory::tests as load_shared_memory_tests,
-    outer_product::tests as outer_product_tests, write_output::tests as write_output_tests,
-};
-=======
-pub use launch::matmul_tiling_2d;
->>>>>>> 6466d74f
+pub use launch::matmul_tiling_2d;