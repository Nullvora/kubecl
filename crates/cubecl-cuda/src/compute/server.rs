use cubecl_cpp::{
    CudaCompiler, cuda::arch::CudaArchitecture, formatter::format_cpp, shared::CompilationOptions,
};
use serde::{Deserialize, Serialize};

use super::fence::{Fence, SyncStream};
use super::storage::CudaStorage;
use super::{CudaResource, uninit_vec};
use cubecl_core::{
    Feature,
    ir::FloatKind,
    server::{BindingWithMeta, Bindings, Handle, TensorMapBinding},
};
use cubecl_core::{KernelId, prelude::*};
use cubecl_core::{
    compute::DebugInformation,
    ir::{Elem, IntKind, UIntKind},
};
use cubecl_runtime::memory_management::MemoryUsage;
use cubecl_runtime::storage::BindingResource;
use cubecl_runtime::{TimestampsError, TimestampsResult};
use cubecl_runtime::{
    debug::{DebugLogger, ProfileLevel},
    storage::ComputeStorage,
};
use cubecl_runtime::{
    memory_management::MemoryManagement,
    server::{self, ComputeServer},
};
use cudarc::driver::sys::{
    CUDA_MEMCPY2D_st, CUctx_st, CUmemorytype, CUtensorMap, CUtensorMapDataType,
    CUtensorMapFloatOOBfill, CUtensorMapL2promotion, CUtensorMapSwizzle,
};
use cudarc::driver::sys::{CUfunc_st, CUtensorMapInterleave};
use std::collections::HashMap;
use std::future::Future;
use std::path::PathBuf;
use std::time::Instant;
use std::{ffi::CStr, os::raw::c_void};
use std::{ffi::CString, mem::MaybeUninit};

#[cfg(feature = "cache-ptx")]
use cubecl_common::cache::{Cache, CacheOption};

#[derive(Debug)]
pub struct CudaServer {
    ctx: CudaContext,
    logger: DebugLogger,
}

#[derive(Debug)]
pub(crate) struct CudaContext {
    context: *mut CUctx_st,
    stream: cudarc::driver::sys::CUstream,
    memory_management: MemoryManagement<CudaStorage>,
    module_names: HashMap<KernelId, CompiledKernel>,
    #[cfg(feature = "cache-ptx")]
    ptx_cache: Cache<String, PtxCacheEntry>,
    timestamps: KernelTimestamps,
    pub(crate) arch: CudaArchitecture,
    compilation_options: CompilationOptions,
}

#[derive(Debug, Serialize, Deserialize, PartialEq, Eq, Clone)]
pub struct PtxCacheEntry {
    entrypoint_name: String,
    cube_dim: (u32, u32, u32),
<<<<<<< HEAD
    cluster_dim: Option<(u32, u32, u32)>,
    shared_mem_bytes: usize,
=======
>>>>>>> 6c2085c4
    ptx: Vec<i8>,
}

#[derive(Debug)]
enum KernelTimestamps {
    Inferred { start_time: Instant },
    Disabled,
}

impl KernelTimestamps {
    fn enable(&mut self) {
        if !matches!(self, Self::Disabled) {
            return;
        }

        *self = Self::Inferred {
            start_time: Instant::now(),
        };
    }

    fn disable(&mut self) {
        *self = Self::Disabled;
    }
}

#[derive(Debug)]
struct CompiledKernel {
    cube_dim: CubeDim,
    func: *mut CUfunc_st,
}

unsafe impl Send for CudaServer {}

impl CudaServer {
    fn read_sync(&mut self, binding: server::Binding) -> Vec<u8> {
        let ctx = self.get_context();
        let resource = ctx
            .memory_management
            .get_resource(binding.memory, binding.offset_start, binding.offset_end)
            .expect("Failed to find resource");

        let mut data = uninit_vec(resource.size() as usize);

        unsafe {
            cudarc::driver::result::memcpy_dtoh_async(&mut data, resource.ptr, ctx.stream).unwrap();
        };

        ctx.sync();

        data
    }

    fn read_async(
        &mut self,
        bindings: Vec<server::Binding>,
    ) -> impl Future<Output = Vec<Vec<u8>>> + 'static + Send {
        let ctx = self.get_context();
        let mut result = Vec::with_capacity(bindings.len());

        for binding in bindings {
            let resource = ctx
                .memory_management
                .get_resource(binding.memory, binding.offset_start, binding.offset_end)
                .expect("Failed to find resource");

            let mut data = uninit_vec(resource.size() as usize);

            unsafe {
                cudarc::driver::result::memcpy_dtoh_async(&mut data, resource.ptr, ctx.stream)
                    .unwrap();
            };
            result.push(data);
        }

        let fence = ctx.fence();

        async move {
            fence.wait();
            result
        }
    }

    fn read_tensor_async(
        &mut self,
        handles: Vec<BindingWithMeta>,
    ) -> impl Future<Output = Vec<Vec<u8>>> + 'static + Send {
        let ctx = self.get_context();
        let mut result = Vec::with_capacity(handles.len());

        for handle in handles {
            let binding = handle.binding;
            let resource = ctx
                .memory_management
                .get_resource(binding.memory, binding.offset_start, binding.offset_end)
                .expect("Failed to find resource");
            let mut data = vec![0; handle.shape.iter().product::<usize>() * handle.elem_size];

            let rank = handle.shape.len();
            if rank <= 1 {
                unsafe {
                    cudarc::driver::result::memcpy_dtoh_async(&mut data, resource.ptr, ctx.stream)
                        .unwrap();
                };
                result.push(data);
                continue;
            }

            let dim_x = handle.shape[rank - 1];
            let width_bytes = dim_x * handle.elem_size;
            let dim_y: usize = handle.shape.iter().rev().skip(1).product();
            let pitch = handle.strides[rank - 2] * handle.elem_size;

            let cpy = CUDA_MEMCPY2D_st {
                srcMemoryType: CUmemorytype::CU_MEMORYTYPE_DEVICE,
                srcDevice: resource.ptr,
                srcPitch: pitch,
                dstMemoryType: CUmemorytype::CU_MEMORYTYPE_HOST,
                dstHost: data.as_mut_ptr() as *mut c_void,
                dstPitch: width_bytes,
                WidthInBytes: width_bytes,
                Height: dim_y,
                ..Default::default()
            };

            unsafe {
                let lib = cudarc::driver::sys::lib();
                lib.cuMemcpy2DAsync_v2(&cpy, ctx.stream).result().unwrap();
            };
            result.push(data);
        }

        let fence = ctx.fence();

        async move {
            fence.wait();
            result
        }
    }

    fn sync_stream_async(&mut self) -> impl Future<Output = ()> + 'static + Send {
        let ctx = self.get_context();
        // We can't use a fence here because no action has been recorded on the context.
        // We need at least one action to be recorded after the context is initialized
        // with `cudarc::driver::result::ctx::set_current(self.ctx.context)` for the fence
        // to have any effect. Otherwise, it seems to be ignored.
        let sync = ctx.lazy_sync_stream();

        async move {
            sync.wait();
        }
    }
}

impl ComputeServer for CudaServer {
    type Kernel = Box<dyn CubeTask<CudaCompiler>>;
    type Storage = CudaStorage;
    type Feature = Feature;
    type Info = ();

    fn read(
        &mut self,
        bindings: Vec<server::Binding>,
    ) -> impl Future<Output = Vec<Vec<u8>>> + 'static {
        self.read_async(bindings)
    }

    fn read_tensor(
        &mut self,
        bindings: Vec<BindingWithMeta>,
    ) -> impl Future<Output = Vec<Vec<u8>>> + 'static {
        self.read_tensor_async(bindings)
    }

    fn create(&mut self, data: &[u8]) -> server::Handle {
        let handle = self.empty(data.len());
        let ctx = self.get_context();

        let binding = handle.clone().binding();
        let resource = ctx
            .memory_management
            .get_resource(binding.memory, binding.offset_start, binding.offset_end)
            .expect("Failed to find resource");

        unsafe {
            cudarc::driver::result::memcpy_htod_async(resource.ptr, data, ctx.stream).unwrap();
        }

        handle
    }

    fn create_tensor(
        &mut self,
        data: &[u8],
        shape: &[usize],
        elem_size: usize,
    ) -> (Handle, Vec<usize>) {
        let rank = shape.len();
        if rank <= 1 {
            let handle = self.create(data);
            return (handle, vec![1]);
        }
        let (handle, strides) = self.empty_tensor(shape, elem_size);
        let ctx = self.get_context();

        let binding = handle.clone().binding();
        let resource = ctx
            .memory_management
            .get_resource(binding.memory, binding.offset_start, binding.offset_end)
            .expect("Failed to find resource");

        let dim_x = shape[rank - 1];
        let width_bytes = dim_x * elem_size;
        let dim_y: usize = shape.iter().rev().skip(1).product();
        let pitch = strides[rank - 2] * elem_size;

        let cpy = CUDA_MEMCPY2D_st {
            srcMemoryType: CUmemorytype::CU_MEMORYTYPE_HOST,
            srcHost: data.as_ptr() as *const c_void,
            srcPitch: width_bytes,
            dstMemoryType: CUmemorytype::CU_MEMORYTYPE_DEVICE,
            dstDevice: resource.ptr,
            dstPitch: pitch,
            WidthInBytes: width_bytes,
            Height: dim_y,
            ..Default::default()
        };

        unsafe {
            let lib = cudarc::driver::sys::lib();
            lib.cuMemcpy2DAsync_v2(&cpy, ctx.stream).result().unwrap();
        }

        (handle, strides)
    }

    fn empty(&mut self, size: usize) -> server::Handle {
        let ctx = self.get_context();
        let handle = ctx.memory_management.reserve(size as u64, None);
        server::Handle::new(handle, None, None, size as u64)
    }

    fn empty_tensor(&mut self, shape: &[usize], elem_size: usize) -> (Handle, Vec<usize>) {
        let rank = shape.len();
        let ctx = self.get_context();
        let width = *shape.last().unwrap_or(&1);
        let height: usize = shape.iter().rev().skip(1).product();
        let height = height.max(1);
        let width_bytes = width * elem_size;
        // This should be done with cuMemAllocPitch, but that would propagate changes much deeper
        // through memory management. So just manually pitch to alignment for now.
        let pitch = width_bytes.next_multiple_of(Self::Storage::ALIGNMENT as usize);
        let size = height * pitch;
        let handle = ctx.memory_management.reserve(size as u64, None);
        let mut strides = vec![1; rank];
        if rank > 1 {
            strides[rank - 2] = pitch / elem_size;
        }
        if rank > 2 {
            for i in (0..rank - 2).rev() {
                strides[i] = strides[i + 1] * shape[i + 1];
            }
        }
        let mem_handle = server::Handle::new(handle, None, None, size as u64);
        (mem_handle, strides)
    }

    unsafe fn execute(
        &mut self,
        kernel: Self::Kernel,
        count: CubeCount,
        bindings: Bindings,
        mode: ExecutionMode,
    ) {
        let mut kernel_id = kernel.id();
        kernel_id.mode(mode);

        let profile_level = self.logger.profile_level();
        let profile_info = if profile_level.is_some() {
            Some((kernel.name(), kernel_id.clone()))
        } else {
            None
        };

        let count = match count {
            CubeCount::Static(x, y, z) => (x, y, z),
            // TODO: CUDA doesn't have an exact equivalen of dynamic dispatch. Instead, kernels are free to launch other kernels.
            // One option is to create a dummy kernel with 1 thread that launches the real kernel with the dynamic dispatch settings.
            // For now, just read the dispatch settings from the buffer.
            CubeCount::Dynamic(binding) => {
                let data = self.read_sync(binding);
                let data = bytemuck::cast_slice(&data);
                assert!(
                    data.len() == 3,
                    "Dynamic cube count should contain 3 values"
                );
                (data[0], data[1], data[2])
            }
        };

        let (scalars, scalar_bindings) = if self.ctx.compilation_options.grid_constants {
            let mut scalars = Vec::with_capacity(bindings.scalars.len() + 1);
            // We need to sort by largest first to have proper packed alignment. Assumes device
            // pointers are 64-bit aligned, which I believe is true on all cards that support grid
            // constants regardless. Metadata is inserted after the 8-aligned scalars to ensure proper
            // packing
            for binding in bindings.scalars.values().filter(|it| it.elem.size() == 8) {
                scalars.push(binding.data.as_ptr() as *const _ as *mut c_void);
            }
            if bindings.metadata.static_len > 0 {
                scalars.push(bindings.metadata.data.as_ptr() as *const _ as *mut c_void);
            }
            for size in [4, 2, 1] {
                for binding in bindings
                    .scalars
                    .values()
                    .filter(|it| it.elem.size() == size)
                {
                    scalars.push(binding.data.as_ptr() as *const _ as *mut c_void);
                }
            }

            let mut handles = Vec::new();
            if bindings.metadata.static_len > 0 {
                let dyn_meta = &bindings.metadata.data[bindings.metadata.static_len..];
                handles.push(self.create(bytemuck::cast_slice(dyn_meta)));
            }

            (scalars, handles)
        } else {
            let mut handles = Vec::new();
            if !bindings.metadata.data.is_empty() {
                handles.push(self.create(bytemuck::cast_slice(&bindings.metadata.data)))
            }
            handles.extend(
                bindings
                    .scalars
                    .values()
                    .map(|scalar| self.create(scalar.data())),
            );
            (Vec::new(), handles)
        };

        let (ctx, logger) = self.get_context_with_logger();

        if !ctx.module_names.contains_key(&kernel_id) {
            ctx.compile_kernel(&kernel_id, kernel, logger, mode);
        }

        let tensor_maps: Vec<_> = bindings
            .tensor_maps
            .into_iter()
            .map(|TensorMapBinding { map, binding }| {
                let resource = ctx
                    .memory_management
                    .get_resource(
                        binding.memory.clone(),
                        binding.offset_start,
                        binding.offset_end,
                    )
                    .expect("Failed to find resource");
                let device_ptr = resource.ptr as *mut c_void;
                assert!(
                    device_ptr as usize % 16 == 0,
                    "Tensor pointer must be 16 byte aligned"
                );
                let lib = unsafe { cudarc::driver::sys::lib() };
                let mut map_ptr = MaybeUninit::zeroed();

                let shape: Vec<_> = map.shape.iter().rev().map(|s| *s as u64).collect();
                let strides: Vec<_> = map
                    .strides
                    .iter()
                    .rev()
                    .skip(1)
                    .map(|s| *s as u64 * map.elem.size() as u64)
                    .collect();
                let elem_stride: Vec<_> = map.elem_stride.iter().rev().map(|s| *s as u32).collect();

                assert!(
                    strides.iter().all(|it| it % 16 == 0),
                    "Strides must be 16 byte aligned"
                );

                match &map.format {
                    TensorMapFormat::Tiled { tile_size } => unsafe {
                        assert_eq!(tile_size.len(), map.rank, "Tile shape should match rank");
                        let tile_size: Vec<_> = tile_size.iter().rev().copied().collect();

                        lib.cuTensorMapEncodeTiled(
                            map_ptr.as_mut_ptr(),
                            elem_to_tensor_map_type(map.elem),
                            map.rank as u32,
                            device_ptr,
                            shape.as_ptr(),
                            strides.as_ptr(),
                            tile_size.as_ptr(),
                            elem_stride.as_ptr(),
                            interleave_to_cuda(map.interleave),
                            swizzle_to_cuda(map.swizzle),
                            prefetch_to_cuda(map.prefetch),
                            oob_to_cuda(map.oob_fill),
                        )
                        .result()
                        .unwrap()
                    },
                    TensorMapFormat::Im2col {
                        pixel_box_lower_corner,
                        pixel_box_upper_corner,
                        channels_per_pixel,
                        pixels_per_column,
                    } => unsafe {
                        lib.cuTensorMapEncodeIm2col(
                            map_ptr.as_mut_ptr(),
                            elem_to_tensor_map_type(map.elem),
                            map.rank as u32,
                            resource.as_binding(),
                            shape.as_ptr(),
                            strides.as_ptr(),
                            pixel_box_lower_corner.as_ptr(),
                            pixel_box_upper_corner.as_ptr(),
                            *channels_per_pixel,
                            *pixels_per_column,
                            elem_stride.as_ptr(),
                            interleave_to_cuda(map.interleave),
                            swizzle_to_cuda(map.swizzle),
                            prefetch_to_cuda(map.prefetch),
                            oob_to_cuda(map.oob_fill),
                        )
                        .result()
                        .unwrap()
                    },
                    TensorMapFormat::Im2colWide { .. } => {
                        unimplemented!("Not yet implemented in cudarc")
                    }
                };
                unsafe { map_ptr.assume_init() }
            })
            .collect::<_>();

        let mut resources = bindings
            .buffers
            .into_iter()
            .map(|binding| find_resource(ctx, binding))
            .collect::<Vec<_>>();
        resources.extend(
            scalar_bindings
                .into_iter()
                .map(|s| find_resource(ctx, s.binding())),
        );

        if let Some(level) = profile_level {
            ctx.sync();
            let start = std::time::SystemTime::now();
            ctx.execute_task(kernel_id, count, &tensor_maps, &resources, &scalars);
            ctx.sync();

            let (name, kernel_id) = profile_info.unwrap();
            let info = match level {
                ProfileLevel::Basic | ProfileLevel::Medium => {
                    if let Some(val) = name.split("<").next() {
                        val.split("::").last().unwrap_or(name).to_string()
                    } else {
                        name.to_string()
                    }
                }
                ProfileLevel::Full => {
                    format!("{name}: {kernel_id} CubeCount {count:?}")
                }
            };

            self.logger
                .register_profiled(info, start.elapsed().unwrap());
        } else {
            ctx.execute_task(kernel_id, count, &tensor_maps, &resources, &scalars);
        }
    }

    fn flush(&mut self) {}

    fn sync(&mut self) -> impl Future<Output = ()> + 'static {
        self.logger.profile_summary();
        self.sync_stream_async()
    }

    fn sync_elapsed(&mut self) -> impl Future<Output = TimestampsResult> + 'static {
        self.logger.profile_summary();

        let ctx = self.get_context();
        ctx.sync();

        let duration = match &mut ctx.timestamps {
            KernelTimestamps::Inferred { start_time } => {
                let duration = start_time.elapsed();
                *start_time = Instant::now();
                Ok(duration)
            }
            KernelTimestamps::Disabled => Err(TimestampsError::Disabled),
        };

        async move { duration }
    }

    fn get_resource(&mut self, binding: server::Binding) -> BindingResource<CudaResource> {
        let ctx = self.get_context();
        BindingResource::new(
            binding.clone(),
            ctx.memory_management
                .get_resource(binding.memory, binding.offset_start, binding.offset_end)
                .expect("Failed to find resource"),
        )
    }

    fn memory_usage(&self) -> MemoryUsage {
        self.ctx.memory_management.memory_usage()
    }

    fn memory_cleanup(&mut self) {
        self.ctx.memory_management.cleanup(true);
    }

    fn enable_timestamps(&mut self) {
        self.ctx.timestamps.enable();
    }

    fn disable_timestamps(&mut self) {
        if self.logger.profile_level().is_none() {
            self.ctx.timestamps.disable();
        }
    }
}

fn find_resource(ctx: &mut CudaContext, binding: server::Binding) -> CudaResource {
    ctx.memory_management
        .get_resource(binding.memory, binding.offset_start, binding.offset_end)
        .expect("Failed to find resource")
}

impl CudaContext {
    pub fn new(
        memory_management: MemoryManagement<CudaStorage>,
        compilation_options: CompilationOptions,
        stream: cudarc::driver::sys::CUstream,
        context: *mut CUctx_st,
        arch: CudaArchitecture,
    ) -> Self {
        Self {
            context,
            memory_management,
            module_names: HashMap::new(),
            #[cfg(feature = "cache-ptx")]
            ptx_cache: Cache::new("cuda/ptx", CacheOption::default()),
            stream,
            arch,
            timestamps: KernelTimestamps::Disabled,
            compilation_options,
        }
    }

    fn fence(&mut self) -> Fence {
        Fence::new(self.stream)
    }

    fn lazy_sync_stream(&mut self) -> SyncStream {
        SyncStream::new(self.stream)
    }

    fn sync(&mut self) {
        unsafe {
            cudarc::driver::result::stream::synchronize(self.stream).unwrap();
        };
    }

    fn compile_kernel(
        &mut self,
        kernel_id: &KernelId,
        kernel: Box<dyn CubeTask<CudaCompiler>>,
        logger: &mut DebugLogger,
        mode: ExecutionMode,
    ) {
        #[cfg(feature = "cache-ptx")]
        let name = kernel_id.stable_format();

        #[cfg(feature = "cache-ptx")]
        if let Some(entry) = self.ptx_cache.get(&name) {
            log::trace!("Using PTX cache");
            self.load_ptx(
                entry.ptx.clone(),
                kernel_id.clone(),
                entry.entrypoint_name.clone(),
                CubeDim {
                    x: entry.cube_dim.0,
                    y: entry.cube_dim.1,
                    z: entry.cube_dim.2,
                },
            );
            return;
        }
        log::trace!("Compiling kernel");

        let mut kernel_compiled =
            kernel.compile(&mut Default::default(), &self.compilation_options, mode);

        if logger.is_activated() {
            kernel_compiled.debug_info = Some(DebugInformation::new("cpp", kernel_id.clone()));

            if let Ok(formatted) = format_cpp(&kernel_compiled.source) {
                kernel_compiled.source = formatted;
            }
        }

        let compute_kernel = kernel_compiled.repr.as_ref().unwrap();
        let cube_dim = kernel_compiled.cube_dim;
        let fast_math = compute_kernel.flags.inst_fast_math;
        let arch = format!("--gpu-architecture=sm_{}", self.arch);

        let include_path = include_path();
        let include_option = format!("--include-path={}", include_path.to_str().unwrap());
        let mut options = vec![arch.as_str(), include_option.as_str(), "-lineinfo"];
        if fast_math {
            options.push("--use_fast_math");
        }

        #[cfg(feature = "cache-ptx")]
        let cluster_dim = compute_kernel.cluster_dim;

        let kernel_compiled = logger.debug(kernel_compiled);

        let ptx = unsafe {
            let program = cudarc::nvrtc::result::create_program(kernel_compiled.source).unwrap();
            if cudarc::nvrtc::result::compile_program(program, &options).is_err() {
                let log_raw = cudarc::nvrtc::result::get_program_log(program).unwrap();
                let log_ptr = log_raw.as_ptr();
                let log = CStr::from_ptr(log_ptr).to_str().unwrap();
                let mut message = "[Compilation Error] ".to_string();
                for line in log.split('\n') {
                    if !line.is_empty() {
                        message += format!("\n    {line}").as_str();
                    }
                }
                let source = kernel
                    .compile(&mut Default::default(), &self.compilation_options, mode)
                    .source;
                panic!("{message}\n[Source]  \n{source}");
            };
            cudarc::nvrtc::result::get_ptx(program).unwrap()
        };

        #[cfg(feature = "cache-ptx")]
        self.ptx_cache
            .insert(
                name,
                PtxCacheEntry {
                    entrypoint_name: kernel_compiled.entrypoint_name.clone(),
                    cube_dim: (cube_dim.x, cube_dim.y, cube_dim.z),
<<<<<<< HEAD
                    cluster_dim: cluster_dim.map(|cluster| (cluster.x, cluster.y, cluster.z)),
                    shared_mem_bytes,
=======
>>>>>>> 6c2085c4
                    ptx: ptx.clone(),
                },
            )
            .unwrap();

        self.load_ptx(
            ptx,
            kernel_id.clone(),
            kernel_compiled.entrypoint_name,
            cube_dim,
        );
    }

    fn load_ptx(
        &mut self,
        ptx: Vec<i8>,
        kernel_id: KernelId,
        entrypoint_name: String,
        cube_dim: CubeDim,
    ) {
        let func_name = CString::new(entrypoint_name).unwrap();
        let func = unsafe {
            let module =
                cudarc::driver::result::module::load_data(ptx.as_ptr() as *const _).unwrap();
            cudarc::driver::result::module::get_function(module, func_name).unwrap()
        };

        self.module_names
            .insert(kernel_id.clone(), CompiledKernel { cube_dim, func });
    }

    fn execute_task(
        &mut self,
        kernel_id: KernelId,
        dispatch_count: (u32, u32, u32),
        tensor_maps: &[CUtensorMap],
        resources: &[CudaResource],
        scalars: &[*mut c_void],
    ) {
        let mut bindings = tensor_maps
            .iter()
            .map(|map| map as *const _ as *mut c_void)
            .collect::<Vec<_>>();
        bindings.extend(resources.iter().map(|memory| memory.as_binding()));
        bindings.extend(scalars);

        let kernel = self.module_names.get(&kernel_id).unwrap();
        let cube_dim = kernel.cube_dim;
        unsafe {
            cudarc::driver::result::launch_kernel(
                kernel.func,
                dispatch_count,
                (cube_dim.x, cube_dim.y, cube_dim.z),
                // Shared memory is specified statically in the kernel, and no dynamic shared
                // memory is supported yet in the kernel, which would be that value for the
                // current kernel launch.
                0,
                self.stream,
                &mut bindings,
            )
            .unwrap();
        };
    }
}

impl CudaServer {
    /// Create a new cuda server.
    pub(crate) fn new(mut ctx: CudaContext) -> Self {
        let logger = DebugLogger::default();
        if logger.profile_level().is_some() {
            ctx.timestamps.enable();
        }
        Self { ctx, logger }
    }

    fn get_context(&mut self) -> &mut CudaContext {
        self.get_context_with_logger().0
    }

    fn get_context_with_logger(&mut self) -> (&mut CudaContext, &mut DebugLogger) {
        unsafe {
            cudarc::driver::result::ctx::set_current(self.ctx.context).unwrap();
        };
        (&mut self.ctx, &mut self.logger)
    }
}

fn include_path() -> PathBuf {
    let mut path = cuda_path().expect("
        CUDA installation not found.
        Please ensure that CUDA is installed and the CUDA_PATH environment variable is set correctly.
        Note: Default paths are used for Linux (/usr/local/cuda) and Windows (C:/Program Files/NVIDIA GPU Computing Toolkit/CUDA/), which may not be correct.
    ");
    path.push("include");
    path
}

fn cuda_path() -> Option<PathBuf> {
    if let Ok(path) = std::env::var("CUDA_PATH") {
        return Some(PathBuf::from(path));
    }

    #[cfg(target_os = "linux")]
    {
        // If it is installed as part of the distribution
        return if std::fs::exists("/usr/local/cuda").is_ok_and(|exists| exists) {
            Some(PathBuf::from("/usr/local/cuda"))
        } else if std::fs::exists("/opt/cuda").is_ok_and(|exists| exists) {
            Some(PathBuf::from("/opt/cuda"))
        } else if std::fs::exists("/usr/bin/nvcc").is_ok_and(|exists| exists) {
            // Maybe the compiler was installed within the user path.
            Some(PathBuf::from("/usr"))
        } else {
            None
        };
    }

    #[cfg(target_os = "windows")]
    {
        return Some(PathBuf::from(
            "C:/Program Files/NVIDIA GPU Computing Toolkit/CUDA/",
        ));
    }

    #[allow(unreachable_code)]
    None
}

fn elem_to_tensor_map_type(elem: Elem) -> CUtensorMapDataType {
    use cudarc::driver::sys::CUtensorMapDataType::*;
    match elem {
        Elem::Float(kind) => match kind {
            FloatKind::F16 => CU_TENSOR_MAP_DATA_TYPE_FLOAT16,
            FloatKind::BF16 => CU_TENSOR_MAP_DATA_TYPE_BFLOAT16,
            FloatKind::Flex32 | FloatKind::F32 => CU_TENSOR_MAP_DATA_TYPE_FLOAT32,
            FloatKind::TF32 => CU_TENSOR_MAP_DATA_TYPE_TFLOAT32,
            FloatKind::F64 => CU_TENSOR_MAP_DATA_TYPE_FLOAT64,
        },
        Elem::Int(kind) => match kind {
            IntKind::I8 | IntKind::I16 => unimplemented!("Not supported for tensor map type"),
            IntKind::I32 => CU_TENSOR_MAP_DATA_TYPE_INT32,
            IntKind::I64 => CU_TENSOR_MAP_DATA_TYPE_INT64,
        },
        Elem::UInt(kind) => match kind {
            UIntKind::U8 => CU_TENSOR_MAP_DATA_TYPE_UINT8,
            UIntKind::U16 => CU_TENSOR_MAP_DATA_TYPE_UINT16,
            UIntKind::U32 => CU_TENSOR_MAP_DATA_TYPE_UINT32,
            UIntKind::U64 => CU_TENSOR_MAP_DATA_TYPE_UINT64,
        },
        Elem::AtomicFloat(_) | Elem::AtomicInt(_) | Elem::AtomicUInt(_) => {
            unimplemented!("Not supported for tensor map type")
        }
        _ => unimplemented!(),
    }
}

fn interleave_to_cuda(interleave: TensorMapInterleave) -> CUtensorMapInterleave {
    use cudarc::driver::sys::CUtensorMapInterleave::*;
    match interleave {
        TensorMapInterleave::None => CU_TENSOR_MAP_INTERLEAVE_NONE,
        TensorMapInterleave::B16 => CU_TENSOR_MAP_INTERLEAVE_16B,
        TensorMapInterleave::B32 => CU_TENSOR_MAP_INTERLEAVE_32B,
    }
}

fn swizzle_to_cuda(swizzle: TensorMapSwizzle) -> CUtensorMapSwizzle {
    use cudarc::driver::sys::CUtensorMapSwizzle::*;
    match swizzle {
        TensorMapSwizzle::None => CU_TENSOR_MAP_SWIZZLE_NONE,
        TensorMapSwizzle::B32 => CU_TENSOR_MAP_SWIZZLE_32B,
        TensorMapSwizzle::B64 => CU_TENSOR_MAP_SWIZZLE_64B,
        TensorMapSwizzle::B128 => CU_TENSOR_MAP_SWIZZLE_128B,
    }
}

fn prefetch_to_cuda(prefetch: TensorMapPrefetch) -> CUtensorMapL2promotion {
    use cudarc::driver::sys::CUtensorMapL2promotion::*;
    match prefetch {
        TensorMapPrefetch::None => CU_TENSOR_MAP_L2_PROMOTION_NONE,
        TensorMapPrefetch::B64 => CU_TENSOR_MAP_L2_PROMOTION_L2_64B,
        TensorMapPrefetch::B128 => CU_TENSOR_MAP_L2_PROMOTION_L2_128B,
        TensorMapPrefetch::B256 => CU_TENSOR_MAP_L2_PROMOTION_L2_256B,
    }
}

fn oob_to_cuda(fill: OobFill) -> CUtensorMapFloatOOBfill {
    use cudarc::driver::sys::CUtensorMapFloatOOBfill::*;
    match fill {
        OobFill::Zero => CU_TENSOR_MAP_FLOAT_OOB_FILL_NONE,
        OobFill::NaN => CU_TENSOR_MAP_FLOAT_OOB_FILL_NAN_REQUEST_ZERO_FMA,
    }
}<|MERGE_RESOLUTION|>--- conflicted
+++ resolved
@@ -65,11 +65,7 @@
 pub struct PtxCacheEntry {
     entrypoint_name: String,
     cube_dim: (u32, u32, u32),
-<<<<<<< HEAD
     cluster_dim: Option<(u32, u32, u32)>,
-    shared_mem_bytes: usize,
-=======
->>>>>>> 6c2085c4
     ptx: Vec<i8>,
 }
 
@@ -724,11 +720,7 @@
                 PtxCacheEntry {
                     entrypoint_name: kernel_compiled.entrypoint_name.clone(),
                     cube_dim: (cube_dim.x, cube_dim.y, cube_dim.z),
-<<<<<<< HEAD
                     cluster_dim: cluster_dim.map(|cluster| (cluster.x, cluster.y, cluster.z)),
-                    shared_mem_bytes,
-=======
->>>>>>> 6c2085c4
                     ptx: ptx.clone(),
                 },
             )
