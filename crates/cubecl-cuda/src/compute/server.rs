use cubecl_cpp::{
    CudaCompiler, cuda::arch::CudaArchitecture, formatter::format_cpp, shared::CompilationOptions,
};
use serde::{Deserialize, Serialize};

use super::fence::{Fence, SyncStream};
use super::storage::CudaStorage;
use super::{CudaResource, uninit_vec};
use cubecl_core::{
    Feature,
    ir::FloatKind,
    server::{BindingWithMeta, Bindings, Handle, TensorMapBinding},
};
use cubecl_core::{KernelId, prelude::*};
use cubecl_core::{
    compute::DebugInformation,
    ir::{Elem, IntKind, UIntKind},
};
use cubecl_runtime::memory_management::MemoryUsage;
use cubecl_runtime::storage::BindingResource;
use cubecl_runtime::{TimestampsError, TimestampsResult};
use cubecl_runtime::{
    debug::{DebugLogger, ProfileLevel},
    storage::ComputeStorage,
};
use cubecl_runtime::{
    memory_management::MemoryManagement,
    server::{self, ComputeServer},
};
use cudarc::driver::sys::{
    CUDA_MEMCPY2D_st, CUctx_st, CUmemorytype, CUtensorMap, CUtensorMapDataType,
    CUtensorMapFloatOOBfill, CUtensorMapL2promotion, CUtensorMapSwizzle,
};
use cudarc::driver::sys::{CUfunc_st, CUtensorMapInterleave};
use std::collections::HashMap;
use std::future::Future;
use std::path::PathBuf;
use std::time::Instant;
use std::{ffi::CStr, os::raw::c_void};
use std::{ffi::CString, mem::MaybeUninit};

#[cfg(feature = "cache-ptx")]
use cubecl_common::cache::{Cache, CacheOption};

#[derive(Debug)]
pub struct CudaServer {
    ctx: CudaContext,
    logger: DebugLogger,
}

#[derive(Debug)]
pub(crate) struct CudaContext {
    context: *mut CUctx_st,
    stream: cudarc::driver::sys::CUstream,
    memory_management: MemoryManagement<CudaStorage>,
    module_names: HashMap<KernelId, CompiledKernel>,
    #[cfg(feature = "cache-ptx")]
    ptx_cache: Cache<String, PtxCacheEntry>,
    timestamps: KernelTimestamps,
    pub(crate) arch: CudaArchitecture,
    compilation_options: CompilationOptions,
}

#[derive(Debug, Serialize, Deserialize, PartialEq, Eq, Clone)]
pub struct PtxCacheEntry {
    entrypoint_name: String,
    cube_dim: (u32, u32, u32),
    ptx: Vec<i8>,
}

#[derive(Debug)]
enum KernelTimestamps {
    Inferred { start_time: Instant },
    Disabled,
}

impl KernelTimestamps {
    fn enable(&mut self) {
        if !matches!(self, Self::Disabled) {
            return;
        }

        *self = Self::Inferred {
            start_time: Instant::now(),
        };
    }

    fn disable(&mut self) {
        *self = Self::Disabled;
    }
}

#[derive(Debug)]
struct CompiledKernel {
    cube_dim: CubeDim,
    func: *mut CUfunc_st,
}

unsafe impl Send for CudaServer {}

impl CudaServer {
    fn read_sync(&mut self, binding: server::Binding) -> Vec<u8> {
        let ctx = self.get_context();
        let resource = ctx
            .memory_management
            .get_resource(binding.memory, binding.offset_start, binding.offset_end)
            .expect("Failed to find resource");

        let mut data = uninit_vec(resource.size() as usize);

        unsafe {
            cudarc::driver::result::memcpy_dtoh_async(&mut data, resource.ptr, ctx.stream).unwrap();
        };

        ctx.sync();

        data
    }

    fn read_async(
        &mut self,
        bindings: Vec<server::Binding>,
    ) -> impl Future<Output = Vec<Vec<u8>>> + 'static + Send {
        let ctx = self.get_context();
        let mut result = Vec::with_capacity(bindings.len());

        for binding in bindings {
            let resource = ctx
                .memory_management
                .get_resource(binding.memory, binding.offset_start, binding.offset_end)
                .expect("Failed to find resource");

            let mut data = uninit_vec(resource.size() as usize);

            unsafe {
                cudarc::driver::result::memcpy_dtoh_async(&mut data, resource.ptr, ctx.stream)
                    .unwrap();
            };
            result.push(data);
        }

        let fence = ctx.fence();

        async move {
            fence.wait();
            result
        }
    }

    fn read_tensor_async(
        &mut self,
        handles: Vec<BindingWithMeta>,
    ) -> impl Future<Output = Vec<Vec<u8>>> + 'static + Send {
        let ctx = self.get_context();
        let mut result = Vec::with_capacity(handles.len());

        for handle in handles {
            let binding = handle.binding;
            let resource = ctx
                .memory_management
                .get_resource(binding.memory, binding.offset_start, binding.offset_end)
                .expect("Failed to find resource");
            let mut data = vec![0; handle.shape.iter().product::<usize>() * handle.elem_size];

            let rank = handle.shape.len();
            if rank <= 1 {
                unsafe {
                    cudarc::driver::result::memcpy_dtoh_async(&mut data, resource.ptr, ctx.stream)
                        .unwrap();
                };
                result.push(data);
                continue;
            }

            let dim_x = handle.shape[rank - 1];
            let width_bytes = dim_x * handle.elem_size;
            let dim_y: usize = handle.shape.iter().rev().skip(1).product();
            let pitch = handle.strides[rank - 2] * handle.elem_size;

            let cpy = CUDA_MEMCPY2D_st {
                srcMemoryType: CUmemorytype::CU_MEMORYTYPE_DEVICE,
                srcDevice: resource.ptr,
                srcPitch: pitch,
                dstMemoryType: CUmemorytype::CU_MEMORYTYPE_HOST,
                dstHost: data.as_mut_ptr() as *mut c_void,
                dstPitch: width_bytes,
                WidthInBytes: width_bytes,
                Height: dim_y,
                ..Default::default()
            };

            unsafe {
                let lib = cudarc::driver::sys::lib();
                lib.cuMemcpy2DAsync_v2(&cpy, ctx.stream).result().unwrap();
            };
            result.push(data);
        }

        let fence = ctx.fence();

        async move {
            fence.wait();
            result
        }
    }

    fn sync_stream_async(&mut self) -> impl Future<Output = ()> + 'static + Send {
        let ctx = self.get_context();
        // We can't use a fence here because no action has been recorded on the context.
        // We need at least one action to be recorded after the context is initialized
        // with `cudarc::driver::result::ctx::set_current(self.ctx.context)` for the fence
        // to have any effect. Otherwise, it seems to be ignored.
        let sync = ctx.lazy_sync_stream();

        async move {
            sync.wait();
        }
    }
}

impl ComputeServer for CudaServer {
    type Kernel = Box<dyn CubeTask<CudaCompiler>>;
    type Storage = CudaStorage;
    type Feature = Feature;
    type Info = ();

    fn read(
        &mut self,
        bindings: Vec<server::Binding>,
    ) -> impl Future<Output = Vec<Vec<u8>>> + 'static {
        self.read_async(bindings)
    }

    fn read_tensor(
        &mut self,
        bindings: Vec<BindingWithMeta>,
    ) -> impl Future<Output = Vec<Vec<u8>>> + 'static {
        self.read_tensor_async(bindings)
    }

    fn create(&mut self, data: &[u8]) -> server::Handle {
        let handle = self.empty(data.len());
        let ctx = self.get_context();

        let binding = handle.clone().binding();
        let resource = ctx
            .memory_management
            .get_resource(binding.memory, binding.offset_start, binding.offset_end)
            .expect("Failed to find resource");

        unsafe {
            cudarc::driver::result::memcpy_htod_async(resource.ptr, data, ctx.stream).unwrap();
        }

        handle
    }

    fn create_tensor(
        &mut self,
        data: &[u8],
        shape: &[usize],
        elem_size: usize,
    ) -> (Handle, Vec<usize>) {
        let rank = shape.len();
        if rank <= 1 {
            let handle = self.create(data);
            return (handle, vec![1]);
        }
        let (handle, strides) = self.empty_tensor(shape, elem_size);
        let ctx = self.get_context();

        let binding = handle.clone().binding();
        let resource = ctx
            .memory_management
            .get_resource(binding.memory, binding.offset_start, binding.offset_end)
            .expect("Failed to find resource");

        let dim_x = shape[rank - 1];
        let width_bytes = dim_x * elem_size;
        let dim_y: usize = shape.iter().rev().skip(1).product();
        let pitch = strides[rank - 2] * elem_size;

        let cpy = CUDA_MEMCPY2D_st {
            srcMemoryType: CUmemorytype::CU_MEMORYTYPE_HOST,
            srcHost: data.as_ptr() as *const c_void,
            srcPitch: width_bytes,
            dstMemoryType: CUmemorytype::CU_MEMORYTYPE_DEVICE,
            dstDevice: resource.ptr,
            dstPitch: pitch,
            WidthInBytes: width_bytes,
            Height: dim_y,
            ..Default::default()
        };

        unsafe {
            let lib = cudarc::driver::sys::lib();
            lib.cuMemcpy2DAsync_v2(&cpy, ctx.stream).result().unwrap();
        }

        (handle, strides)
    }

    fn empty(&mut self, size: usize) -> server::Handle {
        let ctx = self.get_context();
        let handle = ctx.memory_management.reserve(size as u64, None);
        server::Handle::new(handle, None, None, size as u64)
    }

    fn empty_tensor(&mut self, shape: &[usize], elem_size: usize) -> (Handle, Vec<usize>) {
        let rank = shape.len();
        let ctx = self.get_context();
        let width = *shape.last().unwrap_or(&1);
        let height: usize = shape.iter().rev().skip(1).product();
        let height = height.max(1);
        let width_bytes = width * elem_size;
        // This should be done with cuMemAllocPitch, but that would propagate changes much deeper
        // through memory management. So just manually pitch to alignment for now.
        let pitch = width_bytes.next_multiple_of(Self::Storage::ALIGNMENT as usize);
        let size = height * pitch;
        let handle = ctx.memory_management.reserve(size as u64, None);
        let mut strides = vec![1; rank];
        if rank > 1 {
            strides[rank - 2] = pitch / elem_size;
        }
        if rank > 2 {
            for i in (0..rank - 2).rev() {
                strides[i] = strides[i + 1] * shape[i + 1];
            }
        }
        let mem_handle = server::Handle::new(handle, None, None, size as u64);
        (mem_handle, strides)
    }

    unsafe fn execute(
        &mut self,
        kernel: Self::Kernel,
        count: CubeCount,
        bindings: Bindings,
        mode: ExecutionMode,
    ) {
        let mut kernel_id = kernel.id();
        kernel_id.mode(mode);

        let profile_level = self.logger.profile_level();
        let profile_info = if profile_level.is_some() {
            Some((kernel.name(), kernel_id.clone()))
        } else {
            None
        };

        let count = match count {
            CubeCount::Static(x, y, z) => (x, y, z),
            // TODO: CUDA doesn't have an exact equivalen of dynamic dispatch. Instead, kernels are free to launch other kernels.
            // One option is to create a dummy kernel with 1 thread that launches the real kernel with the dynamic dispatch settings.
            // For now, just read the dispatch settings from the buffer.
            CubeCount::Dynamic(binding) => {
                let data = self.read_sync(binding);
                let data = bytemuck::cast_slice(&data);
                assert!(
                    data.len() == 3,
                    "Dynamic cube count should contain 3 values"
                );
                (data[0], data[1], data[2])
            }
        };

        let (scalars, scalar_bindings) = if self.ctx.compilation_options.grid_constants {
            let mut scalars = Vec::with_capacity(bindings.scalars.len() + 1);
            // We need to sort by largest first to have proper packed alignment. Assumes device
            // pointers are 64-bit aligned, which I believe is true on all cards that support grid
            // constants regardless. Metadata is inserted after the 8-aligned scalars to ensure proper
            // packing
<<<<<<< HEAD
            for binding in bindings.scalars.iter().filter(|it| it.elem.size() == 8) {
=======
            for binding in bindings.scalars.values().filter(|it| it.elem.size() == 8) {
>>>>>>> b8bf6867
                scalars.push(binding.data.as_ptr() as *const _ as *mut c_void);
            }
            if bindings.metadata.static_len > 0 {
                scalars.push(bindings.metadata.data.as_ptr() as *const _ as *mut c_void);
            }
            for size in [4, 2, 1] {
<<<<<<< HEAD
                for binding in bindings.scalars.iter().filter(|it| it.elem.size() == size) {
=======
                for binding in bindings
                    .scalars
                    .values()
                    .filter(|it| it.elem.size() == size)
                {
>>>>>>> b8bf6867
                    scalars.push(binding.data.as_ptr() as *const _ as *mut c_void);
                }
            }

            let mut handles = Vec::new();
            if bindings.metadata.static_len > 0 {
                let dyn_meta = &bindings.metadata.data[bindings.metadata.static_len..];
                handles.push(self.create(bytemuck::cast_slice(dyn_meta)));
            }

            (scalars, handles)
        } else {
            let mut handles = Vec::new();
            if !bindings.metadata.data.is_empty() {
                handles.push(self.create(bytemuck::cast_slice(&bindings.metadata.data)))
            }
            handles.extend(
                bindings
                    .scalars
<<<<<<< HEAD
                    .iter()
=======
                    .values()
>>>>>>> b8bf6867
                    .map(|scalar| self.create(scalar.data())),
            );
            (Vec::new(), handles)
        };

        let (ctx, logger) = self.get_context_with_logger();

        if !ctx.module_names.contains_key(&kernel_id) {
            ctx.compile_kernel(&kernel_id, kernel, logger, mode);
        }

        let tensor_maps: Vec<_> = bindings
            .tensor_maps
            .into_iter()
            .map(|TensorMapBinding { map, binding }| {
                let resource = ctx
                    .memory_management
                    .get_resource(
                        binding.memory.clone(),
                        binding.offset_start,
                        binding.offset_end,
                    )
                    .expect("Failed to find resource");
                let device_ptr = resource.ptr as *mut c_void;
                assert!(
                    device_ptr as usize % 16 == 0,
                    "Tensor pointer must be 16 byte aligned"
                );
                let lib = unsafe { cudarc::driver::sys::lib() };
                let mut map_ptr = MaybeUninit::zeroed();

                let shape: Vec<_> = map.shape.iter().rev().map(|s| *s as u64).collect();
                let strides: Vec<_> = map
                    .strides
                    .iter()
                    .rev()
                    .skip(1)
                    .map(|s| *s as u64 * map.elem.size() as u64)
                    .collect();
                let elem_stride: Vec<_> = map.elem_stride.iter().rev().map(|s| *s as u32).collect();

                assert!(
                    strides.iter().all(|it| it % 16 == 0),
                    "Strides must be 16 byte aligned"
                );

                match &map.format {
                    TensorMapFormat::Tiled { tile_size } => unsafe {
                        assert_eq!(tile_size.len(), map.rank, "Tile shape should match rank");
                        let tile_size: Vec<_> = tile_size.iter().rev().copied().collect();

                        lib.cuTensorMapEncodeTiled(
                            map_ptr.as_mut_ptr(),
                            elem_to_tensor_map_type(map.elem),
                            map.rank as u32,
                            device_ptr,
                            shape.as_ptr(),
                            strides.as_ptr(),
                            tile_size.as_ptr(),
                            elem_stride.as_ptr(),
                            interleave_to_cuda(map.interleave),
                            swizzle_to_cuda(map.swizzle),
                            prefetch_to_cuda(map.prefetch),
                            oob_to_cuda(map.oob_fill),
                        )
                        .result()
                        .unwrap()
                    },
                    TensorMapFormat::Im2col {
                        pixel_box_lower_corner,
                        pixel_box_upper_corner,
                        channels_per_pixel,
                        pixels_per_column,
                    } => unsafe {
                        lib.cuTensorMapEncodeIm2col(
                            map_ptr.as_mut_ptr(),
                            elem_to_tensor_map_type(map.elem),
                            map.rank as u32,
                            resource.as_binding(),
                            shape.as_ptr(),
                            strides.as_ptr(),
                            pixel_box_lower_corner.as_ptr(),
                            pixel_box_upper_corner.as_ptr(),
                            *channels_per_pixel,
                            *pixels_per_column,
                            elem_stride.as_ptr(),
                            interleave_to_cuda(map.interleave),
                            swizzle_to_cuda(map.swizzle),
                            prefetch_to_cuda(map.prefetch),
                            oob_to_cuda(map.oob_fill),
                        )
                        .result()
                        .unwrap()
                    },
                    TensorMapFormat::Im2colWide { .. } => {
                        unimplemented!("Not yet implemented in cudarc")
                    }
                };
                unsafe { map_ptr.assume_init() }
            })
            .collect::<_>();

        let mut resources = bindings
            .buffers
            .into_iter()
            .map(|binding| find_resource(ctx, binding))
            .collect::<Vec<_>>();
        resources.extend(
            scalar_bindings
                .into_iter()
                .map(|s| find_resource(ctx, s.binding())),
        );

        if let Some(level) = profile_level {
            ctx.sync();
            let start = std::time::SystemTime::now();
            ctx.execute_task(kernel_id, count, &tensor_maps, &resources, &scalars);
            ctx.sync();

            let (name, kernel_id) = profile_info.unwrap();
            let info = match level {
                ProfileLevel::Basic | ProfileLevel::Medium => {
                    if let Some(val) = name.split("<").next() {
                        val.split("::").last().unwrap_or(name).to_string()
                    } else {
                        name.to_string()
                    }
                }
                ProfileLevel::Full => {
                    format!("{name}: {kernel_id} CubeCount {count:?}")
                }
            };

            self.logger
                .register_profiled(info, start.elapsed().unwrap());
        } else {
            ctx.execute_task(kernel_id, count, &tensor_maps, &resources, &scalars);
        }
    }

    fn flush(&mut self) {}

    fn sync(&mut self) -> impl Future<Output = ()> + 'static {
        self.logger.profile_summary();
        self.sync_stream_async()
    }

    fn sync_elapsed(&mut self) -> impl Future<Output = TimestampsResult> + 'static {
        self.logger.profile_summary();

        let ctx = self.get_context();
        ctx.sync();

        let duration = match &mut ctx.timestamps {
            KernelTimestamps::Inferred { start_time } => {
                let duration = start_time.elapsed();
                *start_time = Instant::now();
                Ok(duration)
            }
            KernelTimestamps::Disabled => Err(TimestampsError::Disabled),
        };

        async move { duration }
    }

    fn get_resource(&mut self, binding: server::Binding) -> BindingResource<CudaResource> {
        let ctx = self.get_context();
        BindingResource::new(
            binding.clone(),
            ctx.memory_management
                .get_resource(binding.memory, binding.offset_start, binding.offset_end)
                .expect("Failed to find resource"),
        )
    }

    fn memory_usage(&self) -> MemoryUsage {
        self.ctx.memory_management.memory_usage()
    }

    fn memory_cleanup(&mut self) {
        self.ctx.memory_management.cleanup(true);
    }

    fn enable_timestamps(&mut self) {
        self.ctx.timestamps.enable();
    }

    fn disable_timestamps(&mut self) {
        if self.logger.profile_level().is_none() {
            self.ctx.timestamps.disable();
        }
    }
}

fn find_resource(ctx: &mut CudaContext, binding: server::Binding) -> CudaResource {
    ctx.memory_management
        .get_resource(binding.memory, binding.offset_start, binding.offset_end)
        .expect("Failed to find resource")
}

impl CudaContext {
    pub fn new(
        memory_management: MemoryManagement<CudaStorage>,
        compilation_options: CompilationOptions,
        stream: cudarc::driver::sys::CUstream,
        context: *mut CUctx_st,
        arch: CudaArchitecture,
    ) -> Self {
        Self {
            context,
            memory_management,
            module_names: HashMap::new(),
            #[cfg(feature = "cache-ptx")]
            ptx_cache: Cache::new("cuda/ptx", CacheOption::default()),
            stream,
            arch,
            timestamps: KernelTimestamps::Disabled,
            compilation_options,
        }
    }

    fn fence(&mut self) -> Fence {
        Fence::new(self.stream)
    }

    fn lazy_sync_stream(&mut self) -> SyncStream {
        SyncStream::new(self.stream)
    }

    fn sync(&mut self) {
        unsafe {
            cudarc::driver::result::stream::synchronize(self.stream).unwrap();
        };
    }

    fn compile_kernel(
        &mut self,
        kernel_id: &KernelId,
        kernel: Box<dyn CubeTask<CudaCompiler>>,
        logger: &mut DebugLogger,
        mode: ExecutionMode,
    ) {
        #[cfg(feature = "cache-ptx")]
        let name = kernel_id.stable_format();

        #[cfg(feature = "cache-ptx")]
        if let Some(entry) = self.ptx_cache.get(&name) {
            log::trace!("Using PTX cache");
            self.load_ptx(
                entry.ptx.clone(),
                kernel_id.clone(),
                entry.entrypoint_name.clone(),
                CubeDim {
                    x: entry.cube_dim.0,
                    y: entry.cube_dim.1,
                    z: entry.cube_dim.2,
                },
            );
            return;
        }
        log::trace!("Compiling kernel");

        let mut kernel_compiled =
            kernel.compile(&mut Default::default(), &self.compilation_options, mode);

        if logger.is_activated() {
            kernel_compiled.debug_info = Some(DebugInformation::new("cpp", kernel_id.clone()));

            if let Ok(formatted) = format_cpp(&kernel_compiled.source) {
                kernel_compiled.source = formatted;
            }
        }

        let compute_kernel = kernel_compiled.repr.as_ref().unwrap();
        let cube_dim = kernel_compiled.cube_dim;
        let fast_math = compute_kernel.flags.inst_fast_math;
        let arch = format!("--gpu-architecture=sm_{}", self.arch);

        let include_path = include_path();
        let include_option = format!("--include-path={}", include_path.to_str().unwrap());
        let mut options = vec![arch.as_str(), include_option.as_str(), "-lineinfo"];
        if fast_math {
            options.push("--use_fast_math");
        }

        let kernel_compiled = logger.debug(kernel_compiled);

        let ptx = unsafe {
            let program = cudarc::nvrtc::result::create_program(kernel_compiled.source).unwrap();
            if cudarc::nvrtc::result::compile_program(program, &options).is_err() {
                let log_raw = cudarc::nvrtc::result::get_program_log(program).unwrap();
                let log_ptr = log_raw.as_ptr();
                let log = CStr::from_ptr(log_ptr).to_str().unwrap();
                let mut message = "[Compilation Error] ".to_string();
                for line in log.split('\n') {
                    if !line.is_empty() {
                        message += format!("\n    {line}").as_str();
                    }
                }
                let source = kernel
                    .compile(&mut Default::default(), &self.compilation_options, mode)
                    .source;
                panic!("{message}\n[Source]  \n{source}");
            };
            cudarc::nvrtc::result::get_ptx(program).unwrap()
        };

        #[cfg(feature = "cache-ptx")]
        self.ptx_cache
            .insert(
                name,
                PtxCacheEntry {
                    entrypoint_name: kernel_compiled.entrypoint_name.clone(),
                    cube_dim: (cube_dim.x, cube_dim.y, cube_dim.z),
                    ptx: ptx.clone(),
                },
            )
            .unwrap();

        self.load_ptx(
            ptx,
            kernel_id.clone(),
            kernel_compiled.entrypoint_name,
            cube_dim,
        );
    }

    fn load_ptx(
        &mut self,
        ptx: Vec<i8>,
        kernel_id: KernelId,
        entrypoint_name: String,
        cube_dim: CubeDim,
    ) {
        let func_name = CString::new(entrypoint_name).unwrap();
        let func = unsafe {
            let module =
                cudarc::driver::result::module::load_data(ptx.as_ptr() as *const _).unwrap();
            cudarc::driver::result::module::get_function(module, func_name).unwrap()
        };

        self.module_names
            .insert(kernel_id.clone(), CompiledKernel { cube_dim, func });
    }

    fn execute_task(
        &mut self,
        kernel_id: KernelId,
        dispatch_count: (u32, u32, u32),
        tensor_maps: &[CUtensorMap],
        resources: &[CudaResource],
        scalars: &[*mut c_void],
    ) {
        let mut bindings = tensor_maps
            .iter()
            .map(|map| map as *const _ as *mut c_void)
            .collect::<Vec<_>>();
        bindings.extend(resources.iter().map(|memory| memory.as_binding()));
        bindings.extend(scalars);

        let kernel = self.module_names.get(&kernel_id).unwrap();
        let cube_dim = kernel.cube_dim;
        unsafe {
            cudarc::driver::result::launch_kernel(
                kernel.func,
                dispatch_count,
                (cube_dim.x, cube_dim.y, cube_dim.z),
                // Shared memory is specified statically in the kernel, and no dynamic shared
                // memory is supported yet in the kernel, which would be that value for the
                // current kernel launch.
                0,
                self.stream,
                &mut bindings,
            )
            .unwrap();
        };
    }
}

impl CudaServer {
    /// Create a new cuda server.
    pub(crate) fn new(mut ctx: CudaContext) -> Self {
        let logger = DebugLogger::default();
        if logger.profile_level().is_some() {
            ctx.timestamps.enable();
        }
        Self { ctx, logger }
    }

    fn get_context(&mut self) -> &mut CudaContext {
        self.get_context_with_logger().0
    }

    fn get_context_with_logger(&mut self) -> (&mut CudaContext, &mut DebugLogger) {
        unsafe {
            cudarc::driver::result::ctx::set_current(self.ctx.context).unwrap();
        };
        (&mut self.ctx, &mut self.logger)
    }
}

fn include_path() -> PathBuf {
    let mut path = cuda_path().expect("
        CUDA installation not found.
        Please ensure that CUDA is installed and the CUDA_PATH environment variable is set correctly.
        Note: Default paths are used for Linux (/usr/local/cuda) and Windows (C:/Program Files/NVIDIA GPU Computing Toolkit/CUDA/), which may not be correct.
    ");
    path.push("include");
    path
}

fn cuda_path() -> Option<PathBuf> {
    if let Ok(path) = std::env::var("CUDA_PATH") {
        return Some(PathBuf::from(path));
    }

    #[cfg(target_os = "linux")]
    {
        // If it is installed as part of the distribution
        return if std::fs::exists("/usr/local/cuda").is_ok_and(|exists| exists) {
            Some(PathBuf::from("/usr/local/cuda"))
        } else if std::fs::exists("/opt/cuda").is_ok_and(|exists| exists) {
            Some(PathBuf::from("/opt/cuda"))
        } else if std::fs::exists("/usr/bin/nvcc").is_ok_and(|exists| exists) {
            // Maybe the compiler was installed within the user path.
            Some(PathBuf::from("/usr"))
        } else {
            None
        };
    }

    #[cfg(target_os = "windows")]
    {
        return Some(PathBuf::from(
            "C:/Program Files/NVIDIA GPU Computing Toolkit/CUDA/",
        ));
    }

    #[allow(unreachable_code)]
    None
}

fn elem_to_tensor_map_type(elem: Elem) -> CUtensorMapDataType {
    use cudarc::driver::sys::CUtensorMapDataType::*;
    match elem {
        Elem::Float(kind) => match kind {
            FloatKind::F16 => CU_TENSOR_MAP_DATA_TYPE_FLOAT16,
            FloatKind::BF16 => CU_TENSOR_MAP_DATA_TYPE_BFLOAT16,
            FloatKind::Flex32 | FloatKind::F32 => CU_TENSOR_MAP_DATA_TYPE_FLOAT32,
            FloatKind::TF32 => CU_TENSOR_MAP_DATA_TYPE_TFLOAT32,
            FloatKind::F64 => CU_TENSOR_MAP_DATA_TYPE_FLOAT64,
        },
        Elem::Int(kind) => match kind {
            IntKind::I8 | IntKind::I16 => unimplemented!("Not supported for tensor map type"),
            IntKind::I32 => CU_TENSOR_MAP_DATA_TYPE_INT32,
            IntKind::I64 => CU_TENSOR_MAP_DATA_TYPE_INT64,
        },
        Elem::UInt(kind) => match kind {
            UIntKind::U8 => CU_TENSOR_MAP_DATA_TYPE_UINT8,
            UIntKind::U16 => CU_TENSOR_MAP_DATA_TYPE_UINT16,
            UIntKind::U32 => CU_TENSOR_MAP_DATA_TYPE_UINT32,
            UIntKind::U64 => CU_TENSOR_MAP_DATA_TYPE_UINT64,
        },
        Elem::AtomicFloat(_) | Elem::AtomicInt(_) | Elem::AtomicUInt(_) => {
            unimplemented!("Not supported for tensor map type")
        }
        _ => unimplemented!(),
    }
}

fn interleave_to_cuda(interleave: TensorMapInterleave) -> CUtensorMapInterleave {
    use cudarc::driver::sys::CUtensorMapInterleave::*;
    match interleave {
        TensorMapInterleave::None => CU_TENSOR_MAP_INTERLEAVE_NONE,
        TensorMapInterleave::B16 => CU_TENSOR_MAP_INTERLEAVE_16B,
        TensorMapInterleave::B32 => CU_TENSOR_MAP_INTERLEAVE_32B,
    }
}

fn swizzle_to_cuda(swizzle: TensorMapSwizzle) -> CUtensorMapSwizzle {
    use cudarc::driver::sys::CUtensorMapSwizzle::*;
    match swizzle {
        TensorMapSwizzle::None => CU_TENSOR_MAP_SWIZZLE_NONE,
        TensorMapSwizzle::B32 => CU_TENSOR_MAP_SWIZZLE_32B,
        TensorMapSwizzle::B64 => CU_TENSOR_MAP_SWIZZLE_64B,
        TensorMapSwizzle::B128 => CU_TENSOR_MAP_SWIZZLE_128B,
    }
}

fn prefetch_to_cuda(prefetch: TensorMapPrefetch) -> CUtensorMapL2promotion {
    use cudarc::driver::sys::CUtensorMapL2promotion::*;
    match prefetch {
        TensorMapPrefetch::None => CU_TENSOR_MAP_L2_PROMOTION_NONE,
        TensorMapPrefetch::B64 => CU_TENSOR_MAP_L2_PROMOTION_L2_64B,
        TensorMapPrefetch::B128 => CU_TENSOR_MAP_L2_PROMOTION_L2_128B,
        TensorMapPrefetch::B256 => CU_TENSOR_MAP_L2_PROMOTION_L2_256B,
    }
}

fn oob_to_cuda(fill: OobFill) -> CUtensorMapFloatOOBfill {
    use cudarc::driver::sys::CUtensorMapFloatOOBfill::*;
    match fill {
        OobFill::Zero => CU_TENSOR_MAP_FLOAT_OOB_FILL_NONE,
        OobFill::NaN => CU_TENSOR_MAP_FLOAT_OOB_FILL_NAN_REQUEST_ZERO_FMA,
    }
}<|MERGE_RESOLUTION|>--- conflicted
+++ resolved
@@ -370,26 +370,18 @@
             // pointers are 64-bit aligned, which I believe is true on all cards that support grid
             // constants regardless. Metadata is inserted after the 8-aligned scalars to ensure proper
             // packing
-<<<<<<< HEAD
-            for binding in bindings.scalars.iter().filter(|it| it.elem.size() == 8) {
-=======
             for binding in bindings.scalars.values().filter(|it| it.elem.size() == 8) {
->>>>>>> b8bf6867
                 scalars.push(binding.data.as_ptr() as *const _ as *mut c_void);
             }
             if bindings.metadata.static_len > 0 {
                 scalars.push(bindings.metadata.data.as_ptr() as *const _ as *mut c_void);
             }
             for size in [4, 2, 1] {
-<<<<<<< HEAD
-                for binding in bindings.scalars.iter().filter(|it| it.elem.size() == size) {
-=======
                 for binding in bindings
                     .scalars
                     .values()
                     .filter(|it| it.elem.size() == size)
                 {
->>>>>>> b8bf6867
                     scalars.push(binding.data.as_ptr() as *const _ as *mut c_void);
                 }
             }
@@ -409,11 +401,7 @@
             handles.extend(
                 bindings
                     .scalars
-<<<<<<< HEAD
-                    .iter()
-=======
                     .values()
->>>>>>> b8bf6867
                     .map(|scalar| self.create(scalar.data())),
             );
             (Vec::new(), handles)
