--- conflicted
+++ resolved
@@ -48,14 +48,9 @@
     // To get the supported WMMA features, and memory properties, we have to initialize the server immediately.
     cudarc::driver::result::init().unwrap();
     let device_ptr = cudarc::driver::result::device::get(device.index as i32).unwrap();
-<<<<<<< HEAD
     let arch_major;
-    let arch = unsafe {
+    let arch_version = unsafe {
         arch_major = cudarc::driver::result::device::get_attribute(
-=======
-    let arch_version = unsafe {
-        let major = cudarc::driver::result::device::get_attribute(
->>>>>>> aec18021
             device_ptr,
             cudarc::driver::sys::CUdevice_attribute::CU_DEVICE_ATTRIBUTE_COMPUTE_CAPABILITY_MAJOR,
         )
@@ -155,15 +150,11 @@
 
         comp_opts.grid_constants = true;
     }
-<<<<<<< HEAD
-    if arch.version >= 89 {
+    if arch_version >= 89 {
         device_props.register_feature(Feature::Type(Elem::Float(FloatKind::E4M3)));
         device_props.register_feature(Feature::Type(Elem::Float(FloatKind::E5M2)));
     }
-    if arch.version >= 90 {
-=======
     if arch_version >= 90 {
->>>>>>> aec18021
         device_props.register_feature(Feature::Tma(TmaFeature::Base));
         device_props.register_feature(Feature::CubeCluster);
         comp_opts.supports_clusters = true;
