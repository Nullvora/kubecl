use std::mem::MaybeUninit;

use cubecl_core::{
    AtomicFeature, CubeDim, DeviceId, Feature, MemoryConfiguration, Runtime, TmaFeature,
    ir::{Elem, FloatKind},
};
use cubecl_runtime::{
    ComputeRuntime, DeviceProperties,
    channel::MutexComputeChannel,
    client::ComputeClient,
    memory_management::{HardwareProperties, MemoryDeviceProperties, MemoryManagement},
    storage::ComputeStorage,
};
use cudarc::driver::sys::cuDeviceTotalMem_v2;

use crate::{
    compute::{CudaContext, CudaServer, CudaStorage},
    device::CudaDevice,
};
use cubecl_cpp::{
    CudaCompiler, DialectWmmaCompiler,
    cuda::{arch::CudaArchitecture, mma::CudaWmmaCompiler},
    register_supported_types,
    shared::{CompilationOptions, register_wmma_features},
};

/// Options configuring the CUDA runtime.
#[derive(Default)]
pub struct RuntimeOptions {
    /// Configures the memory management.
    pub memory_config: MemoryConfiguration,
}

#[derive(Debug)]
pub struct CudaRuntime;

type Server = CudaServer;
type Channel = MutexComputeChannel<Server>;

static RUNTIME: ComputeRuntime<CudaDevice, Server, Channel> = ComputeRuntime::new();

fn create_client(device: &CudaDevice, options: RuntimeOptions) -> ComputeClient<Server, Channel> {
    // To get the supported WMMA features, and memory properties, we have to initialize the server immediately.
    cudarc::driver::result::init().unwrap();
    let device_ptr = cudarc::driver::result::device::get(device.index as i32).unwrap();
    let arch = unsafe {
        let major = cudarc::driver::result::device::get_attribute(
            device_ptr,
            cudarc::driver::sys::CUdevice_attribute::CU_DEVICE_ATTRIBUTE_COMPUTE_CAPABILITY_MAJOR,
        )
        .unwrap();
        let minor = cudarc::driver::result::device::get_attribute(
            device_ptr,
            cudarc::driver::sys::CUdevice_attribute::CU_DEVICE_ATTRIBUTE_COMPUTE_CAPABILITY_MINOR,
        )
        .unwrap();
        major * 10 + minor
    } as u32;
    let arch = CudaArchitecture { version: arch };

    let ctx = unsafe {
        let ctx = cudarc::driver::result::primary_ctx::retain(device_ptr).unwrap();
        cudarc::driver::result::ctx::set_current(ctx).unwrap();
        ctx
    };

    let stream = cudarc::driver::result::stream::create(
        cudarc::driver::result::stream::StreamKind::NonBlocking,
    )
    .unwrap();
    let max_memory = unsafe {
        let mut bytes = MaybeUninit::uninit();
        cuDeviceTotalMem_v2(bytes.as_mut_ptr(), device_ptr);
        bytes.assume_init() as u64
    };
    let storage = CudaStorage::new(stream);
    let mem_properties = MemoryDeviceProperties {
        max_page_size: max_memory / 4,
        alignment: CudaStorage::ALIGNMENT,
    };

    let mut comp_opts = CompilationOptions::default();

    let hardware_props = unsafe {
        use cudarc::driver::{result::device::get_attribute, sys::CUdevice_attribute::*};
        let warp_size = get_attribute(device_ptr, CU_DEVICE_ATTRIBUTE_WARP_SIZE).unwrap() as u32;
<<<<<<< HEAD
        let max_shared = get_attribute(device_ptr, CU_DEVICE_ATTRIBUTE_MAX_SHARED_MEMORY_PER_BLOCK)
            .unwrap() as usize;

=======
        let max_shared = get_attribute(
            device_ptr,
            CU_DEVICE_ATTRIBUTE_MAX_SHARED_MEMORY_PER_BLOCK_OPTIN,
        )
        .unwrap() as usize;
>>>>>>> e65ebfb0
        let max_threads =
            get_attribute(device_ptr, CU_DEVICE_ATTRIBUTE_MAX_THREADS_PER_BLOCK).unwrap() as u32;
        let block_dim_x = get_attribute(device_ptr, CU_DEVICE_ATTRIBUTE_MAX_BLOCK_DIM_X).unwrap();
        let block_dim_y = get_attribute(device_ptr, CU_DEVICE_ATTRIBUTE_MAX_BLOCK_DIM_Y).unwrap();
        let block_dim_z = get_attribute(device_ptr, CU_DEVICE_ATTRIBUTE_MAX_BLOCK_DIM_Z).unwrap();
        let max_cube_dim =
            CubeDim::new_3d(block_dim_x as u32, block_dim_y as u32, block_dim_z as u32);

        let grid_dim_x = get_attribute(device_ptr, CU_DEVICE_ATTRIBUTE_MAX_GRID_DIM_X).unwrap();
        let grid_dim_y = get_attribute(device_ptr, CU_DEVICE_ATTRIBUTE_MAX_GRID_DIM_Y).unwrap();
        let grid_dim_z = get_attribute(device_ptr, CU_DEVICE_ATTRIBUTE_MAX_GRID_DIM_Z).unwrap();
        let max_cube_count =
            CubeDim::new_3d(grid_dim_x as u32, grid_dim_y as u32, grid_dim_z as u32);

        let num_streaming_multiprocessors = Some(
            get_attribute(device_ptr, CU_DEVICE_ATTRIBUTE_MULTIPROCESSOR_COUNT).unwrap() as u32,
        );
        let num_tensor_cores = tensor_cores_per_sm(arch.version);

        comp_opts.warp_size = warp_size;

        HardwareProperties {
            plane_size_min: warp_size,
            plane_size_max: warp_size,
            max_bindings: crate::device::CUDA_MAX_BINDINGS,
            max_shared_memory_size: max_shared,
            max_cube_count,
            max_units_per_cube: max_threads,
            max_cube_dim,
            num_streaming_multiprocessors,
            num_tensor_cores,
        }
    };

    let memory_management =
        MemoryManagement::from_configuration(storage, &mem_properties, options.memory_config);

    let mut compilation_options = CompilationOptions::default();
    let mut device_props = DeviceProperties::new(
        &[Feature::Plane],
        mem_properties,
        hardware_props,
        cubecl_runtime::TimeMeasurement::System,
    );
    register_supported_types(&mut device_props);
    device_props.register_feature(Feature::Type(Elem::Float(FloatKind::TF32)));
    if arch.version >= 60 {
        device_props.register_feature(Feature::Type(Elem::AtomicFloat(FloatKind::F64)));
    }
    if arch.version >= 70 {
        device_props.register_feature(Feature::Type(Elem::AtomicFloat(FloatKind::F16)));
        device_props.register_feature(Feature::Pipeline);
        device_props.register_feature(Feature::Barrier);

        comp_opts.grid_constants = true;
    }
    if arch.version >= 90 {
        device_props.register_feature(Feature::Tma(TmaFeature::Base));
        device_props.register_feature(Feature::CubeCluster);
        compilation_options.supports_clusters = true;
    }
    if arch.version >= 100 {
        device_props.register_feature(Feature::Tma(TmaFeature::Im2colWide));
    }
    // NOTE: I commented that since I observed synchronisation issues with atomic add for bf16.
    // if arch.version >= 80 {
    //     device_props.register_feature(Feature::Type(Elem::AtomicFloat(FloatKind::BF16)));
    // }
    let supported_wmma_combinations = CudaWmmaCompiler::supported_wmma_combinations(&arch);
    register_wmma_features(supported_wmma_combinations, &mut device_props);

    device_props.register_feature(Feature::AtomicFloat(AtomicFeature::LoadStore));
    device_props.register_feature(Feature::AtomicFloat(AtomicFeature::Add));

    device_props.register_feature(Feature::DynamicLineSize);

    let cuda_ctx = CudaContext::new(memory_management, comp_opts, stream, ctx, arch);
    let server = CudaServer::new(cuda_ctx);
    ComputeClient::new(MutexComputeChannel::new(server), device_props, ())
}

fn tensor_cores_per_sm(version: u32) -> Option<u32> {
    match version {
        70 | 75 => Some(8),                           // Volta, Turing
        80 | 86 | 89 | 90 | 91 | 92 | 100 => Some(4), // Ampere, Hopper, Blackwell
        _ => None,                                    // Unknown or unsupported architecture
    }
}

impl Runtime for CudaRuntime {
    type Compiler = CudaCompiler;
    type Server = CudaServer;

    type Channel = MutexComputeChannel<CudaServer>;
    type Device = CudaDevice;

    fn client(device: &Self::Device) -> ComputeClient<Self::Server, Self::Channel> {
        RUNTIME.client(device, move || {
            create_client(device, RuntimeOptions::default())
        })
    }

    fn device_id(device: &Self::Device) -> cubecl_core::DeviceId {
        DeviceId::new(0, device.index as u32)
    }

    fn name(_client: &ComputeClient<Self::Server, Self::Channel>) -> &'static str {
        "cuda"
    }

    fn require_array_lengths() -> bool {
        true
    }

    fn supported_line_sizes() -> &'static [u8] {
        &[8, 4, 2, 1]
    }

    fn max_cube_count() -> (u32, u32, u32) {
        (i32::MAX as u32, u16::MAX as u32, u16::MAX as u32)
    }
}<|MERGE_RESOLUTION|>--- conflicted
+++ resolved
@@ -84,17 +84,11 @@
     let hardware_props = unsafe {
         use cudarc::driver::{result::device::get_attribute, sys::CUdevice_attribute::*};
         let warp_size = get_attribute(device_ptr, CU_DEVICE_ATTRIBUTE_WARP_SIZE).unwrap() as u32;
-<<<<<<< HEAD
-        let max_shared = get_attribute(device_ptr, CU_DEVICE_ATTRIBUTE_MAX_SHARED_MEMORY_PER_BLOCK)
-            .unwrap() as usize;
-
-=======
         let max_shared = get_attribute(
             device_ptr,
             CU_DEVICE_ATTRIBUTE_MAX_SHARED_MEMORY_PER_BLOCK_OPTIN,
         )
         .unwrap() as usize;
->>>>>>> e65ebfb0
         let max_threads =
             get_attribute(device_ptr, CU_DEVICE_ATTRIBUTE_MAX_THREADS_PER_BLOCK).unwrap() as u32;
         let block_dim_x = get_attribute(device_ptr, CU_DEVICE_ATTRIBUTE_MAX_BLOCK_DIM_X).unwrap();
