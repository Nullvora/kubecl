use crate::compiler::FmtLeft;

use super::{binary::*, unary::*, Component, Elem, Variable, WarpInstruction, WmmaInstruction};
use std::fmt::Display;

#[derive(Debug, Clone)]
pub struct BinaryInstruction {
    pub lhs: Variable,
    pub rhs: Variable,
    pub out: Variable,
}

#[derive(Debug, Clone)]
pub struct UnaryInstruction {
    pub input: Variable,
    pub out: Variable,
}

#[derive(Debug, Clone)]
pub enum Instruction {
    Length {
        input: Variable,
        out: Variable,
        num_inputs: usize,
        num_outputs: usize,
    },
    SliceLength {
        input: Variable,
        out: Variable,
    },
    DeclareVariable {
        var: Variable,
    },
    Modulo(BinaryInstruction),
    Remainder(BinaryInstruction),
    Add(BinaryInstruction),
    Fma {
        a: Variable,
        b: Variable,
        c: Variable,
        out: Variable,
    },
    Div(BinaryInstruction),
    Mul(BinaryInstruction),
    Sub(BinaryInstruction),
    Index(BinaryInstruction),
    CheckedIndex {
        len: Variable,
        lhs: Variable,
        rhs: Variable,
        out: Variable,
    },
    IndexAssign(BinaryInstruction),
    CheckedIndexAssign(BinaryInstruction),
    Assign(UnaryInstruction),
    RangeLoop {
        i: Variable,
        start: Variable,
        end: Variable,
        step: Option<Variable>,
        inclusive: bool,
        instructions: Vec<Self>,
    },
    Loop {
        instructions: Vec<Self>,
    },
    If {
        cond: Variable,
        instructions: Vec<Self>,
    },
    IfElse {
        cond: Variable,
        instructions_if: Vec<Self>,
        instructions_else: Vec<Self>,
    },
    Select {
        cond: Variable,
        then: Variable,
        or_else: Variable,
        out: Variable,
    },
    Switch {
        value: Variable,
        instructions_default: Vec<Self>,
        instructions_cases: Vec<(Variable, Vec<Self>)>,
    },
    Slice {
        input: Variable,
        start: Variable,
        end: Variable,
        out: Variable,
    },
    Return,
    Break,
    Stride {
        dim: Variable,
        position: usize,
        out: Variable,
    },
    Shape {
        dim: Variable,
        position: usize,
        out: Variable,
    },
    Equal(BinaryInstruction),
    NotEqual(BinaryInstruction),
    Lower(BinaryInstruction),
    Greater(BinaryInstruction),
    LowerEqual(BinaryInstruction),
    GreaterEqual(BinaryInstruction),
    Erf(UnaryInstruction),
    BitwiseOr(BinaryInstruction),
    BitwiseAnd(BinaryInstruction),
    BitwiseXor(BinaryInstruction),
    ShiftLeft(BinaryInstruction),
    ShiftRight(BinaryInstruction),
    Abs(UnaryInstruction),
    Exp(UnaryInstruction),
    Log(UnaryInstruction),
    Log1p(UnaryInstruction),
    Cos(UnaryInstruction),
    Sin(UnaryInstruction),
    Tanh(UnaryInstruction),
    Powf(BinaryInstruction),
    Sqrt(UnaryInstruction),
    Min(BinaryInstruction),
    Max(BinaryInstruction),
    Not(UnaryInstruction),
    Or(BinaryInstruction),
    And(BinaryInstruction),
    Clamp {
        input: Variable,
        min_value: Variable,
        max_value: Variable,
        out: Variable,
    },
    SyncThreads,
    ThreadFence,
    Round(UnaryInstruction),
    Ceil(UnaryInstruction),
    Floor(UnaryInstruction),
    Wrap(WarpInstruction),
    Wmma(WmmaInstruction),
    Bitcast(UnaryInstruction),
    AtomicLoad(UnaryInstruction),
    AtomicStore(UnaryInstruction),
    AtomicSwap(BinaryInstruction),
    AtomicAdd(BinaryInstruction),
    AtomicSub(BinaryInstruction),
    AtomicMax(BinaryInstruction),
    AtomicMin(BinaryInstruction),
    AtomicAnd(BinaryInstruction),
    AtomicOr(BinaryInstruction),
    AtomicXor(BinaryInstruction),
    AtomicCAS {
        input: Variable,
        cmp: Variable,
        val: Variable,
        out: Variable,
    },
    Negate(UnaryInstruction),
    Magnitude(UnaryInstruction),
    Normalize(UnaryInstruction),
    Dot(BinaryInstruction),
}

impl Display for Instruction {
    fn fmt(&self, f: &mut std::fmt::Formatter<'_>) -> std::fmt::Result {
        match self {
            Instruction::Return => f.write_str("return;"),
            Instruction::Break => f.write_str("break;"),
            Instruction::DeclareVariable { var } => match var {
                Variable::WmmaFragment { frag, .. } => writeln!(f, "{frag} {var};"),
                _ => {
                    let item = var.item();
                    writeln!(f, "{item} {var};")
                }
            },
            Instruction::Add(it) => Add::format(f, &it.lhs, &it.rhs, &it.out),
            Instruction::Slice {
                input,
                start,
                end,
                out,
            } => {
                let item = out.item();
                writeln!(f, "const uint {out}_length = {end} - {start};")?;
                writeln!(f, "{item} *{out} = {input} + {start};")
            }
            Instruction::Mul(it) => Mul::format(f, &it.lhs, &it.rhs, &it.out),
            Instruction::Div(it) => Div::format(f, &it.lhs, &it.rhs, &it.out),
            Instruction::Sub(it) => Sub::format(f, &it.lhs, &it.rhs, &it.out),
            Instruction::Modulo(inst) => Modulo::format(f, &inst.lhs, &inst.rhs, &inst.out),
            Instruction::BitwiseOr(it) => BitwiseOr::format(f, &it.lhs, &it.rhs, &it.out),
            Instruction::BitwiseAnd(it) => BitwiseAnd::format(f, &it.lhs, &it.rhs, &it.out),
            Instruction::BitwiseXor(it) => BitwiseXor::format(f, &it.lhs, &it.rhs, &it.out),
            Instruction::ShiftLeft(it) => ShiftLeft::format(f, &it.lhs, &it.rhs, &it.out),
            Instruction::ShiftRight(it) => ShiftRight::format(f, &it.lhs, &it.rhs, &it.out),
            Instruction::Index(it) => Index::format(f, &it.lhs, &it.rhs, &it.out),
            Instruction::CheckedIndex { len, lhs, rhs, out } => {
                let item_out = out.item();
                if let Elem::Atomic(inner) = item_out.elem {
                    write!(f, "{inner}* {out} = &{lhs}[{rhs}];")
                } else {
                    let out = out.fmt_left();
                    write!(f, "{out} = ({rhs} < {len}) ? ")?;
                    Index::format_scalar(f, *lhs, *rhs, item_out)?;
                    if item_out.vectorization == 1 {
                        writeln!(f, " : {item_out}(0);")
                    } else {
                        writeln!(f, " : {item_out}{{}};")
                    }
                }
            }
            Instruction::IndexAssign(it) => IndexAssign::format(f, &it.lhs, &it.rhs, &it.out),
            Instruction::CheckedIndexAssign(it) => {
                IndexAssign::format(f, &it.lhs, &it.rhs, &it.out)
            }
            Instruction::Assign(it) => Assign::format(f, &it.input, &it.out),
            Instruction::RangeLoop {
                i,
                start,
                end,
                step,
                inclusive,
                instructions,
            } => {
                let increment = step
                    .map(|step| format!("{i} += {step}"))
                    .unwrap_or_else(|| format!("++{i}"));
                let cmp = if *inclusive { "<=" } else { "<" };
                let i_ty = i.item();

                write!(
                    f,
                    "
for ({i_ty} {i} = {start}; {i} {cmp} {end}; {increment}) {{
"
                )?;
                for instruction in instructions {
                    write!(f, "{instruction}")?;
                }

                f.write_str("}\n")
            }

            Instruction::Loop { instructions } => {
                writeln!(f, "while (true) {{")?;
                for i in instructions {
                    write!(f, "{i}")?;
                }
                f.write_str("}\n")
            }
            Instruction::If { cond, instructions } => {
                writeln!(f, "if ({cond}) {{")?;
                for i in instructions {
                    write!(f, "{i}")?;
                }
                f.write_str("}\n")
            }
            Instruction::IfElse {
                cond,
                instructions_if,
                instructions_else,
            } => {
                writeln!(f, "if ({cond}) {{")?;
                for i in instructions_if {
                    write!(f, "{i}")?;
                }
                f.write_str("} else {\n")?;
                for i in instructions_else {
                    write!(f, "{i}")?;
                }
                f.write_str("}\n")
            }
            Instruction::Select {
                cond,
                then,
                or_else,
                out,
            } => {
                let vf_then = then.item().vectorization;
                let vf_or_else = or_else.item().vectorization;
                let vf_out = out.item().vectorization;
                let vf_cond = cond.item().vectorization;

                let vf = usize::max(vf_cond, vf_out);
                let vf = usize::max(vf, vf_then);
                let vf = usize::max(vf, vf_or_else);

                let item_out = out.item();
                let cond_elem = cond.item().elem;
                let out = out.fmt_left();

                if vf > 1 {
                    writeln!(f, "{out} = {item_out} {{")?;
                    for i in 0..vf {
                        let theni = then.index(i);
                        let or_elsei = or_else.index(i);
                        let condi = cond.index(i);
                        let condi = EnsureBoolArg {
                            var: &condi,
                            elem: &cond_elem,
                        };

                        writeln!(f, "({condi}) ? {theni} : {or_elsei},")?;
                    }

                    writeln!(f, "}};")
                } else {
                    let cond = EnsureBoolArg {
                        var: &cond,
                        elem: &cond_elem,
                    };
                    writeln!(f, "{out} = ({cond}) ? {then} : {or_else};")
                }
            }
            Instruction::Switch {
                value,
                instructions_default,
                instructions_cases,
            } => {
                writeln!(f, "switch({value}) {{")?;
                for (value, block) in instructions_cases {
                    write!(f, "case {value}:\n{{\n")?;
                    for i in block {
                        i.fmt(f)?;
                    }
                    f.write_str("break;\n}\n")?;
                }
                f.write_str("default:\n{")?;
                for i in instructions_default {
                    i.fmt(f)?;
                }
                f.write_str("}\n}\n")
            }
            Instruction::Stride { dim, position, out } => {
                let out = out.fmt_left();
                writeln!(f, "{out} = info[({position} * rank_2) + {dim} + 1];")
            }
            Instruction::Shape { dim, position, out } => {
                let out = out.fmt_left();
                writeln!(f, "{out} = info[({position} * rank_2) + rank + {dim} + 1];")
            }
            Instruction::Equal(it) => Equal::format(f, &it.lhs, &it.rhs, &it.out),
            Instruction::NotEqual(it) => NotEqual::format(f, &it.lhs, &it.rhs, &it.out),
            Instruction::Lower(it) => Lower::format(f, &it.lhs, &it.rhs, &it.out),
            Instruction::Greater(it) => Greater::format(f, &it.lhs, &it.rhs, &it.out),
            Instruction::LowerEqual(it) => LowerEqual::format(f, &it.lhs, &it.rhs, &it.out),
            Instruction::GreaterEqual(it) => GreaterEqual::format(f, &it.lhs, &it.rhs, &it.out),
            Instruction::Erf(it) => Erf::format(f, &it.input, &it.out),
            Instruction::Abs(it) => Abs::format(f, &it.input, &it.out),
            Instruction::Exp(it) => Exp::format(f, &it.input, &it.out),
            Instruction::Log(it) => Log::format(f, &it.input, &it.out),
            Instruction::Log1p(it) => Log1p::format(f, &it.input, &it.out),
            Instruction::Cos(it) => Cos::format(f, &it.input, &it.out),
            Instruction::Sin(it) => Sin::format(f, &it.input, &it.out),
            Instruction::Tanh(it) => Tanh::format(f, &it.input, &it.out),
            Instruction::Powf(it) => Powf::format(f, &it.lhs, &it.rhs, &it.out),
            Instruction::Sqrt(it) => Sqrt::format(f, &it.input, &it.out),
            Instruction::Max(it) => Max::format(f, &it.lhs, &it.rhs, &it.out),
            Instruction::Min(it) => Min::format(f, &it.lhs, &it.rhs, &it.out),
            Instruction::Not(it) => Not::format(f, &it.input, &it.out),
            Instruction::Or(it) => Or::format(f, &it.lhs, &it.rhs, &it.out),
            Instruction::And(it) => And::format(f, &it.lhs, &it.rhs, &it.out),
            Instruction::Clamp {
                input,
                min_value,
                max_value,
                out,
            } => Clamp::format(f, input, min_value, max_value, out),
            Instruction::SyncThreads => f.write_str("__syncthreads();\n"),
            Instruction::ThreadFence => f.write_str("__threadfence();\n"),
            Instruction::Round(it) => Round::format(f, &it.input, &it.out),
            Instruction::Ceil(it) => Ceil::format(f, &it.input, &it.out),
            Instruction::Floor(it) => Floor::format(f, &it.input, &it.out),
            Instruction::SliceLength { input, out } => {
                let out = out.fmt_left();
                writeln!(f, "{out} = {input}_length;")
            }
            Instruction::Length {
                input,
                out,
                num_inputs,
                num_outputs,
            } => {
                let offset = num_inputs + num_outputs;
                let index = match input {
                    Variable::GlobalInputArray(index, _) => *index as usize,
                    Variable::GlobalOutputArray(index, _) => *index as usize + num_inputs,
                    _ => panic!("Can only know the len of a global array."),
                } + 1;
                let factor = input.item().vectorization;
                let out = out.fmt_left();

                if factor == 1 {
                    return writeln!(f, "{out} = info[({offset} * 2 * info[0]) + {index}];");
                }

                writeln!(
                    f,
                    "{out} = info[({offset} * 2 * info[0]) + {index}] / {factor};"
                )
            }
            Instruction::Wrap(it) => write!(f, "{it}"),
            Instruction::Fma { a, b, c, out } => Fma::format(f, a, b, c, out),
            Instruction::Wmma(it) => write!(f, "{it}"),
            Instruction::Bitcast(UnaryInstruction { input, out }) => {
                let out_elem = out.elem();
                let out = out.fmt_left();
                match (input.elem(), out_elem) {
                    (Elem::F32, Elem::I32) => {
                        writeln!(f, "{out} = __float_as_int({input});")
                    }
                    (Elem::F32, Elem::U32) => {
                        writeln!(f, "{out} = __float_as_uint({input});")
                    }
                    (Elem::F16, Elem::I32) => {
                        writeln!(f, "{out} = __half_as_short({input});")
                    }
                    (Elem::F16, Elem::U32) => {
                        writeln!(f, "{out} = __half_as_ushort({input});")
                    }
                    (Elem::BF16, Elem::I32) => {
                        writeln!(f, "{out} = __bfloat16_as_short({input});")
                    }
                    (Elem::BF16, Elem::U32) => {
                        writeln!(f, "{out} = __bfloat16_as_ushort({input});")
                    }
                    (Elem::I32, Elem::F32) => {
                        writeln!(f, "{out} = __int_as_float({input});")
                    }
                    (Elem::I32, Elem::F16) => {
                        writeln!(f, "{out} = __short_as_half({input});")
                    }
                    (Elem::I32, Elem::BF16) => {
                        writeln!(f, "{out} = __short_as_bfloat16({input});")
                    }
                    (Elem::U32, Elem::F32) => {
                        writeln!(f, "{out} = __uint_as_float({input});")
                    }
                    (Elem::U32, Elem::F16) => {
                        writeln!(f, "{out} = __ushort_as_half({input});")
                    }
                    (Elem::U32, Elem::BF16) => {
                        writeln!(f, "{out} = __ushort_as_bfloat16({input});")
                    }
                    _ => panic!("Unsupported type for bitcasting"),
                }
            }
            Instruction::AtomicCAS {
                input,
                cmp,
                val,
                out,
            } => {
                let out = out.fmt_left();
                writeln!(f, "{out} = atomicCAS({input}, {cmp}, {val});")
            }
            Instruction::AtomicSwap(BinaryInstruction { lhs, rhs, out }) => {
                let out = out.fmt_left();
                writeln!(f, "{out} = atomicExch({lhs}, {rhs});")
            }
            Instruction::AtomicAdd(BinaryInstruction { lhs, rhs, out }) => {
                let out = out.fmt_left();
                writeln!(f, "{out} = atomicAdd({lhs}, {rhs});")
            }
            Instruction::AtomicSub(BinaryInstruction { lhs, rhs, out }) => {
                let out = out.fmt_left();
                writeln!(f, "{out} = atomicSub({lhs}, {rhs});")
            }
            Instruction::AtomicMax(BinaryInstruction { lhs, rhs, out }) => {
                let out = out.fmt_left();
                writeln!(f, "{out} = atomicMax({lhs}, {rhs});")
            }
            Instruction::AtomicMin(BinaryInstruction { lhs, rhs, out }) => {
                let out = out.fmt_left();
                writeln!(f, "{out} = atomicMin({lhs}, {rhs});")
            }
            Instruction::AtomicAnd(BinaryInstruction { lhs, rhs, out }) => {
                let out = out.fmt_left();
                writeln!(f, "{out} = atomicAnd({lhs}, {rhs});")
            }
            Instruction::AtomicOr(BinaryInstruction { lhs, rhs, out }) => {
                let out = out.fmt_left();
                writeln!(f, "{out} = atomicOr({lhs}, {rhs});")
            }
            Instruction::AtomicXor(BinaryInstruction { lhs, rhs, out }) => {
                let out = out.fmt_left();
                writeln!(f, "{out} = atomicXor({lhs}, {rhs});")
            }
            Instruction::AtomicLoad(UnaryInstruction { input, out }) => {
                let out = out.fmt_left();
                writeln!(f, "{out} = atomicAdd({input}, 0);")
            }
            Instruction::AtomicStore(UnaryInstruction { input, out }) => {
                let out = out.fmt_left();
                writeln!(f, "atomicExch({out}, {input});")
            }
            Instruction::Remainder(inst) => Remainder::format(f, &inst.lhs, &inst.rhs, &inst.out),
            Instruction::Negate(UnaryInstruction { input, out }) => {
                let out = out.fmt_left();
                writeln!(f, "{out} = !{input};")
            }
            Instruction::Normalize(inst) => Normalize::format(f, &inst.input, &inst.out),
            Instruction::Magnitude(inst) => Magnitude::format(f, &inst.input, &inst.out),
            Instruction::Dot(inst) => Dot::format(f, &inst.lhs, &inst.rhs, &inst.out),
        }
    }
}

struct Fma;

impl Fma {
    fn format(
        f: &mut core::fmt::Formatter<'_>,
        a: &Variable,
        b: &Variable,
        c: &Variable,
        out: &Variable,
    ) -> core::fmt::Result {
        let out_item = out.item();
        let num = out_item.vectorization;

        let out = out.fmt_left();
        if num == 1 {
            writeln!(f, "{out} = fma({a}, {b}, {c});")
        } else {
            writeln!(f, "{out} = {out_item}{{")?;

            for i in 0..num {
                let ai = a.index(i);
                let bi = b.index(i);
                let ci = c.index(i);

                writeln!(f, "fma({ai}, {bi}, {ci}),")?;
            }
            f.write_str("};\n")
        }
    }
}

struct Clamp;

impl Clamp {
    fn format(
        f: &mut core::fmt::Formatter<'_>,
        input: &Variable,
        min_value: &Variable,
        max_value: &Variable,
        out: &Variable,
    ) -> core::fmt::Result {
        let input = input.optimized();
        let min_value = min_value.optimized();
        let max_value = max_value.optimized();
        let out = out.optimized();
        let out_item = out.item();
        let num = out_item.vectorization;

        let out = out.fmt_left();
        if num == 1 {
            writeln!(f, "{out} = max({min_value}, min({max_value}, {input}));")
        } else {
            writeln!(f, "{out} = {out_item}{{")?;
            for i in 0..num {
                let inputi = input.index(i);
                let mini = min_value.index(i);
                let maxi = max_value.index(i);

                writeln!(f, "max({mini}, min({maxi}, {inputi})),")?;
            }

            f.write_str("};\n")
        }
    }
}

struct Remainder;

impl Remainder {
    fn format(
        f: &mut core::fmt::Formatter<'_>,
        lhs: &Variable,
        rhs: &Variable,
        out: &Variable,
    ) -> core::fmt::Result {
        let lhs = lhs.optimized();
        let rhs = rhs.optimized();
        let out = out.optimized();
        let out_item = out.item();
        let num = out_item.vectorization;

        let out = out.fmt_left();
        if num == 1 {
            writeln!(f, "{out} = {lhs} - {rhs} * floor({lhs} / {rhs});")
        } else {
            writeln!(f, "{out} = {out_item}{{")?;
            for i in 0..num {
                let lhsi = lhs.index(i);
                let rhsi = rhs.index(i);

                writeln!(f, "{lhsi} - {rhsi} * floor({lhsi} / {rhsi}),")?;
            }
            f.write_str("};\n")
        }
    }
}

struct Magnitude;

impl Magnitude {
    fn format(
        f: &mut core::fmt::Formatter<'_>,
        input: &Variable,
        out: &Variable,
    ) -> core::fmt::Result {
        let num = input.item().vectorization;
        let elem = input.elem();

        let mag = format!("{out}_mag");

        writeln!(f, "{} {mag} = 0.0;", out.item())?;

        for i in 0..num {
            let input_i = input.index(i);
            writeln!(f, "{mag} += {input_i} * {input_i};")?;
        }

        write!(f, "{out} = ")?;
        Sqrt::format_unary(f, &mag, elem)?;
        f.write_str(";\n")
    }
}

struct Normalize;

impl Normalize {
    fn format(
        f: &mut core::fmt::Formatter<'_>,
        input: &Variable,
        out: &Variable,
    ) -> core::fmt::Result {
        let num = input.item().vectorization;
        let elem = input.elem();
        let norm = format!("{out}_norm");

        let out_item = out.item();
        let out = out.fmt_left();
        writeln!(f, "{elem} {norm} = 0.0;")?;

        for i in 0..num {
            let input_i = input.index(i);
            writeln!(f, "{norm} += {input_i} * {input_i};")?;
        }

        write!(f, "{norm} = ")?;
        Sqrt::format_unary(f, &norm, elem)?;
        f.write_str(";\n")?;

        if num == 1 {
<<<<<<< HEAD
            write!(f, "{out} = {input} / {norm}\n;")
=======
            writeln!(f, "{out} = {input} / {norm};")
>>>>>>> 774d823e
        } else {
            write!(f, "{out} = {out_item}{{")?;
            for i in 0..num {
                let input_i = input.index(i);

                writeln!(f, "{input_i} / {norm},")?;
            }

            f.write_str("};\n")
        }
    }
}

struct Dot;

impl Dot {
    fn format(
        f: &mut core::fmt::Formatter<'_>,
        lhs: &Variable,
        rhs: &Variable,
        out: &Variable,
    ) -> core::fmt::Result {
        let num = lhs.item().vectorization;

        let muls = (0..num)
            .map(|i| {
                let lhs_i = lhs.index(i);
                let rhs_i = rhs.index(i);
                format!("{lhs_i} * {rhs_i}")
            })
            .collect::<Vec<_>>();

        let out = out.fmt_left();
        writeln!(f, "{out} = {};", muls.join(" + "))
    }
}

struct EnsureBoolArg<'a, V: Display> {
    var: &'a V,
    elem: &'a Elem,
}

impl<'a, V: Display> Display for EnsureBoolArg<'a, V> {
    fn fmt(&self, f: &mut std::fmt::Formatter<'_>) -> std::fmt::Result {
        if self.elem != &Elem::Bool {
            write!(f, "bool({})", self.var)
        } else {
            write!(f, "{}", self.var)
        }
    }
}<|MERGE_RESOLUTION|>--- conflicted
+++ resolved
@@ -658,11 +658,7 @@
         f.write_str(";\n")?;
 
         if num == 1 {
-<<<<<<< HEAD
-            write!(f, "{out} = {input} / {norm}\n;")
-=======
             writeln!(f, "{out} = {input} / {norm};")
->>>>>>> 774d823e
         } else {
             write!(f, "{out} = {out_item}{{")?;
             for i in 0..num {
