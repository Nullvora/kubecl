--- conflicted
+++ resolved
@@ -19,27 +19,14 @@
 std = ["cubecl-runtime/std", "cubecl-common/std", "cubecl-core/std"]
 
 [dependencies]
-<<<<<<< HEAD
-cubecl-common = { path = "../cubecl-common", version = "0.1.1" }
-cubecl-core = { path = "../cubecl-core", version = "0.1.1" }
-cubecl-runtime = { path = "../cubecl-runtime", version = "0.1.1", default-features = false, features = [
-  "channel-mutex",
-] }
-=======
+cubecl-common = { path = "../cubecl-common", version = "0.2.0" }
+cubecl-core = { path = "../cubecl-core", version = "0.2.0" }
 cubecl-runtime = { path = "../cubecl-runtime", version = "0.2.0", default-features = false, features = [
   "channel-mutex",
 ] }
-cubecl-common = { path = "../cubecl-common", version = "0.2.0" }
-cubecl-core = { path = "../cubecl-core", version = "0.2.0" }
->>>>>>> 1b9758a6
 
 bytemuck = { workspace = true }
-<<<<<<< HEAD
-cudarc = { version = "0.12", features = ["cuda-12030"] }
-half = { workspace = true }
-=======
 cudarc = { version = "=0.11.5", features = ["cuda-version-from-build-system"] }
->>>>>>> 1b9758a6
 
 derive-new = { workspace = true }
 log = { workspace = true }
